Entries:
- author: CrigCrag
  changes:
    - message: >-
        Many basic elements from the periodic table are now mildly toxic or
        caustic. Watch what you drink!
      type: Tweak
    - message: >-
        Crewmembers who drink lithium have reported very minor cases of serious
        brain damage. Doctors should watch out for people who are laughing and
        screaming at nothing.
      type: Tweak
  id: 4555
  time: '2023-08-13T07:24:11.0000000+00:00'
- author: CrigCrag
  changes:
    - message: >-
        Nanotrasen stopped watering down their acid to save money. Drinking or
        injecting acids is more dangerous now, and acids burn through your
        insides much quicker.
      type: Tweak
    - message: Having corrosive acid in your body now makes you scream!
      type: Tweak
    - message: Polytrinic acid now requires plasma to make.
      type: Tweak
  id: 4556
  time: '2023-08-13T07:24:50.0000000+00:00'
- author: PixelTK
  changes:
    - message: >-
        Arachnids have received several changes. Check your local PR station for
        more details.
      type: Tweak
  id: 4557
  time: '2023-08-13T07:38:05.0000000+00:00'
- author: PixelTK
  changes:
    - message: >-
        Nanotrasen have fixed their accidental breakage of time space continuum,
        making sure that steel tiles do indeed take steel to create.
      type: Fix
  id: 4558
  time: '2023-08-13T12:43:01.0000000+00:00'
- author: FillerVK
  changes:
    - message: Added cocoa cultivation
      type: Add
    - message: Added a recipe for creating a chocolate bar
      type: Add
  id: 4559
  time: '2023-08-13T14:35:58.0000000+00:00'
- author: Vordenburg
  changes:
    - message: >-
        Player icons in the end-of-round summary window should now display
        properly.
      type: Fix
  id: 4560
  time: '2023-08-13T16:55:05.0000000+00:00'
- author: EmoGarbage404
  changes:
    - message: >-
        The DNA scrambler no longer has the power of magically transforming
        various creatures into humanoids.
      type: Fix
  id: 4561
  time: '2023-08-13T16:56:21.0000000+00:00'
- author: Repo
  changes:
    - message: fixed pressure tanks to not show scientific notation.
      type: Fix
  id: 4562
  time: '2023-08-13T16:56:30.0000000+00:00'
- author: Cripes
  changes:
    - message: >-
        Paper stamps have been heavily tweaked with new looks, now each paper
        will lay out the stamps slightly differently and with an overlap.
      type: Tweak
  id: 4563
  time: '2023-08-13T18:28:10.0000000+00:00'
- author: PixelTheKermit
  changes:
    - message: Arachnid zombies no longer get functional hands.
      type: Fix
  id: 4564
  time: '2023-08-13T19:51:21.0000000+00:00'
- author: ElectroJr
  changes:
    - message: >-
        Fixed a bug causing inventory slots to sometimes ignore interactions
        (e.g., not opening the context menu).
      type: Fix
  id: 4565
  time: '2023-08-13T21:55:18.0000000+00:00'
- author: DrSmugleaf
  changes:
    - message: Fix "remove single hand" admin smite having gone missing.
      type: Fix
    - message: Fix "remove hands" admin smite popup message.
      type: Fix
  id: 4566
  time: '2023-08-13T22:50:58.0000000+00:00'
- author: DrSmugleaf
  changes:
    - message: AHelps now show a typing indicator to admins.
      type: Tweak
  id: 4567
  time: '2023-08-13T23:03:17.0000000+00:00'
- author: Equivocateur
  changes:
    - message: Emagged recyclers now not only gib people, but other mobs too.
      type: Fix
  id: 4568
  time: '2023-08-13T23:54:52.0000000+00:00'
- author: DrSmugleaf
  changes:
    - message: >-
        Fixed new players added to admin logs defaulting to selected, even when
        not all players are selected.
      type: Fix
  id: 4569
  time: '2023-08-14T01:53:48.0000000+00:00'
- author: Vordenburg
  changes:
    - message: Substations produce hot CO2 when destroyed now.
      type: Tweak
  id: 4570
  time: '2023-08-14T01:55:06.0000000+00:00'
- author: EmoGarbage404
  changes:
    - message: >-
        Being turned into a cyborg or zombie now counts as a being dead for
        survival and kill objectives.
      type: Fix
    - message: Kill objectives no longer reveal a character's true name at all times.
      type: Fix
  id: 4571
  time: '2023-08-14T03:34:19.0000000+00:00'
- author: EmoGarbage404
  changes:
    - message: Fixed the RPED sound effect cutting off at the end.
      type: Fix
  id: 4572
  time: '2023-08-14T03:36:08.0000000+00:00'
- author: DrSmugleaf
  changes:
    - message: Admin notes now require a severity to be set before saving.
      type: Tweak
  id: 4573
  time: '2023-08-14T03:37:38.0000000+00:00'
- author: Vasilis
  changes:
    - message: >-
        The nuke detonation sound plays to all crew members again, no longer
        will you have to sit in silence before your demise
      type: Fix
  id: 4574
  time: '2023-08-14T03:55:50.0000000+00:00'
- author: crazybrain
  changes:
    - message: Medical cyborgs now have self-recharging health analyzers.
      type: Fix
  id: 1
  time: '2023-08-13T00:00:00.0000000+00:00'
- author: deltanedas
  changes:
    - message: >-
        The Liberation Station now sells knives to reduce the number of freak
        carp accidents.
      type: Add
  id: 2
  time: '2023-08-13T00:00:00.0000000+00:00'
- author: Lank
  changes:
    - message: >-
        Certain ATMs can only be withdrawn from. One can be found on the
        skipper.
      type: Add
    - message: Chemical Crates now contain every necessary precursor.
      type: Add
  id: 3
  time: '2023-08-13T00:00:00.0000000+00:00'
- author: noverd
  changes:
    - message: Balanced tritium and frezon price
      type: Tweak
  id: 4
  time: '2023-08-13T00:00:00.0000000+00:00'
- author: dvir001
  changes:
    - message: New type of refill, secured.
      type: Add
    - message: 3 new crates.
      type: Add
    - message: CE Belt was added to Advanced Tools tech.
      type: Add
    - message: NT budget cuts, all restock crates only give 1 plastic back.
      type: Tweak
  id: 5
  time: '2023-08-13T00:00:00.0000000+00:00'
- author: sTiKyt
  changes:
    - message: Rebalanced 'engineering goggles' and 'welding mask' prices
      type: Fix
    - message: Rebalanced 'budget insulated gloves' and 'insulated gloves' prices
      type: Fix
    - message: >-
        Replaced regular ATM with a wall-mounted version to preserve some space
        on Skipper
      type: Tweak
    - message: >-
        Wall mountable version of Bank ATMs, more compact and let's you preserve
        some space on shuttles!
      type: Add
    - message: Fixed ATM sprite by removing unnecessary barely visible pixels
      type: Fix
    - message: Changed prices for most vending machines food
      type: Tweak
    - message: now some of the trash, such as empty cans, can be sold to get rid of it
      type: Fix
    - message: Most trash can be sold now
      type: Fix
    - message: >-
        Crusher Glaive, Industrial Welder, Advanced Industrial Welder and mining
        drill can now be found in Salvage Vendor
      type: Add
    - message: MV and HV cables can now be found in YouTool
      type: Add
    - message: small amount of basic hardsuits can now be found in AstroVend
      type: Add
    - message: >-
        Now AstroVend, Salvage Vendor, Engi-Vend and YouTool prices make more
        sense and seem more logical
      type: Fix
    - message: >-
        Sorted AstroVend, Salvage Vendor, Engi-Vend and YouTool inventories by
        putting more demanded items higher
      type: Tweak
    - message: Updated ships prices to correspond to recent contributions
      type: Tweak
    - message: Fixed mob corpses being unsellable
      type: Fix
    - message: New Lobby Art - risingred
      type: Add
  id: 6
  time: '2023-08-13T00:00:00.0000000+00:00'
- author: checkraze
  changes:
    - message: added Listening Point Bravo
      type: Add
    - message: >-
        added Flavorol, a new small buff to the complicated chef-created cooked
        items for adventurers.
      type: Add
    - message: added the role timers
      type: Add
  id: 7
  time: '2023-08-13T00:00:00.0000000+00:00'
- author: TheEmber
  changes:
    - message: Removed hand teleporter from condor shuttle
      type: Remove
    - message: Fixed possible null reference.
      type: Fix
  id: 8
  time: '2023-08-13T00:00:00.0000000+00:00'
- author: Macoron
  changes:
    - message: >-
        Added bounty contracts app for your PDA. HoS and HoP can place bounties
        for criminals.
      type: Add
    - message: >-
        Bounty contracts now can have categories (Wanted Criminal, Job Vacancy,
        Services, etc).
      type: Add
    - message: >-
        Ships fax will have same name as a ship. You still can change it with a
        screwdriver to a custom one.
      type: Tweak
    - message: Ghost warp point placed on a ship now synced with ship name.
      type: Tweak
  id: 9
  time: '2023-08-13T00:00:00.0000000+00:00'
- author: Kesiath
  changes:
    - message: The Anchor! A large luxury cruiser.
      type: Add
    - message: Switched sprinter to reinforced walls instead of sec walls.
      type: Tweak
    - message: >-
        Fixed xenomorph/adder voice to prevent then from being understood by
        players.
      type: Fix
    - message: Added the Marauder, a security Heavy Corvette.
      type: Add
    - message: >-
        Changed Sprinter and Anchor to both include cell rechargers, and fixed
        some issues with the Sprinter.
      type: Tweak
    - message: Altered the Anchor based on community feedback.
      type: Tweak
    - message: Added the new rewritten rules.
      type: Add
    - message: Added station records computers to ships that didn't have them.
      type: Add
    - message: Changed the Marauder slightly to have a bit more room.
      type: Tweak
    - message: Fixed the medical bed in the Sprinter.
      type: Fix
    - message: Fixed Pathfinder gravity issues and lack of windows.
      type: Fix
    - message: Added the Pathfinder, a small expedition capable vessel.
      type: Add
    - message: Balanced the Sprinter further based on community feedback.
      type: Tweak
    - message: >-
        Changed Anchor crew settings and added the new console system for
        picking crew.
      type: Tweak
    - message: Fixed Prowler Atmos
      type: Fix
    - message: Added the Prowler! A new Stealth capable Medium ship for Security.
      type: Add
    - message: Removed the Stealth IFF Console from the Marauder.
      type: Remove
    - message: Removed the Trident from the Security catalog.
      type: Remove
    - message: >-
        Fixed the gun cabinets on the Marauder to manually have the correct
        items.
      type: Fix
    - message: >-
        Added the Crescent, a massive expedition sustain vessel capable of
        service, medical, and science.
      type: Add
  id: 10
  time: '2023-08-13T00:00:00.0000000+00:00'
- author: Leander-0
  changes:
    - message: Securistan has developed 2 new flagship vessels, Carrier and Fighter
      type: Add
    - message: Nerfs Heavy armor
      type: Tweak
    - message: 2 new security small ships, Cleric and Rogue.
      type: Add
    - message: >-
        Renamed the carrier into the empress plus fixed more of its
        functionality.
      type: Tweak
  id: 11
  time: '2023-08-13T00:00:00.0000000+00:00'
- author: kennedytcooper
  changes:
    - message: the Bocadillo, the perfect cheap and small food truck ship for one
      type: Add
    - message: the Honker ship, a ship for clowns. HONK
      type: Add
    - message: the mission ship, a religious & cleaning shuttle
      type: Add
    - message: Honker gets more power
      type: Add
  id: 12
  time: '2023-08-13T00:00:00.0000000+00:00'
- author: OCOtheOmega
  changes:
    - message: Round notification!
      type: Add
    - message: Make bank notifications embed!
      type: Tweak
    - message: Names on any languages!
      type: Tweak
    - message: Change color for inventory.
      type: Tweak
  id: 13
  time: '2023-08-13T00:00:00.0000000+00:00'
- author: terezi4real
  changes:
    - message: Added Money Trees
      type: Add
    - message: Added Money Trees to Exped Rewards
      type: Add
    - message: Added Pears
      type: Add
    - message: Added Esquire
      type: Add
    - message: Tweaked Many Melee Weapons to allow storage in back/suit storage slot.
      type: Tweak
  id: 14
  time: '2023-08-13T00:00:00.0000000+00:00'
- author: Graugr
  changes:
    - message: N2 emergency tank
      type: Add
    - message: extended N2 emergency tank
      type: Add
    - message: double extended N2 emergency tank
      type: Add
    - message: Tank dispenser assortment changed
      type: Tweak
    - message: N2 emergency tank
      type: Add
    - message: extended N2 emergency tank
      type: Add
    - message: double extended N2 emergency tank
      type: Add
    - message: O2 emergency tank
      type: Add
    - message: extended O2 emergency tank
      type: Add
    - message: double extended O2 emergency tank
      type: Add
  id: 15
  time: '2023-08-13T00:00:00.0000000+00:00'
- author: Potato1234_x
  changes:
    - message: Resprited shipyard consoles
      type: Tweak
    - message: Polished up frontier exclusive vending machines.
      type: Tweak
  id: 16
  time: '2023-08-13T00:00:00.0000000+00:00'
- author: AllfatherHatt
  changes:
    - message: Added the Praeda, a large salvage and expedition capable vessel.
      type: Add
  id: 17
  time: '2023-08-13T00:00:00.0000000+00:00'
- author: No-Dad-Not-The-Belt
  changes:
    - message: The NT-Kestrel
      type: Add
    - message: NT-Kestrel NF Shipyard Prototype file.
      type: Add
    - message: Station Records Computer for requesting crew members
      type: Add
    - message: Fax machine to cockpit.
      type: Add
    - message: Reinforced Glass Tile under the cockpit door.
      type: Add
    - message: Placed a ship warp point in the cargo area.
      type: Add
    - message: Changed NT shipyard description.
      type: Tweak
  id: 18
  time: '2023-08-13T00:00:00.0000000+00:00'
- author: Debug
  changes:
    - message: >-
        Changelogs have been added, and should automatically be updated when a
        new PR is merged.
      type: Add
  id: 19
  time: '2023-08-14T00:00:00.0000000+00:00'
- author: DebugOk
  changes:
    - type: Add
      message: >-
        This is a test changelog to confirm that automatic changelogs are
        working
  id: 20
  time: '2023-08-14T03:50:58.0000000+00:00'
- author: No-Dad-Not-The-Belt
  changes:
    - type: Add
      message: Added the Security Patrol Hardsuit
  id: 21
  time: '2023-08-14T04:37:16.0000000+00:00'
- author: Kesiath
  changes:
    - type: Add
      message: Added Reptilian horns and a teifling tail to Oni.
    - type: Tweak
      message: Changed tattoo settings so most all races with skin can have tattoos.
  id: 22
  time: '2023-08-14T04:45:49.0000000+00:00'
- author: dvir001
  changes:
    - type: Fix
      message: Money seed reward working
  id: 23
  time: '2023-08-14T20:54:46.0000000+00:00'
- author: Cheackraze
  changes:
    - type: Tweak
      message: Changed shuttles and POIs to use the new thrusters gyros and hydro trays
  id: 24
  time: '2023-08-14T20:56:41.0000000+00:00'
- author: dvir001
  changes:
    - type: Add
      message: Command APC protections
  id: 25
  time: '2023-08-15T02:43:17.0000000+00:00'
- author: Cheackraze
  changes:
    - type: Add
      message: added the small variant of the bluespace vault event
  id: 26
  time: '2023-08-15T03:15:22.0000000+00:00'
- author: dvir001
  changes:
    - type: Tweak
      message: Critical machines in frontier wont break anymore.
  id: 27
  time: '2023-08-16T00:22:45.0000000+00:00'
- author: No-Dad-Not-The-Belt
  changes:
    - type: Tweak
      message: Changed the helmet sprite for the Security Patrol Hardsuit
    - type: Tweak
      message: >-
        Reverted the flash light color for the Patrol Hardsuit back to its
        original #FFEEAD value
    - type: Tweak
      message: >-
        Adjusted protection values/movespeed modifiers for the Patrol Hardsuit
        to be in between the regular Security Hardsuit and the Brigmedic
        Hardsuit.
  id: 28
  time: '2023-08-16T00:23:42.0000000+00:00'
- author: Cheackraze
  changes:
    - type: Add
      message: Added the NR Pheonix research and salvage shuttle
    - type: Tweak
      message: NR Condor may now embark on expeditions
  id: 29
  time: '2023-08-16T17:54:44.0000000+00:00'
- author: Cheackraze
  changes:
    - type: Tweak
      message: >-
        Catches us up to upstream as of August 16. See their repo for exact
        changelog from upstream, its way too massive to keep here along with our
        own
    - type: Tweak
      message: Moths do not eat cloth, and can eat meds/pills/etc.
    - type: Tweak
      message: Fueled generators have had their consumption rates lowered
    - type: Tweak
      message: Some circuit boards have had their costs adjusted
  id: 30
  time: '2023-08-18T05:56:14.0000000+00:00'
- author: Cheackraze
  changes:
    - type: Fix
      message: Fixed mail job icons
  id: 31
  time: '2023-08-19T01:28:13.0000000+00:00'
- author: Cheackraze
  changes:
    - type: Add
      message: Added Laws for the borgs
  id: 32
  time: '2023-08-19T05:51:02.0000000+00:00'
- author: Cheackraze
  changes:
    - type: Tweak
      message: Frontier Outposts can now support resident Cyborgs.
  id: 33
  time: '2023-08-19T06:44:06.0000000+00:00'
- author: Cheackraze
  changes:
    - type: Tweak
      message: Disables chasms spawning on expeditions
  id: 34
  time: '2023-08-19T07:10:23.0000000+00:00'
- author: DebugOk
  changes:
    - type: Fix
      message: Stop demon tiles from spawning
  id: 35
  time: '2023-08-21T01:39:41.0000000+00:00'
- author: dvir001
  changes:
    - type: Add
      message: >-
        Nanotrasen has provided all Frontier security personal with bodycams,
        allowing them to stream their heroic actions and dependently not to spy
        on them to investigate abuse reports.
    - type: Add
      message: >-
        The new security bodycam channel is available on the wireless camera
        monitors.
  id: 36
  time: '2023-08-22T06:00:24.0000000+00:00'
- author: Cheackraze
  changes:
    - type: Add
      message: >-
        NT has started using the Bluespace FTL error in your sector to intercept
        Syndicate vessels.
  id: 37
  time: '2023-08-22T13:51:37.0000000+00:00'
- author: dvir001
  changes:
    - type: Tweak
      message: Nanotrasen wont pay you anymore for your used PDA and ID cards.
  id: 38
  time: '2023-08-22T14:05:40.0000000+00:00'
- author: Kesiath
  changes:
    - type: Tweak
      message: Changed Security into the New Frontier Sheriff's Department.
    - type: Tweak
      message: Changed the Head of Personnel into the Station Representative.
  id: 39
  time: '2023-08-22T21:55:43.0000000+00:00'
- author: dvir001
  changes:
    - type: Fix
      message: Brigmedic playtime requirements fixed.
  id: 40
  time: '2023-08-22T21:57:15.0000000+00:00'
- author: Cheackraze
  changes:
    - type: Remove
      message: Removed body cams temporarily
  id: 41
  time: '2023-08-23T03:30:46.0000000+00:00'
- author: dvir001
  changes:
    - type: Fix
      message: >-
        The anomaly generator will only spawn the anomaly on the same ship its
        on.
  id: 42
  time: '2023-08-24T03:14:20.0000000+00:00'
- author: Kesiath
  changes:
    - type: Fix
      message: Fixes the issue where the Anchor does not spawn.
  id: 43
  time: '2023-08-24T03:22:18.0000000+00:00'
- author: Leander-0
  changes:
    - type: Tweak
      message: small security ships have better maneuverability.
  id: 44
  time: '2023-08-24T03:41:25.0000000+00:00'
- author: dvir001
  changes:
    - type: Tweak
      message: HOP now has AA.
  id: 45
  time: '2023-08-24T03:42:04.0000000+00:00'
- author: dvir001
  changes:
    - type: Tweak
      message: >-
        NT Changed the locks on some of the lockers and now most of them will
        just open.
  id: 46
  time: '2023-08-24T22:15:36.0000000+00:00'
- author: Cheackraze
  changes:
    - type: Tweak
      message: Changed RnD servers to only connect with machines on the same grid.
  id: 47
  time: '2023-08-27T00:34:28.0000000+00:00'
- author: dvir001
  changes:
    - type: Tweak
      message: Textiles crate 1000<2000
  id: 48
  time: '2023-08-27T00:35:22.0000000+00:00'
- author: Cheackraze
  changes:
    - type: Remove
      message: >-
        Removed microphones from entertainment cameras temporarily until their
        range can be properly reduced to prevent spam.
  id: 49
  time: '2023-08-27T17:49:18.0000000+00:00'
- author: dvir001
  changes:
    - type: Tweak
      message: SR Announcements could not be ignored, THEY WONT BE IGNORED.
  id: 50
  time: '2023-08-29T21:32:01.0000000+00:00'
- author: dvir001
  changes:
    - type: Add
      message: NT will pay you for selling your research disks!
    - type: Tweak
      message: NT will pay you less for technology disks after a market flood of them.
  id: 51
  time: '2023-08-29T23:07:52.0000000+00:00'
- author: dvir001
  changes:
    - type: Tweak
      message: >-
        NT Had improved the emotional support pet crate by making all pets more
        common!
    - type: Tweak
      message: NT Added collars with ID / PDA slots for all pets.
    - type: Tweak
      message: >-
        NT Also fixed the space cats space suit, no longer will it have holes in
        it, the cat is now fully space safe.
    - type: Add
      message: >-
        By mistake there might be some semi trained pitbull dogs in few crates,
        please be careful not to pet them.
  id: 52
  time: '2023-08-30T01:34:00.0000000+00:00'
- author: Leander-0
  changes:
    - type: Tweak
      message: >-
        Leander Co has improved the fabrication of most of its laser gun
        arsenal.
  id: 53
  time: '2023-09-02T03:37:31.0000000+00:00'
- author: dvir001
  changes:
    - type: Tweak
      message: The mail wont waste frontier money if its late or broken.
    - type: Tweak
      message: Broken mail wont drop items.
    - type: Fix
      message: Mail cannot be sold in cargo.
  id: 54
  time: '2023-09-02T03:39:34.0000000+00:00'
- author: dvir001
  changes:
    - type: Tweak
      message: >-
        The great disk market crash is near over, the price of a technology disk
        has went a bit up.
  id: 55
  time: '2023-09-02T04:10:05.0000000+00:00'
- author: Cheackraze
  changes:
    - type: Fix
      message: Reflective vests now have 20% chance to reflect, down from 100%
  id: 56
  time: '2023-09-02T04:14:41.0000000+00:00'
- author: Cheackraze
  changes:
    - type: Add
      message: Yaarrrgg! Added the Pirate's Cove.
    - type: Add
      message: >-
        Added black market ATMs that will allow you to deposit your funds away
        from the station with a 30% penalty.
    - type: Add
      message: >-
        Added black market shipyard consoles that players can sell ships away
        from the station at a 30% penalty.
    - type: Add
      message: Added the Schooner black market ship.
  id: 57
  time: '2023-09-06T23:54:12.0000000+00:00'
- author: dvir001
  changes:
    - type: Add
      message: Clippy the mail cat might show up on the station, make sure to pet him!
    - type: Tweak
      message: All the emotional support pets fits inside VIM.
  id: 58
  time: '2023-09-06T23:54:43.0000000+00:00'
- author: dvir001
  changes:
    - type: Add
      message: >-
        Station Representative had their lockers content balanced, now with
        added items!
    - type: Tweak
      message: Station Representative had their vend machine items updated.
    - type: Tweak
      message: Captains lockers items should be more organized.
  id: 59
  time: '2023-09-09T01:33:17.0000000+00:00'
- author: Cheackraze
  changes:
    - type: Tweak
      message: Changed the parallax for Frontier.
  id: 60
  time: '2023-09-09T01:35:09.0000000+00:00'
- author: Cheackraze
  changes:
    - type: Tweak
      message: >-
        Added a mass proximity check to initiate FTL travel. Anything bigger
        than a PTS outside of around 300 meters will prevent FTL travel.
  id: 61
  time: '2023-09-09T01:43:24.0000000+00:00'
- author: FoxxoTrystan
  changes:
    - type: Add
      message: Colorblind Trait
  id: 62
  time: '2023-09-11T02:29:53.0000000+00:00'
- author: Cheackraze
  changes:
    - type: Tweak
      message: >-
        Upstream Merge September. See vanilla wizden updates for a full change
        log.
    - type: Tweak
      message: >-
        The local animal shelter has temporarily run out of animals for
        Emotional Support Crates
  id: 63
  time: '2023-09-14T03:29:53.0000000+00:00'
- author: Leander-0
  changes:
    - type: Tweak
      message: bye bye shotgun beanbag double tap
  id: 64
  time: '2023-09-14T04:15:00.0000000+00:00'
- author: dvir001
  changes:
    - type: Add
      message: Added clippers in hydroponic tools crates.
  id: 65
  time: '2023-09-14T04:15:36.0000000+00:00'
- author: dvir001
  changes:
    - type: Add
      message: >-
        The syndicates might try and send you a crate with equipment in an
        attempt to mess with the balance of frontier, please let security know
        if you found a syndicate crate on your ship!
  id: 66
  time: '2023-09-14T04:27:41.0000000+00:00'
- author: dvir001
  changes:
    - type: Add
      message: >-
        Cargo telapads seems to be going mad, some cargo crates no one ordered
        might show up on your ships.
  id: 67
  time: '2023-09-14T05:33:20.0000000+00:00'
- author: Cheackraze
  changes:
    - type: Tweak
      message: >-
        AME controllers now have noise-cancelling shielding to help curb space
        madness
  id: 68
  time: '2023-09-15T03:55:32.0000000+00:00'
- author: checkraze
  changes:
    - type: Tweak
      message: Asteroids are now much larger and richer
  id: 69
  time: '2023-09-15T05:23:26.0000000+00:00'
- author: dvir001
  changes:
    - type: Tweak
      message: Captain stamp will use your card name for the stamp.
  id: 70
  time: '2023-09-16T05:50:32.0000000+00:00'
- author: dvir001
  changes:
    - type: Add
      message: SR Found their sunglasses under the pet bed.
  id: 71
  time: '2023-09-19T16:42:25.0000000+00:00'
- author: dvir001
  changes:
    - type: Fix
      message: NT Added more lube for belts, they can move more stuff now
  id: 72
  time: '2023-09-19T16:49:00.0000000+00:00'
- author: dvir001
  changes:
    - type: Tweak
      message: Anomaly locators range went up from 20 to 2000
  id: 73
  time: '2023-09-19T17:10:25.0000000+00:00'
- author: Leander
  changes:
    - type: Add
      message: >-
        Leander Co successfully reverse engineered the genetic code of
        mothroaches after stealing a live specimen from the Nyano sector.
  id: 74
  time: '2023-09-19T17:13:41.0000000+00:00'
- author: Leander
  changes:
    - type: Add
      message: >-
        Added blue/red galaxy suits for when you need to do intergalactic
        business.
  id: 75
  time: '2023-09-19T17:15:18.0000000+00:00'
- author: dvir001
  changes:
    - type: Tweak
      message: >-
        As per the SR and Security request, Frontier machines are made from a
        stronger metal now.
    - type: Tweak
      message: The pirates Black Market shipyard computer has lost its immortality.
  id: 76
  time: '2023-09-19T17:22:02.0000000+00:00'
- author: dvir001
  changes:
    - type: Add
      message: >-
        Added the floor tiles crate for the price of 500, get some fun tiles for
        your ship!
  id: 77
  time: '2023-09-19T17:45:24.0000000+00:00'
- author: dvir001
  changes:
    - type: Tweak
      message: ChefVend Monkey cube price fixed
    - type: Tweak
      message: Dry monkey cube and dry carps has the same price as the dead mob.
  id: 78
  time: '2023-09-19T18:07:34.0000000+00:00'
- author: dvir001
  changes:
    - type: Tweak
      message: Captains stamps now show up in Bureaucracy crates, and SR vend machines.
    - type: Tweak
      message: >-
        SR Vend machine have a bit more items in it, NT hopes the SR will find
        this useful.
  id: 79
  time: '2023-09-19T18:12:22.0000000+00:00'
- author: dvir001
  changes:
    - type: Tweak
      message: >-
        NT Has updated the locks on the cargo crates again, the crates should
        open again as expected,
  id: 80
  time: '2023-09-19T18:48:18.0000000+00:00'
- author: potato1234x
  changes:
    - type: Tweak
      message: Resprited the mailbox.
  id: 81
  time: '2023-09-19T21:07:40.0000000+00:00'
- author: Potato1234_x
  changes:
    - type: Tweak
      message: 'The SS14 sign now says Frontier Station. '
  id: 82
  time: '2023-09-21T17:21:43.0000000+00:00'
- author: FoxxoTrystan
  changes:
    - type: Add
      message: >-
        The Vulpkanin race has arrived to the Frontier Sector they are a race of
        humanoid canine-like beings that are confortable in the cold but cannot
        speak common without a translator and also have their own langauge!
    - type: Add
      message: Cloth footwarps
    - type: Tweak
      message: Cloth footwarps can be found in Clothesmate
    - type: Add
      message: Canilunzt translator
    - type: Tweak
      message: >-
        Canilunzt translator can be found in Vendomat, Vulpkanins spawns with
        them.
  id: 83
  time: '2023-09-21T18:13:38.0000000+00:00'
- author: dvir001
  changes:
    - type: Add
      message: >-
        Nanotrasen has provided all Frontier security personal with bodycams,
        allowing them to stream their heroic actions and dependently not to spy
        on them to investigate abuse reports.
    - type: Add
      message: >-
        The new security bodycam channel is available on the wireless camera
        monitors.
  id: 84
  time: '2023-09-21T18:49:22.0000000+00:00'
- author: FoxxoTrystan
  changes:
    - type: Add
      message: >-
        A unusal asteroid has been detected on long range scanners with FTL
        capabilities.
  id: 85
  time: '2023-09-21T18:55:25.0000000+00:00'
- author: FoxxoTrystan
  changes:
    - type: Add
      message: The syndicate is selling a old ship named "Hunter" in the Black Market!
  id: 86
  time: '2023-09-21T19:55:31.0000000+00:00'
- author: dvir001
  changes:
    - type: Add
      message: >-
        Medical implants added to cargo, sign a contract with an insurance
        providers, or hope for a private medical team to come ans save you, you
        can now buy a kit and have your critical life support status sent back
        to any medical radio.
    - type: Tweak
      message: >-
        All tracking implants will also attempt to report you ship name with
        cords.
  id: 87
  time: '2023-09-21T20:01:15.0000000+00:00'
- author: FoxxoTrystan
  changes:
    - type: Tweak
      message: >-
        New Mask/Helmet/Hardsuit sprites for Vulpkanins, no more snout peeking
        out of the suit!
  id: 88
  time: '2023-09-24T18:29:50.0000000+00:00'
- author: terezi4real
  changes:
    - type: Add
      message: Added Church of WeedGod items, smoke up brethren.
  id: 89
  time: '2023-09-24T18:32:24.0000000+00:00'
- author: dvir001
  changes:
    - type: Tweak
      message: >-
        NT Started to use new rat poison in the vents, large rats should not be
        a thing anymore.
  id: 90
  time: '2023-09-27T05:05:44.0000000+00:00'
- author: dvir001
  changes:
    - type: Tweak
      message: Sec suits are made from lighter materials again.
  id: 91
  time: '2023-09-27T05:17:11.0000000+00:00'
- author: dvir001
  changes:
    - type: Tweak
      message: Lab grown monkey cubes now cost less.
  id: 92
  time: '2023-09-27T05:50:00.0000000+00:00'
- author: dvir001
  changes:
    - type: Add
      message: NT Now sells uranium crates, don't stand close to them!
  id: 93
  time: '2023-09-28T21:02:02.0000000+00:00'
- author: FoxxoTrystan
  changes:
    - type: Add
      message: A new asteroid has been detected in the region.
  id: 94
  time: '2023-09-28T21:08:45.0000000+00:00'
- author: Leander-0
  changes:
    - type: Tweak
      message: >-
        The empress has been remade using modern ship building technologies and
        techniques.
  id: 95
  time: '2023-09-28T21:17:08.0000000+00:00'
- author: MatthewBadger
  changes:
    - type: Add
      message: >-
        Added the Bison shuttle, which is a large, old, durable ship-breaking
        vessel that was decommissioned and resold on the civilian market after
        an incident involving its previous crew.
  id: 96
  time: '2023-09-28T21:32:22.0000000+00:00'
- author: rosieposieeee
  changes:
    - type: Add
      message: >-
        Added the Rosebud MKI and Rosebud MKII, medium-sized luxury salvaging
        vessels.
  id: 97
  time: '2023-09-28T22:07:32.0000000+00:00'
- author: Helicaste
  changes:
    - type: Tweak
      message: >-
        Changed capacity for Shotgun Shell Dispensers to match the storage ratio
        of putting the shells inside your backpack.
  id: 98
  time: '2023-09-30T21:38:41.0000000+00:00'
- author: dvir001
  changes:
    - type: Add
      message: The ore processor will now suck any ore next to it for automation.
    - type: Add
      message: >-
        The material reclaimer will now suck any trash next to it for
        automation.
  id: 99
  time: '2023-09-30T22:07:25.0000000+00:00'
- author: Leander
  changes:
    - type: Tweak
      message: Empress no longer hurts the server as much
  id: 100
  time: '2023-09-30T22:09:06.0000000+00:00'
- author: terezi4real
  changes:
    - type: Tweak
      message: >-
        A new NT Artistic Grant has lowered the barrier of entry for Theatrical
        Performances on the frontier
  id: 101
  time: '2023-09-30T22:11:31.0000000+00:00'
- author: dvir001
  changes:
    - type: Fix
      message: The asteroids no longer hunger for human souls.
  id: 102
  time: '2023-10-01T02:00:43.0000000+00:00'
- author: dvir001
  changes:
    - type: Tweak
      message: >-
        NT Added bigger name fonts on the mail, now you can see names from far
        away!
  id: 103
  time: '2023-10-01T02:03:27.0000000+00:00'
- author: dvir001
  changes:
    - type: Tweak
      message: Crew monitor range 500<10000
  id: 104
  time: '2023-10-02T02:48:59.0000000+00:00'
- author: dvir001
  changes:
    - type: Tweak
      message: NT Now allows the SR to deposit money into the station bank.
  id: 105
  time: '2023-10-02T02:52:32.0000000+00:00'
- author: dvir001
  changes:
    - type: Add
      message: >-
        Plant bag equipped on your belt will now auto pickup items from the
        floor.
  id: 106
  time: '2023-10-02T02:59:08.0000000+00:00'
- author: FoxxoTrystan
  changes:
    - type: Add
      message: >-
        The independent nation of CARGONIA has lost a ship nearby your sector...
        if you find our friends... please tell us! -Cargonia.
  id: 107
  time: '2023-10-03T16:26:18.0000000+00:00'
- author: dvir001
  changes:
    - type: Tweak
      message: NT improved the SR and Sheriff gear.
    - type: Tweak
      message: NT added more goods for the Ptech vend for SR.
  id: 108
  time: '2023-10-05T00:45:51.0000000+00:00'
- author: dvir001
  changes:
    - type: Add
      message: All emotional support pets now have names!
  id: 109
  time: '2023-10-05T00:47:03.0000000+00:00'
- author: dvir001
  changes:
    - type: Add
      message: All fax machines are now also a copy machine.
  id: 110
  time: '2023-10-05T00:50:01.0000000+00:00'
- author: dvir001
  changes:
    - type: Add
      message: >-
        All pens can be used to sign your name, by having the intended "sign"
        settings on them.
    - type: Tweak
      message: Captain stamp is back to stamp "Captain"
  id: 111
  time: '2023-10-07T18:45:34.0000000+00:00'
- author: dvir001
  changes:
    - type: Add
      message: Felinids can spit hairballs? YUCK!
  id: 112
  time: '2023-10-07T18:46:36.0000000+00:00'
- author: FoxxoTrystan
  changes:
    - type: Add
      message: >-
        The syndicate is selling an outated nuclear operative ship: The
        Infiltrator!
  id: 113
  time: '2023-10-07T18:58:23.0000000+00:00'
- author: dvir001
  changes:
    - type: Fix
      message: Ore magnets are fully working as intended now.
  id: 114
  time: '2023-10-07T19:10:11.0000000+00:00'
- author: Cheackraze
  changes:
    - type: Tweak
      message: In-game references to Space Law now point to the correct page.
  id: 115
  time: '2023-10-07T20:39:04.0000000+00:00'
- author: FoxxoTrystan
  changes:
    - type: Tweak
      message: Added some randomness in the Asteroid Vault.
  id: 116
  time: '2023-10-09T17:58:38.0000000+00:00'
- author: dvir001
  changes:
    - type: Add
      message: >-
        Frontier cargo department now sells cargo trade crates, contain
        collected goods from around the frontier, you can buy them and move them
        to a cargo depot to sell them for profits.
  id: 117
  time: '2023-10-09T18:11:38.0000000+00:00'
- author: PeccNeck
  changes:
    - type: Add
      message: >-
        Added Mail Carrier's jumpsuit, jumpskirt, and winter coat to uniform
        printer's recipes
    - type: Add
      message: >-
        BoxingDrobe, MailDrobe, and RepDrobe are now restockable with wardrobe
        restock boxes
  id: 118
  time: '2023-10-10T22:25:01.0000000+00:00'
- author: dvir001
  changes:
    - type: Tweak
      message: Fultons? whats that?
  id: 119
  time: '2023-10-10T22:26:20.0000000+00:00'
- author: FoxxoTrystan
  changes: []
  id: 120
  time: '2023-10-10T22:45:15.0000000+00:00'
- author: dvir001
  changes:
    - type: Add
      message: Tracking implant (Security and medical) will now list your specie!
  id: 121
  time: '2023-10-10T22:48:54.0000000+00:00'
- author: FoxxoTrystan
  changes:
    - type: Fix
      message: Multitool is now shaded.
  id: 122
  time: '2023-10-11T21:13:58.0000000+00:00'
- author: FoxxoTrystan
  changes:
    - type: Add
      message: Plastitanium Windows
    - type: Fix
      message: Vents now always face Front.
    - type: Tweak
      message: Changed Solid/Reinforced walls sprites.
    - type: Tweak
      message: Changed all windows sprites.
    - type: Tweak
      message: Windows will now blend with walls.
    - type: Tweak
      message: Changed plating sprite.
    - type: Tweak
      message: Changed Shuttle Floor sprite.
  id: 123
  time: '2023-10-15T03:10:01.0000000+00:00'
- author: Cheackraze
  changes:
    - type: Remove
      message: Removed body cams
  id: 124
  time: '2023-10-15T03:10:55.0000000+00:00'
- author: dvir001
  changes:
    - type: Tweak
      message: >-
        NT will now tell you how much you going to get for your ship before
        selling it.
  id: 125
  time: '2023-10-16T18:35:58.0000000+00:00'
- author: dvir001
  changes:
    - type: Tweak
      message: Mechs carry amount adjusted to be logical.
  id: 126
  time: '2023-10-16T19:32:24.0000000+00:00'
- author: Cheackraze
  changes:
    - type: Tweak
      message: >-
        Catches us up to upstream as of 10/16. See wizard's den for full
        changelog.
  id: 127
  time: '2023-10-16T20:58:41.0000000+00:00'
- author: Cheackraze
  changes:
    - type: Remove
      message: Removed liquid co2 canisters from cargo
    - type: Fix
      message: Fixed SR accesses
  id: 128
  time: '2023-10-17T23:12:32.0000000+00:00'
- author: Kesiath
  changes:
    - type: Fix
      message: Fixed deprecated prototype inside Bison, it can now be purchased again.
  id: 129
  time: '2023-10-18T11:50:33.0000000+00:00'
- author: Kesiath
  changes:
    - type: Tweak
      message: Remastered the Prowler.
  id: 130
  time: '2023-10-20T18:47:24.0000000+00:00'
- author: AjexRose
  changes:
    - type: Add
      message: >-
        Arcadia Industries has unveiled new hostile enemies you may have to
        contend with in the future
  id: 131
  time: '2023-10-20T18:50:55.0000000+00:00'
- author: Kesiath
  changes:
    - type: Add
      message: Added the Courthouse. Criminals beware.
  id: 132
  time: '2023-10-20T18:54:04.0000000+00:00'
- author: Kesiath
  changes:
    - type: Add
      message: Added the Hospitaller and Templar, small security ships.
  id: 133
  time: '2023-10-20T19:43:14.0000000+00:00'
- author: dvir001
  changes:
    - type: Tweak
      message: >-
        Anomaly locator range is back to 20, new anomaly locator wide version is
        up to 2000.
  id: 134
  time: '2023-10-20T19:43:53.0000000+00:00'
- author: dvir001
  changes:
    - type: Add
      message: >-
        NT is getting mad about SR and the NFSD dying in action without tracking
        implants, so now they come pre injected.
  id: 135
  time: '2023-10-20T19:46:03.0000000+00:00'
- author: terezi-station
  changes:
    - type: Add
      message: >-
        A new IFF signal has appeared on the frontier, bring your wallets down
        to Casey's Casino!
  id: 136
  time: '2023-10-20T21:18:25.0000000+00:00'
- author: dvir001
  changes:
    - type: Add
      message: You can now buy wood crates for 7K
  id: 137
  time: '2023-10-20T23:01:44.0000000+00:00'
- author: dvir001
  changes:
    - type: Tweak
      message: 'Most belts adjusted storage 40<45 '
    - type: Tweak
      message: Basic SR and Sheriff locker items moved to backpacks.
  id: 138
  time: '2023-10-20T23:07:35.0000000+00:00'
- author: dvir001
  changes:
    - type: Tweak
      message: NT Added more plates to the NFSD hardsuits to allow for laser combat.
  id: 139
  time: '2023-10-22T22:31:25.0000000+00:00'
- author: dvir001
  changes:
    - type: Tweak
      message: The security radio channel is a bit more secured now.
  id: 140
  time: '2023-10-22T22:32:21.0000000+00:00'
- author: dvir001
  changes:
    - type: Fix
      message: >-
        Fixed the R&D computers linking to someone else servers when you build a
        computer before a server.
  id: 141
  time: '2023-10-22T22:39:45.0000000+00:00'
- author: Kesiath
  changes:
    - type: Fix
      message: Fixed missing courthouse tiny fans.
  id: 142
  time: '2023-10-22T22:40:49.0000000+00:00'
- author: rosieposieeee
  changes:
    - type: Tweak
      message: >-
        The Rosebud MKI and MKII have had their prices increased and cabling
        cleaned up.
  id: 143
  time: '2023-10-22T22:48:54.0000000+00:00'
- author: dvir001
  changes:
    - type: Add
      message: Someone reported there is a pirate cat, a cat? pirate? no way!
  id: 144
  time: '2023-10-22T22:50:44.0000000+00:00'
- author: dvir001
  changes:
    - type: Tweak
      message: >-
        Security improved the EMP tech and now have ships fully protected
        against any EMP.
  id: 145
  time: '2023-10-22T22:55:06.0000000+00:00'
- author: McBosserson
  changes:
    - type: Tweak
      message: Central sent out a UI update to all radars in the sector.
  id: 146
  time: '2023-10-22T23:16:38.0000000+00:00'
- author: Kesiath
  changes:
    - type: Add
      message: Added the Station Traffic Controller access and job.
    - type: Add
      message: >-
        Added the STC, Sergeant, Cadet, and Mail Carrier jobs as late-join
        hirable roles for the STC.
    - type: Tweak
      message: >-
        Changed the bridge access to be restricted to frontier command instead
        of SR access.
    - type: Tweak
      message: Changed the shuttle console in the bridge to a higher radar resolution.
    - type: Tweak
      message: Changed most job playtime requirements to 3 hours.
    - type: Fix
      message: Fixed missing dock labels on Frontier.
  id: 147
  time: '2023-10-23T22:04:53.0000000+00:00'
- author: Cheackraze
  changes:
    - type: Add
      message: Added fryers from Delta-V!
    - type: Tweak
      message: Fried food now also has Flavorol
    - type: Tweak
      message: Bocadillo now comes with a fryer
    - type: Tweak
      message: Skipper now comes with a fryer and a grill
  id: 148
  time: '2023-10-23T22:17:45.0000000+00:00'
- author: Cheackraze
  changes:
    - type: Add
      message: Added the Expeditionary Lodge!
    - type: Tweak
      message: Moved the expedition shuttles to a new Expedition Shipyard console
    - type: Tweak
      message: >-
        Moved the Liberation Station and the Bounty Vendor to the Expeditionary
        Lodge
  id: 149
  time: '2023-10-24T06:15:13.0000000+00:00'
- author: DebugOk
  changes:
    - type: Fix
      message: Whitelists should now work properly again.
  id: 150
  time: '2023-10-24T23:31:15.0000000+00:00'
- author: Kesiath
  changes:
    - type: Tweak
      message: Changed the rule for minimum wage. Check the rules for more information.
  id: 151
  time: '2023-10-24T23:49:14.0000000+00:00'
- author: Cheackraze
  changes:
    - type: Tweak
      message: Changed spawning layout of the points of interest.
  id: 152
  time: '2023-10-25T00:47:07.0000000+00:00'
- author: Cheackraze
  changes:
    - type: Tweak
      message: Merged us with upstream again to fix cloning
    - type: Add
      message: Added upstream's changelog, its over there > > >
  id: 4575
  time: '2023-10-25T03:50:17.0000000+00:00'
- author: Cheackraze
  changes:
    - type: Fix
      message: Shipyards are less strict about who it considers viable crew members
  id: 4576
  time: '2023-10-25T05:59:35.0000000+00:00'
- author: FoxxoTrystan
  changes:
    - type: Fix
      message: Fix AsteroidBunker breaking due to peaches.
  id: 4577
  time: '2023-10-25T16:35:19.0000000+00:00'
- author: PeccNeck
  changes:
    - type: Add
      message: NT Rosebud MKI captains can now manage their crew. Rejoice!
    - type: Tweak
      message: Adjusted NT Rosebud MKI's price for inflation.
    - type: Tweak
      message: Tweaked the SV naming prefix on vessels.
    - type: Tweak
      message: Suit storage lockers are now accessible to everyone.
    - type: Fix
      message: Re-oriented NT Helix defibrillator cabinets to be internally accessible.
  id: 4578
  time: '2023-10-26T22:11:36.0000000+00:00'
- author: dvir001
  changes:
    - type: Add
      message: NT will now provide the reporter with his mass media computer board.
  id: 4579
  time: '2023-10-26T23:06:56.0000000+00:00'
- author: '-'
  changes: []
  id: 4580
  time: '2023-10-26T23:41:22.0000000+00:00'
- author: dvir001
  changes:
    - type: Add
      message: >-
        NT has provided everyone with a free space traffic control channel key
        in the survival box.
  id: 4581
  time: '2023-10-26T23:42:43.0000000+00:00'
- author: dvir001
  changes:
    - type: Tweak
      message: Disposal units power usages went down, 250>1000
  id: 4582
  time: '2023-10-27T01:59:51.0000000+00:00'
- author: Temoffy
  changes:
    - type: Add
      message: Handheld mass scanner in AstroVend!
  id: 4583
  time: '2023-10-27T02:03:31.0000000+00:00'
- author: dvir001
  changes:
    - type: Add
      message: >-
        SR has received a crate full of all kind of PDA, now available from the
        Ptech vend machine.
  id: 4584
  time: '2023-10-27T02:05:59.0000000+00:00'
- author: dvir001
  changes: []
  id: 4585
  time: '2023-10-27T02:14:23.0000000+00:00'
- author: dvir001
  changes:
    - type: Add
      message: NT has added a copy of space law to all PDA's
  id: 4586
  time: '2023-10-28T17:57:39.0000000+00:00'
- author: dvir001
  changes:
    - type: Tweak
      message: The sheriff can now use the Ptech vending,
  id: 4587
  time: '2023-10-28T18:00:30.0000000+00:00'
- author: dvir001
  changes:
    - type: Tweak
      message: The SR was provided with a new and improved clip board!
  id: 4588
  time: '2023-10-28T18:05:59.0000000+00:00'
- author: Kesiath
  changes:
    - type: Tweak
      message: Changed KesCo ships to use a manufacturer prefix.
    - type: Tweak
      message: Changed NFSD ships to use the NSF prefix.
  id: 4589
  time: '2023-10-28T18:12:10.0000000+00:00'
- author: dvir001
  changes:
    - type: Tweak
      message: >-
        The R&D disk printer can now print the disks for 10k for tier 1, and 13k
        for tier 2/3.
    - type: Tweak
      message: Tech disks are worth 5000
    - type: Tweak
      message: Research disks worth 3000/1500
  id: 4590
  time: '2023-10-29T17:42:06.0000000+00:00'
- author: Blackszedows
  changes:
    - type: Add
      message: Added Chisel shuttle
  id: 4591
  time: '2023-10-29T21:57:29.0000000+00:00'
- author: Leander
  changes:
    - type: Add
      message: All species have learned how to carry people and throw them around.
  id: 4592
  time: '2023-10-29T22:53:05.0000000+00:00'
- author: Cheackraze
  changes:
    - type: Add
      message: Added Victory by Koruu Chan as a lobby song
  id: 4593
  time: '2023-10-29T23:30:35.0000000+00:00'
- author: Cheackraze
  changes:
    - type: Tweak
      message: Merges upstream changes. See their changelog over there > > >
  id: 4594
  time: '2023-10-30T22:36:05.0000000+00:00'
- author: Cheackraze
  changes:
    - type: Add
      message: Added the Gallery, an admin-only spawned grid for special events
  id: 4595
  time: '2023-11-02T23:40:45.0000000+00:00'
- author: dvir001
  changes:
    - type: Fix
      message: Parts crates contain parts now, no more lies!
  id: 4596
  time: '2023-11-04T21:14:44.0000000+00:00'
- author: dvir001
  changes:
    - type: Tweak
      message: 'NT Added "BRB" signs and desk bells to the SR vend machine, '
  id: 4597
  time: '2023-11-04T21:16:51.0000000+00:00'
- author: Cheackraze
  changes:
    - type: Tweak
      message: >-
        Changed the Empress's console to not be so huge, in order to combat
        server lag
  id: 4598
  time: '2023-11-04T22:08:36.0000000+00:00'
- author: Temoffy
  changes:
    - type: Add
      message: >-
        Added the TC Metastable, a medium-sized station-ship equipped with at
        least the basics of every department. Recommended to use in conjunction
        with other ships for any raw materials.
  id: 4599
  time: '2023-11-05T18:04:23.0000000+00:00'
- author: RadiantFlash7
  changes:
    - type: Add
      message: Caduceus Large medical ship
  id: 4600
  time: '2023-11-05T18:53:57.0000000+00:00'
- author: dvir001
  changes:
    - type: Add
      message: >-
        NT Added the new radio channel for station traffic. insert the new key
        into your headset from your survival kit.
    - type: Tweak
      message: >-
        Shipyard buy and sell information extended with ship owner names and
        ship seller.
  id: 4601
  time: '2023-11-05T19:13:25.0000000+00:00'
- author: YumiGumi
  changes:
    - type: Add
      message: >-
        Added the Gourd, the first introductory vessel of the S.L.E.S.I Faction.
        It's a dedicated Science Expeditionary vessels designed to fill a hole
        that is missing in the current ship lineup.
  id: 4602
  time: '2023-11-05T20:59:22.0000000+00:00'
- author: IData-RedactedI
  changes:
    - type: Add
      message: >-
        A new vending machine has arrived on frontier. Carrying much less lethal
        weapons, this machine is sure to become a firm favorite for those who
        aren't blood thirsty killers.
  id: 4603
  time: '2023-11-07T22:18:19.0000000+00:00'
- author: YumiGumi
  changes:
    - type: Add
      message: Added tiny fans on airlocks for the SLI Gourd
  id: 4604
  time: '2023-11-08T02:10:03.0000000+00:00'
- author: Cheackraze
  changes:
    - type: Fix
      message: Fixed Record Consoles sometimes not showing player records.
  id: 4605
  time: '2023-11-09T03:18:44.0000000+00:00'
- author: Bing Guss
  changes:
    - type: Add
      message: Added new lobby art.
  id: 4606
  time: '2023-11-09T22:55:16.0000000+00:00'
- author: Lokey82
  changes:
    - type: Add
      message: >-
        CentCom has become tired of supplying Esquires with mass-media consoles,
        so they have contracted the help of a new ship engineer. Please welcome
        the NT14-WaveShot, A new ship for reporters!
  id: 4607
  time: '2023-11-12T20:53:03.0000000+00:00'
- author: cynical24
  changes:
    - type: Add
      message: >-
        Due to a lack of Detective-based ships, the NSF Inquisitor has been
        added to Security's shipyard!
  id: 4608
  time: '2023-11-12T21:02:02.0000000+00:00'
- author: CharcoalShipyard
  changes:
    - type: Add
      message: 'Kosmologistika note was added on the shuttle console. '
    - type: Tweak
      message: Price was changed
    - type: Fix
      message: Powergrid was changed for the better.
  id: 4609
  time: '2023-11-12T21:30:19.0000000+00:00'
- author: ErhardSteinhauer
  changes: []
  id: 4610
  time: '2023-11-12T21:31:01.0000000+00:00'
- author: dvir001
  changes:
    - type: Add
      message: >-
        The NFSD added the new combat magboots to all security hardsuits
        lockers.
    - type: Tweak
      message: >-
        The NFSD Adjusted all security gear to fit with modern times, missing
        pistols no more.
  id: 4611
  time: '2023-11-13T19:08:22.0000000+00:00'
- author: RadiantFlash7
  changes:
    - type: Tweak
      message: Adjusted a lot of minor things on Caduceus with feedback!
  id: 4612
  time: '2023-11-13T19:19:11.0000000+00:00'
- author: dvir001
  changes:
    - type: Add
      message: >-
        NT managed to strike a deal with PACMAN Corp and will now sell
        generators in cargo.
  id: 4613
  time: '2023-11-13T19:36:54.0000000+00:00'
- author: dvir001
  changes:
    - type: Add
      message: >-
        Cargo has a new crate for scientists, contains a full kit to start your
        very own science lab, everything you need in one crate!
  id: 4614
  time: '2023-11-13T19:37:38.0000000+00:00'
- author: dvir001
  changes:
    - type: Fix
      message: STC Improved, the buy and sell notifications sent to correct channels.
  id: 4615
  time: '2023-11-13T20:05:35.0000000+00:00'
- author: RealIHaveANameOfficial
  changes:
    - type: Tweak
      message: >-
        Containment Field Generators now search up to 16 tiles away, compared to
        8 from before.
  id: 4616
  time: '2023-11-13T20:38:50.0000000+00:00'
- author: Cheackraze
  changes:
    - type: Add
      message: >-
        A mysterious workshop has appeared in the sector! Try to find it for
        some festive gifts!
  id: 4617
  time: '2023-11-13T23:11:40.0000000+00:00'
- author: Cheackraze
  changes:
    - type: Tweak
      message: C.H.I.M.P. handcannons now require Bananium to craft.
    - type: Tweak
      message: Wheelchairs market has crashed! They are now worth far less.
  id: 4618
  time: '2023-11-13T23:49:35.0000000+00:00'
- author: dvir001
  changes:
    - type: Tweak
      message: Comet shuttle lockers fixed, lower price.
  id: 4619
  time: '2023-11-15T23:15:29.0000000+00:00'
- author: dvir001
  changes:
    - type: Tweak
      message: Improved some aspects of the beloved crescent.
  id: 4620
  time: '2023-11-16T20:52:15.0000000+00:00'
- author: Cheackraze
  changes:
    - type: Fix
      message: Fixed psuedo-items being able to have labels applied.
  id: 4621
  time: '2023-11-17T00:20:29.0000000+00:00'
- author: Cheackraze
  changes:
    - type: Fix
      message: Expeditions are now restored to their former glory.
  id: 4622
  time: '2023-11-17T00:33:41.0000000+00:00'
- author: RealIHaveANameOfficial
  changes:
    - type: Add
      message: >-
        The Anomalous Lab has appeared as a dangerous point of interest in
        Frontier space.
  id: 4623
  time: '2023-11-17T04:25:53.0000000+00:00'
- author: RealIHaveANameOfficial
  changes:
    - type: Tweak
      message: >-
        The round-start bell at the Pit has been moved to a more sensible
        location.
    - type: Add
      message: >-
        The Pit now has a microwave, donk pockets, a hot food cart, and a deep
        fryer with oil.
  id: 4624
  time: '2023-11-22T15:36:57.0000000+00:00'
- author: RealIHaveANameOfficial
  changes:
    - type: Remove
      message: Prefixes have been removed from all ships to help clean up IFF screens.
  id: 4625
  time: '2023-11-22T15:58:02.0000000+00:00'
- author: Blackszedows
  changes:
    - type: Add
      message: Diagonal decals for mapping
  id: 4626
  time: '2023-11-22T16:12:08.0000000+00:00'
- author: RealIHaveANameOfficial
  changes:
    - type: Remove
      message: Slimes can no longer be taken over as a ghost role.
  id: 4627
  time: '2023-11-22T16:25:37.0000000+00:00'
- author: dvir001
  changes:
    - type: Tweak
      message: You now remember that a poncho goes above your hardsuit, not under it.
  id: 4628
  time: '2023-11-22T16:27:59.0000000+00:00'
- author: ErhardSteinhauer
  changes:
    - type: Tweak
      message: >-
        NT Liquidator: replaced Janitorial Trash Cart with Janicart (keys are on
        the table in pilot cabin).
    - type: Tweak
      message: 'NT Liquidator: increased price from 18500 to 30500 spesos.'
    - type: Tweak
      message: 'NT Liquidator: minor QoL improvements.'
  id: 4629
  time: '2023-11-22T16:38:49.0000000+00:00'
- author: RealIHaveANameOfficial
  changes:
    - type: Tweak
      message: >-
        NT has begun cracking down on looters, and has begun using extra-strong
        bolts on many important machines throughout the sector.
    - type: Tweak
      message: >-
        Anomalous lab has received fixes and layout changes to be much more
        considerate to curious explorers.
  id: 4630
  time: '2023-11-22T16:40:53.0000000+00:00'
- author: YumiGumi
  changes:
    - type: Add
      message: Added SLI Bazaar
  id: 4631
  time: '2023-11-22T17:33:01.0000000+00:00'
- author: ErhardSteinhauer
  changes:
    - type: Add
      message: >-
        NT Legman - a maneuverable microshuttle with low operational costs for
        reporters who want to be first on a scene.
  id: 4632
  time: '2023-11-22T17:36:34.0000000+00:00'
- author: SurfinNinja1
  changes:
    - type: Add
      message: NC Loader
  id: 4633
  time: '2023-11-22T17:56:21.0000000+00:00'
- author: RealIHaveANameOfficial
  changes:
    - type: Fix
      message: Stray cargo pallets on the Decade Dove have been removed.
  id: 4634
  time: '2023-11-22T21:38:01.0000000+00:00'
- author: dvir001
  changes:
    - type: Add
      message: >-
        NT listened to people needs, and now selling 4 piano like instruments in
        cargo
  id: 4635
  time: '2023-11-25T22:34:28.0000000+00:00'
- author: Mnemotechnician
  changes:
    - type: Add
      message: >-
        NanoTrasen has outfitted your local Frontier outpost with an updated ID
        card computer, which allows to rename shuttles! Make sure to ask your
        station representative.
  id: 4636
  time: '2023-11-26T21:27:09.0000000+00:00'
- author: ErhardSteinhauer
  changes:
    - type: Add
      message: >-
        NT Rigger - a medium-sized dedicated engineering/atmospherics ship
        suitable for daring deep space construction projects.
  id: 4637
  time: '2023-11-27T21:52:28.0000000+00:00'
- author: ErhardSteinhauer
  changes:
    - type: Add
      message: NT Pioneer - Newbie Friendly Salvage Microship.
  id: 4638
  time: '2023-11-27T22:16:44.0000000+00:00'
- author: dvir001
  changes:
    - type: Tweak
      message: >-
        Ship lockers adjusted with items moving to vend machines, in another
        news, NT stock is up!
  id: 4639
  time: '2023-11-27T22:32:20.0000000+00:00'
- author: FoxxoTrystan
  changes:
    - type: Remove
      message: >-
        Vulpkanin Speed bost (they are not default to 4.5 like all others
        species)
    - type: Remove
      message: Vulpkanin Hunger/Thrist decay has been restored to default.
    - type: Tweak
      message: 'Vulpkanin DamageModifier has been tweaked, Heat: 1.3, Cold: 0.8.'
    - type: Remove
      message: Vulpkanin TemperatureProtection.
    - type: Tweak
      message: Changed Vulpkanin interaction from hugging to pats!
    - type: Tweak
      message: Changed Vulpkanin/Reptilian "unarmed" melee. (4 Slash, 1 Blunt)
    - type: Add
      message: Reptilian are immune to Misma.
    - type: Tweak
      message: >-
        Vulpkanin/Repilian Diet has been changed to only eat: "Meat, Fruits,
        Eggs, Bread"
    - type: Tweak
      message: 'Reptilian DamageModifier has been tweaked, Heat: 0.8.'
    - type: Tweak
      message: Changed Felinds "unarmed" melee. (3 Slash, 2 Blunt)
    - type: Fix
      message: Fixed Felinds Organs (Including Diet)
    - type: Tweak
      message: 'Moth DamageModifier has been tweaked, Cold: 0.8.'
    - type: Tweak
      message: >-
        Moth Diet has been changed to only eat: "Cloth, Fruits" (Still able to
        consume pills)
    - type: Tweak
      message: Diona war against glass shards/dices is over!
    - type: Remove
      message: Oni pry speed. (This is just... useless)
    - type: Tweak
      message: 'Oni Melee bonus tweaked: Stun, Blunt, Slash, Piercing, Asphyxiation: 20%'
    - type: Tweak
      message: Oni using guns will have +20% spread.
    - type: Add
      message: >-
        Arachnid has now a special diet of only: "Fruits, Soup, BloodFood",
        meaning they can drink Bloodbags or bite others creatures for food.
    - type: Add
      message: >-
        Arachnid can now create cocoon that act like Straightjacket, cocoon
        bodies also prevent rotting!
    - type: Add
      message: >-
        Arachnid can now put webs on the floor that will slow non-spiders
        species.
    - type: Fix
      message: Fixed some spider web resistance from "Wood" to "Web"
    - type: Add
      message: Added some new craftable web furnitures/objects.
    - type: Remove
      message: Reverted Arachnid Melee to default (same as humans)
    - type: Add
      message: >-
        Short/Tall Attribute. (There a special whitelist for species meaning not
        all specie will have the same effect).
    - type: Add
      message: >-
        Gave Vulpkanins Short Whitelist, Felinds Tall Whitelist, Lizards Tall
        Whitelist.
    - type: Add
      message: >-
        New recepies for moth! (Cotton Pizza, Mothmallow, MothMoffin,
        CottonSoup)
    - type: Tweak
      message: >-
        Replaced Emercency Box Tin Food with prepacked sustenance bar (All
        species can eat it!)
    - type: Tweak
      message: Nutribrick is eatable by all species.
    - type: Add
      message: Custom sprites for reptilians (A jester will be happy now!)
  id: 4640
  time: '2023-12-01T17:07:14.0000000+00:00'
- author: dvir001
  changes:
    - type: Add
      message: Some of our crew started skipping on showers to save water.
    - type: Add
      message: >-
        Added the air freshener to the vendomat vending machine to allow our
        water saving crew to not smell so bad.
  id: 4641
  time: '2023-12-01T17:11:05.0000000+00:00'
- author: dvir001
  changes:
    - type: Tweak
      message: Mail bags can fit more open mail.
    - type: Tweak
      message: >-
        Mail is now made from normal paper that isn't infused with steel, paper
        cuts wont hurt as much.
    - type: Tweak
      message: >-
        Closed mail is a bit less bulky as it used to be and will fit into
        reclaimers.
  id: 4642
  time: '2023-12-01T17:14:22.0000000+00:00'
- author: erhardsteinhauer
  changes:
    - type: Add
      message: 'NT Liquidator: preflight checklist paper.'
    - type: Tweak
      message: 'NT Liquidator: reworked atmospherics setup.'
  id: 4643
  time: '2023-12-01T17:21:38.0000000+00:00'
- author: FoxxoTrystan
  changes:
    - type: Fix
      message: PSB Size is now 2, STC key has return to the emerency box!
  id: 4644
  time: '2023-12-03T03:01:16.0000000+00:00'
- author: dvir001
  changes:
    - type: Tweak
      message: >-
        Vulp translators broke down from a forced firmware, Vulp will be getting
        a voice implant for the main time.
  id: 4645
  time: '2023-12-04T17:44:27.0000000+00:00'
- author: FoxxoTrystan
  changes:
    - type: Add
      message: cotton seeds are now available!
  id: 4646
  time: '2023-12-04T17:47:27.0000000+00:00'
- author: FoxxoTrystan
  changes:
    - type: Fix
      message: All species can eat Crayons now... HMMMM CRAYONS....
  id: 4647
  time: '2023-12-04T17:52:09.0000000+00:00'
- author: dvir001
  changes:
    - type: Tweak
      message: >-
        Using welding tools on broken vending machines will restore them to
        working order.
  id: 4648
  time: '2023-12-04T18:01:15.0000000+00:00'
- author: FoxxoTrystan
  changes:
    - type: Fix
      message: Felinds can now fit back in bags! (normal size ones!)
  id: 4649
  time: '2023-12-04T18:07:07.0000000+00:00'
- author: dvir001
  changes:
    - type: Tweak
      message: Trash bags in belts has a vacuum function now, TECHNOLOGY.
  id: 4650
  time: '2023-12-04T18:36:48.0000000+00:00'
- author: Cheackraze
  changes:
    - type: Fix
      message: >-
        Diona can now bump doors, pilot consoles, and have their footsteps heard
        again
  id: 4651
  time: '2023-12-04T18:37:34.0000000+00:00'
- author: FoxxoTrystan
  changes:
    - type: Tweak
      message: Diets got reverted for the moment.
  id: 4652
  time: '2023-12-04T18:39:07.0000000+00:00'
- author: erhardsteinhauer
  changes:
    - type: Add
      message: >-
        Textures for Mercenary related objects: locker, airlocks, missing
        clothing (duffel, satchel, jumpskirt), PDA/ID/Job Icon, headset,
        hardsuit with headpiece.
  id: 4653
  time: '2023-12-10T17:43:52.0000000+00:00'
- author: dvir001
  changes:
    - type: Remove
      message: >-
        Removed liquid O2 and N2 from cargo, moved them to salvage wrecks as
        rare finds.
  id: 4654
  time: '2023-12-10T17:53:52.0000000+00:00'
- author: Blackszedows
  changes:
    - type: Tweak
      message: Adjusted the sprites for diagonal tile decals.
  id: 4655
  time: '2023-12-10T17:55:22.0000000+00:00'
- author: FoxxoTrystan
  changes:
    - type: Remove
      message: Tasers are no longer able to be researched.
  id: 4656
  time: '2023-12-10T17:56:55.0000000+00:00'
- author: dvir001
  changes:
    - type: Tweak
      message: Psychologists jobs added to frontier outpost.
  id: 4657
  time: '2023-12-10T17:59:12.0000000+00:00'
- author: dvir001
  changes:
    - type: Add
      message: Added the valet gear to the MailDrob
  id: 4658
  time: '2023-12-10T18:04:25.0000000+00:00'
- author: FoxxoTrystan
  changes:
    - type: Tweak
      message: We just found out that Shotgun Crates has Krammers instead of Enforcers.
  id: 4659
  time: '2023-12-10T18:09:23.0000000+00:00'
- author: crystalHex
  changes:
    - type: Tweak
      message: >-
        The ore box can now pick up items in a certain range using an internal
        magnet, store fragments and dump its contents onto the ground. The
        magnet is disabled when the box is anchored. The ore box also has a
        larger capacity and is more durable than before.
  id: 4660
  time: '2023-12-10T18:20:49.0000000+00:00'
- author: FoxxoTrystan
  changes:
    - type: Tweak
      message: Misc Sprites Changes.
  id: 4661
  time: '2023-12-10T18:27:47.0000000+00:00'
- author: dvir001
  changes:
    - type: Add
      message: Added Pride-O-Mat vender
  id: 4662
  time: '2023-12-10T18:32:14.0000000+00:00'
- author: dvir001
  changes:
    - type: Add
      message: Added the X-01 MultiPhase Energy Gun for the Sheriff.
  id: 4663
  time: '2023-12-10T18:37:52.0000000+00:00'
- author: dvir001
  changes:
    - type: Tweak
      message: >-
        The mercenary job has received improvement, new gear, new locker, and
        new access.
  id: 4664
  time: '2023-12-11T18:01:57.0000000+00:00'
- author: crystalHex
  changes:
    - type: Tweak
      message: Changed the layout and look of the Dove slightly.
  id: 4665
  time: '2023-12-11T18:03:15.0000000+00:00'
- author: dvir001
  changes:
    - type: Add
      message: Added the new lawyer and psychologist stamps.
  id: 4666
  time: '2023-12-11T18:15:55.0000000+00:00'
- author: erhardsteinhauer
  changes:
    - type: Add
      message: New painting.
    - type: Tweak
      message: >-
        Small QoL improvements for NT Legman, NT Pioneer, NT Rigger: added
        preflight checklists.
    - type: Tweak
      message: NT Liquidator received newly created artwork.
  id: 4667
  time: '2023-12-11T18:19:03.0000000+00:00'
- author: RealIHaveANameOfficial
  changes:
    - type: Tweak
      message: >-
        Nanotransen has updated the layouts and locker contents of many shuttles
        across the sector!
  id: 4668
  time: '2023-12-11T18:33:34.0000000+00:00'
- author: Cheackraze
  changes:
    - type: Add
      message: >-
        Syndicate Corps have started hiding smuggling containers on the
        frontier. Visit local points of interest to find clues.
  id: 4669
  time: '2023-12-15T20:39:18.0000000+00:00'
- author: Qulibly
  changes:
    - type: Add
      message: >-
        Added new Argenti Type 20 revolver. You can find it in LiberationVend.
        Any Gunslinger will love it.
  id: 4670
  time: '2023-12-15T21:57:29.0000000+00:00'
- author: erhardsteinhauer
  changes:
    - type: Tweak
      message: >-
        ICR Chisel, NC Mission, NC Prospector, NR Sparrow were retrofitted with
        atmos setups.
  id: 4671
  time: '2023-12-17T17:25:31.0000000+00:00'
- author: mnemosynium
  changes:
    - type: Fix
      message: NC Loader is no longer freezing by default.
    - type: Remove
      message: Removed security mask from inside Loader's walls.
  id: 4672
  time: '2023-12-17T17:26:29.0000000+00:00'
- author: InsanityMoose
  changes:
    - type: Add
      message: The shuttle console radar now has an option to hide shuttle labels
  id: 4673
  time: '2023-12-17T17:28:48.0000000+00:00'
- author: erhardsteinhauer
  changes:
    - type: Add
      message: >-
        Added crossbow with assortment of bolts and special quiver, new items
        can be crafted.
  id: 4674
  time: '2023-12-17T18:55:39.0000000+00:00'
- author: RealIHaveANameOfficial
  changes:
    - type: Tweak
      message: >-
        The Anomalous lab has been heavily reinforced due to ongoing reports of
        destructive looters.
  id: 4675
  time: '2023-12-17T19:02:53.0000000+00:00'
- author: Mnemotechnician
  changes:
    - type: Add
      message: >-
        Cryosleep chambers now allow you to shove others inside! Do not try to
        put dead bodies inside, though.
    - type: Add
      message: You can now wake up from cryosleep as a ghost.
  id: 4676
  time: '2023-12-17T22:17:30.0000000+00:00'
- author: Cheackraze
  changes:
    - type: Tweak
      message: >-
        Security eavesdropping has been curtailed, smuggler drops will reveal
        less info to security.
  id: 4677
  time: '2023-12-17T22:36:59.0000000+00:00'
- author: Ubaser
  changes:
    - type: Add
      message: >-
        Added the NR-Investigator, a small salvage shuttle designed for
        researching artifacts.
  id: 4678
  time: '2023-12-18T21:25:04.0000000+00:00'
- author: crystalHex
  changes:
    - type: Add
      message: Added DYS Dragonfly - a salvage/cargo freighter with a chemistry wing
  id: 4679
  time: '2023-12-18T21:43:29.0000000+00:00'
- author: Leander
  changes:
    - type: Add
      message: >-
        Nanotrasen just ended building their newest prisoner transport ship, now
        expedition capable!
  id: 4680
  time: '2023-12-18T22:10:03.0000000+00:00'
- author: dvir001
  changes:
    - type: Add
      message: >-
        Added new crates to cargo! surgery, janitorial supplies B, bulk space
        cleaner, janitorial trolley & cart, freezer
    - type: Tweak
      message: >-
        Thrusters and gyros will now arrive in crates in cargo and wont be stuck
        to the floor.
  id: 4681
  time: '2023-12-21T18:21:40.0000000+00:00'
- author: dvir001
  changes:
    - type: Add
      message: Added the STC stamp.
  id: 4682
  time: '2023-12-21T18:22:52.0000000+00:00'
- author: erhardsteinhauer
  changes:
    - type: Tweak
      message: Air Alarm parameters are now can be altered by Captains.
  id: 4683
  time: '2023-12-21T18:24:11.0000000+00:00'
- author: mnemosynium
  changes:
    - type: Fix
      message: Removed access restriction from the bar on the Barge
  id: 4684
  time: '2023-12-21T18:24:49.0000000+00:00'
- author: Mnemotechnician
  changes:
    - type: Fix
      message: Cryopods should now correctly accept SSD people.
  id: 4685
  time: '2023-12-21T19:39:34.0000000+00:00'
- author: DustScoundrel
  changes:
    - type: Add
      message: Added Beacon Outpost POI for the cult-inclined.
  id: 4686
  time: '2023-12-21T20:16:09.0000000+00:00'
- author: dvir001
  changes:
    - type: Add
      message: Added the McCargo ship, get your very own McCargo franchisee today!
  id: 4687
  time: '2023-12-21T21:07:38.0000000+00:00'
- author: DustScoundrel
  changes:
    - type: Add
      message: Added the Garden, a small botany vessel.
  id: 4688
  time: '2023-12-21T21:08:09.0000000+00:00'
- author: DustScoundrel
  changes:
    - type: Add
      message: Added Grifty's Gas and Grub bluespace POI
  id: 4689
  time: '2023-12-21T21:58:47.0000000+00:00'
- author: erhardsteinhauer
  changes:
    - type: Add
      message: Added NM Searchlight - a small search and rescue vessel.
  id: 4690
  time: '2023-12-21T22:15:01.0000000+00:00'
- author: crystalHex
  changes:
    - type: Tweak
      message: Minor tweaks to the Pulse.
  id: 4691
  time: '2023-12-21T22:19:44.0000000+00:00'
- author: dvir001
  changes:
    - type: Tweak
      message: Added more condiments to the condiments stand
  id: 4692
  time: '2023-12-21T22:28:11.0000000+00:00'
- author: Wolfhauler
  changes:
    - type: Add
      message: Added the Spectre
  id: 4693
  time: '2023-12-22T00:18:24.0000000+00:00'
- author: MagnusCrowe
  changes:
    - type: Add
      message: Added the "Opportunity" prison expedition ship.
  id: 4694
  time: '2023-12-22T02:19:37.0000000+00:00'
- author: MagnusCrowe
  changes:
    - type: Add
      message: Added SR carapace!
    - type: Tweak
      message: Removed speed penalty from captain's carapace!
  id: 4695
  time: '2023-12-23T21:09:01.0000000+00:00'
- author: erhardsteinhauer
  changes:
    - type: Tweak
      message: >-
        PietyVend holds a bigger stock and can be restocked like other cloth
        vendomats.
  id: 4696
  time: '2023-12-24T01:09:59.0000000+00:00'
- author: FoxxoTrystan
  changes:
    - type: Tweak
      message: >-
        Security are unable to pick detailed signals from arriving BlackMarket
        Shipyards.
  id: 4697
  time: '2023-12-24T01:11:10.0000000+00:00'
- author: dvir001
  changes:
    - type: Tweak
      message: Junk food price adjust to inflation.
  id: 4698
  time: '2023-12-24T03:25:59.0000000+00:00'
- author: dvir001
  changes:
    - type: Tweak
      message: >-
        The Bison and SV ships moved to the scrapyard shipyard, possibly found
        in the Frontier maints.
  id: 4699
  time: '2023-12-24T13:56:42.0000000+00:00'
- author: Cheackraze
  changes:
    - type: Add
      message: >-
        Added the prisoner role to a select few security ships. Whitelisted
        only.
  id: 4700
  time: '2023-12-24T15:51:57.0000000+00:00'
- author: crystalHex
  changes:
    - type: Tweak
      message: >-
        The magnet on the ore box (and ore bag) can now be toggled through the
        context menu.
    - type: Tweak
      message: The ore box can now go under plastic flaps.
  id: 4701
  time: '2023-12-24T15:59:51.0000000+00:00'
- author: erhardsteinhauer
  changes:
    - type: Add
      message: Added new clothes for Chaplains. Check nearest PietyVend.
  id: 4702
  time: '2023-12-25T00:06:07.0000000+00:00'
- author: erhardsteinhauer
  changes:
    - type: Add
      message: Added weapon racks. Can be constructed.
  id: 4703
  time: '2023-12-25T10:53:06.0000000+00:00'
- author: dvir001
  changes:
    - type: Tweak
      message: Voice masks over radio shows you as "Unknown".
  id: 4704
  time: '2023-12-25T11:22:17.0000000+00:00'
- author: Mnemotechnician
  changes:
    - type: Add
      message: Added a new wearable bell item to the theater vend.
  id: 4705
  time: '2023-12-26T16:28:47.0000000+00:00'
- author: erhardsteinhauer
  changes:
    - type: Add
      message: Added NC Lantern - a medium-sized ship for Frontier Chaplains.
  id: 4706
  time: '2023-12-26T23:44:44.0000000+00:00'
- author: erhardsteinhauer
  changes:
    - type: Add
      message: Added kegs. Bartenders rejoice.
  id: 4707
  time: '2023-12-27T13:48:52.0000000+00:00'
- author: Cheackraze
  changes:
    - type: Tweak
      message: Smuggling crate chance lowered from 50% to ~42%
    - type: Tweak
      message: Dead drop timer raised from 10-40 minutes to 15-45 minutes.
  id: 4708
  time: '2023-12-27T14:00:13.0000000+00:00'
- author: erhardsteinhauer
  changes:
    - type: Tweak
      message: Tweaked Bocadillo - added atmos and drain.
  id: 4709
  time: '2023-12-29T01:00:20.0000000+00:00'
- author: erhardsteinhauer
  changes:
    - type: Tweak
      message: Tweaked Honker - added atmos setup.
  id: 4710
  time: '2023-12-29T01:17:00.0000000+00:00'
- author: dvir001
  changes:
    - type: Add
      message: Mercenary groups started to setup bases on lava planets.
  id: 4711
  time: '2023-12-29T02:36:11.0000000+00:00'
- author: erhardsteinhauer
  changes:
    - type: Add
      message: Added notice boards. Accessible through construction menu.
  id: 4712
  time: '2023-12-29T11:40:29.0000000+00:00'
- author: Mnemotechnician
  changes:
    - type: Tweak
      message: >-
        Crematoriums can no longer be used to cremate alive mobs and players
        with an active soul
    - type: Tweak
      message: >-
        Cloning now preserves your size. Small creatures will no longer become
        massive after being cloned!
  id: 4713
  time: '2023-12-29T17:09:12.0000000+00:00'
- author: dvir001
  changes:
    - type: Add
      message: Added squeeze bottles for ketchup & mustard.
  id: 4714
  time: '2023-12-30T09:42:41.0000000+00:00'
- author: crystalHex
  changes:
    - type: Tweak
      message: The EngiVend now sells geiger counters and holofan projectors.
    - type: Tweak
      message: The Vendomat now sells glass beakers.
  id: 4715
  time: '2023-12-30T16:59:00.0000000+00:00'
- author: dvir001
  changes:
    - type: Add
      message: Added digging dirt.
  id: 4716
  time: '2024-01-01T02:51:14.0000000+00:00'
- author: erhardsteinhauer
  changes:
    - type: Tweak
      message: >-
        Tweaked Mail Truck - added rudimentary atmos, replaced APUs with
        P.A.C.M.A.N.
  id: 4717
  time: '2024-01-01T03:02:00.0000000+00:00'
- author: erhardsteinhauer
  changes:
    - type: Tweak
      message: Tweaked Pulse - replaced APUs with P.A.C.M.A.N.
  id: 4718
  time: '2024-01-01T03:05:22.0000000+00:00'
- author: MagnusCrowe
  changes:
    - type: Add
      message: Added station guard jumpsuit and jumpskirt.
  id: 4719
  time: '2024-01-01T17:00:12.0000000+00:00'
- author: GingerAvalanche
  changes:
    - type: Add
      message: Shuttle console display UI now shows ship name and designation
  id: 4720
  time: '2024-01-01T18:06:11.0000000+00:00'
- author: GhostPrince
  changes:
    - type: Add
      message: Janigang has arrived in your lobby screens!
  id: 4721
  time: '2024-01-01T22:42:45.0000000+00:00'
- author: dvir001
  changes:
    - type: Tweak
      message: Felinids now meow out their words. They can also sigh now.
    - type: Add
      message: Added a fluffy tail for the felinids.
    - type: Add
      message: Vulpkanins can now Sigh, Sneeze, Cough, Cry and Whistle.
  id: 4722
  time: '2024-01-02T01:24:39.0000000+00:00'
- author: erhardsteinhauer
  changes:
    - type: Tweak
      message: >-
        Tweaked Pioneer - replaced ore processor with ore boxes. Note that raw
        plasma ore can be used as a fuel for generator.
  id: 4723
  time: '2024-01-02T01:39:45.0000000+00:00'
- author: erhardsteinhauer
  changes:
    - type: Add
      message: Added Weapon Racks variations - Security, Command, Salvage, Mercenary.
    - type: Fix
      message: Fixed Weapon Rack acting as lockers in disguise.
  id: 4724
  time: '2024-01-02T23:06:46.0000000+00:00'
- author: erhardsteinhauer
  changes:
    - type: Add
      message: Added semitransparent plastic kegs.
  id: 4725
  time: '2024-01-02T23:07:51.0000000+00:00'
- author: dvir001
  changes:
    - type: Tweak
      message: Felinds can now Sneezes. Cough, Cry and Whistle.
  id: 4726
  time: '2024-01-02T23:26:26.0000000+00:00'
- author: erhardsteinhauer
  changes:
    - type: Tweak
      message: You can customize you clown shoes. Check out construction menu.
  id: 4727
  time: '2024-01-02T23:42:17.0000000+00:00'
- author: dvir001
  changes:
    - type: Add
      message: Happy honk vend now sells Bulk Mystery Figurines box.
  id: 4728
  time: '2024-01-03T00:21:10.0000000+00:00'
- author: Mnemotechnician
  changes:
    - type: Add
      message: >-
        Added an IFF filtering feature to the shuttle console UI, allowing to
        search for specific IFFs
  id: 4729
  time: '2024-01-04T05:02:27.0000000+00:00'
- author: erhardsteinhauer
  changes:
    - type: Add
      message: Added wall-mounted suit storage units.
  id: 4730
  time: '2024-01-06T14:11:09.0000000+00:00'
- author: erhardsteinhauer
  changes:
    - type: Tweak
      message: Tweaked Barge - added waste loop to atmos.
  id: 4731
  time: '2024-01-07T16:12:03.0000000+00:00'
- author: Mnemotechnician
  changes:
    - type: Tweak
      message: >-
        The shipyard console on the Empress was changed to only sell small
        security ships
    - type: Tweak
      message: >-
        The Cleric, the Rogue and the Fighter are now only available from the
        Empresses shipyard console.
  id: 4732
  time: '2024-01-07T19:28:57.0000000+00:00'
- author: TsjipTsjip
  changes:
    - type: Tweak
      message: Praeda was reworked.
  id: 4733
  time: '2024-01-07T19:48:50.0000000+00:00'
- author: TsjipTsjip
  changes:
    - type: Tweak
      message: Sprinter was reworked.
  id: 4734
  time: '2024-01-07T20:45:57.0000000+00:00'
- author: ghostprince
  changes:
    - type: Add
      message: NT Has added more ingredients to the ChefVend to allow ease of cooking.
  id: 4735
  time: '2024-01-08T23:57:21.0000000+00:00'
- author: SungYandy
  changes:
    - type: Add
      message: >-
        NT Provided the janitors with fancy new lockers, coming to your ships
        soon.
  id: 4736
  time: '2024-01-09T03:52:40.0000000+00:00'
- author: erhardsteinhauer
  changes:
    - type: Add
      message: >-
        Added tabletop variants to common computer consoles. Available for
        mappers right now.
  id: 4737
  time: '2024-01-09T16:22:12.0000000+00:00'
- author: MagnusCrowe
  changes:
    - type: Add
      message: Added four new xeno spawners for mapping!
  id: 4738
  time: '2024-01-10T01:20:44.0000000+00:00'
- author: MagnusCrowe
  changes:
    - type: Tweak
      message: Reduced the number and difficulty of the xenos at the lab.
  id: 4739
  time: '2024-01-10T02:40:28.0000000+00:00'
- author: Cheackraze
  changes:
    - type: Add
      message: The Syndicate have increased the defenses on their smuggling drops.
    - type: Tweak
      message: Changed the spawn rates and percentages of dead drops.
  id: 4740
  time: '2024-01-11T20:39:39.0000000+00:00'
- author: Cheackraze
  changes:
    - type: Add
      message: >-
        Added the Public Transit system to a limited number of Points of
        Interest
    - type: Fix
      message: Fixed Janitors spawning on the wrong station at round-start.
  id: 4741
  time: '2024-01-11T20:42:23.0000000+00:00'
- author: VividPups
  changes:
    - type: Add
      message: Added the USS Mayflower expeditions shuttle
  id: 4742
  time: '2024-01-12T02:37:24.0000000+00:00'
- author: dvir001
  changes:
    - type: Tweak
      message: Anomaly generator now require bananium processed ore.
  id: 4743
  time: '2024-01-12T02:57:26.0000000+00:00'
- author: Mnemotechnician
  changes:
    - type: Add
      message: >-
        Added a mothership console to the Caduceus, offering small medical
        ships.
  id: 4744
  time: '2024-01-14T01:16:16.0000000+00:00'
- author: Lokey82
  changes:
    - type: Add
      message: Added the NT Stellaris, A new theatre ship.
  id: 4745
  time: '2024-01-14T16:11:17.0000000+00:00'
- author: VividPups
  changes:
    - type: Tweak
      message: >-
        Mayflower - Replaced wall-mounted lockers of the Merc and Prisoner with
        regular ones, removed loose .45 cal ammo and speedloaders.
  id: 4746
  time: '2024-01-14T16:19:12.0000000+00:00'
- author: ghostprince
  changes:
    - type: Tweak
      message: >-
        Added the new AutoTune vender, sitting on frontier and selling all the
        instrument you are looking for, might or might not have some hidden
        secrets in its inventory.
  id: 4747
  time: '2024-01-14T22:00:29.0000000+00:00'
- author: Cheackraze
  changes:
    - type: Tweak
      message: >-
        The public transit shuttle will now announce its next destination to
        local chat on both arrival and departure
    - type: Fix
      message: Fixed the public transit shuttle from spawning twice each round
  id: 4748
  time: '2024-01-15T00:13:42.0000000+00:00'
- author: erhardsteinhauer
  changes:
    - type: Add
      message: Pilot Job with some job related drip. Check AstroVend for new looks.
  id: 4749
  time: '2024-01-15T01:04:57.0000000+00:00'
- author: Mnemotechnician
  changes:
    - type: Add
      message: Scientists have discovered that small creatures can sleep inside bags.
  id: 4750
  time: '2024-01-15T01:40:21.0000000+00:00'
- author: Mnemotechnician and GreaseMonk
  changes:
    - type: Add
      message: Added job counters to the late-join menu.
    - type: Fix
      message: The late-join menu now correctly sorts and filters shuttles.
  id: 4751
  time: '2024-01-18T23:15:46.0000000+00:00'
- author: FoxxoTrystan
  changes:
    - type: Add
      message: A ton of new plushies has arrived on the sector!
    - type: Add
      message: >-
        Prize counter are here, get your prizes by winning games and getting
        prize tickets! and find prize balls!
  id: 4752
  time: '2024-01-18T23:23:38.0000000+00:00'
- author: YumiGumi
  changes:
    - type: Tweak
      message: Altered the SLI ships to bring them into line with mapping standards
  id: 4753
  time: '2024-01-18T23:24:51.0000000+00:00'
- author: dvir001
  changes:
    - type: Add
      message: >-
        Added the McDelivery to the McCargo on ship shipyard, now you can do
        your fast food delivery with your very own fast food delivery ship.
  id: 4754
  time: '2024-01-21T18:52:29.0000000+00:00'
- author: MagnusCrowe
  changes:
    - type: Add
      message: Added plasteel arming sword!
  id: 4755
  time: '2024-01-22T12:14:42.0000000+00:00'
- author: FoxxoTrystan
  changes:
    - type: Add
      message: 'Xeeenoooossss Lobby Art by: gentlebutter'
    - type: Add
      message: 'Secrun Lobby Art by: GhostPrince'
    - type: Remove
      message: Upstream Lobby Arts
  id: 4756
  time: '2024-01-22T21:13:12.0000000+00:00'
- author: TsjipTsjip
  changes:
    - type: Fix
      message: The SLI Bazaar no longer spaces itself after purchase.
  id: 4757
  time: '2024-01-22T21:32:58.0000000+00:00'
- author: erhardsteinhauer
  changes:
    - type: Add
      message: Added NC Kilderkin - bar/brewery ship.
  id: 4758
  time: '2024-01-24T01:30:58.0000000+00:00'
- author: McBosserson
  changes:
    - type: Add
      message: Shibamata as lobby song
  id: 4759
  time: '2024-01-24T19:07:40.0000000+00:00'
- author: dvir001
  changes:
    - type: Add
      message: Added a small gyro to be used in smaller ships.
  id: 4760
  time: '2024-01-24T22:24:47.0000000+00:00'
- author: dvir001
  changes:
    - type: Add
      message: >-
        NT Added the security guard job to frontier to help SR & STC keep the
        outpost safe.
  id: 4761
  time: '2024-01-24T22:30:31.0000000+00:00'
- author: dvir001
  changes:
    - type: Add
      message: Added ashtray to the shadycig vender.
  id: 4762
  time: '2024-01-24T22:34:48.0000000+00:00'
- author: erhardsteinhauer
  changes:
    - type: Add
      message: Added NC Harbormaster, a tugboat.
  id: 4763
  time: '2024-01-25T00:52:47.0000000+00:00'
- author: erhardsteinhauer
  changes:
    - type: Tweak
      message: Updated NC Legman to current mapping standards.
  id: 4764
  time: '2024-01-25T01:11:35.0000000+00:00'
- author: erhardsteinhauer
  changes:
    - type: Tweak
      message: >-
        Updated NT Rigger to current mapping standards, renamed NT Rigger to NT
        Gasbender, added mothership console.
  id: 4765
  time: '2024-01-25T02:27:26.0000000+00:00'
- author: erhardsteinhauer
  changes:
    - type: Tweak
      message: Updated NM Searchlight to current mapping standards.
  id: 4766
  time: '2024-01-25T02:31:54.0000000+00:00'
- author: erhardsteinhauer
  changes:
    - type: Tweak
      message: Updated NC Lantern to current mapping standards, updated atmos.
  id: 4767
  time: '2024-01-25T02:35:54.0000000+00:00'
- author: erhardsteinhauer
  changes:
    - type: Tweak
      message: Updated NC Pioneer to current mapping standards.
  id: 4768
  time: '2024-01-25T02:43:22.0000000+00:00'
- author: erhardsteinhauer
  changes:
    - type: Tweak
      message: Updated ICR Chisel to current mapping standards.
  id: 4769
  time: '2024-01-25T03:22:37.0000000+00:00'
- author: TsjipTsjip
  changes:
    - type: Add
      message: >-
        Added the NFSD outpost, a new base of operations for the Sheriff and
        their subordinates!
  id: 4770
  time: '2024-01-27T16:31:09.0000000+00:00'
- author: erhardsteinhauer
  changes:
    - type: Tweak
      message: Updated NC Mail to current mapping standards.
  id: 4771
  time: '2024-01-28T13:33:42.0000000+00:00'
- author: erhardsteinhauer
  changes:
    - type: Tweak
      message: Updated NC Mission to current mapping standards.
  id: 4772
  time: '2024-01-28T13:59:17.0000000+00:00'
- author: TsjipTsjip
  changes:
    - type: Remove
      message: Biomass from frontier outpost. (Experimental change, may get reverted.)
  id: 4773
  time: '2024-01-28T14:18:46.0000000+00:00'
- author: erhardsteinhauer
  changes:
    - type: Tweak
      message: >-
        Updated NC Bocadillo to current mapping standards plus made some QoL
        changes.
  id: 4774
  time: '2024-01-28T15:21:02.0000000+00:00'
- author: erhardsteinhauer
  changes:
    - type: Tweak
      message: >-
        Updated NC Liquidator to current mapping standards, simplified atmos
        setup.
  id: 4775
  time: '2024-01-28T15:49:40.0000000+00:00'
- author: erhardsteinhauer
  changes:
    - type: Tweak
      message: Updated NC Barge to current mapping standards.
  id: 4776
  time: '2024-01-28T16:12:33.0000000+00:00'
- author: erhardsteinhauer
  changes:
    - type: Tweak
      message: Updated NC Prospector to current mapping standards.
  id: 4777
  time: '2024-01-28T17:35:40.0000000+00:00'
- author: erhardsteinhauer
  changes:
    - type: Tweak
      message: Updated HS Garden to current mapping standards.
  id: 4778
  time: '2024-01-28T18:20:52.0000000+00:00'
- author: erhardsteinhauer
  changes:
    - type: Fix
      message: Fixed the problem with tabletop consoles.
  id: 4779
  time: '2024-01-29T11:03:59.0000000+00:00'
- author: erhardsteinhauer
  changes:
    - type: Fix
      message: Fixed interaction angles for Suit Wallstorage Units. Probably.
  id: 4780
  time: '2024-01-29T14:56:18.0000000+00:00'
- author: erhardsteinhauer
  changes:
    - type: Tweak
      message: Updated KL Bulker to current mapping standards.
  id: 4781
  time: '2024-01-29T16:01:49.0000000+00:00'
- author: erhardsteinhauer
  changes:
    - type: Tweak
      message: Updated NC WaveShot to current mapping standards.
  id: 4782
  time: '2024-01-29T16:58:45.0000000+00:00'
- author: dvir001
  changes:
    - type: Tweak
      message: >-
        Cargo has moved some of the crates items to vending machines, Implant to
        medical, cloth to theater, toys to cuddly critter.
  id: 4783
  time: '2024-01-29T17:04:22.0000000+00:00'
- author: erhardsteinhauer
  changes:
    - type: Tweak
      message: Updated HS Garden to current mapping standards.
  id: 4784
  time: '2024-01-29T17:04:57.0000000+00:00'
- author: dvir001
  changes:
    - type: Add
      message: >-
        Plasma and uranium generators can now auto insert fuel with internal
        magnet, toggle the magnet to on via the verb menu UI.
    - type: Add
      message: >-
        Lathes can now auto insert materials, toggle the magnet to on via the
        verb menu UI.
  id: 4785
  time: '2024-01-29T17:07:42.0000000+00:00'
- author: erhardsteinhauer
  changes:
    - type: Tweak
      message: Updated KC Crescent to current mapping standards.
  id: 4786
  time: '2024-01-29T22:22:15.0000000+00:00'
- author: erhardsteinhauer
  changes:
    - type: Tweak
      message: Updated NC Esquire to current mapping standards.
  id: 4787
  time: '2024-01-30T11:45:52.0000000+00:00'
- author: erhardsteinhauer
  changes:
    - type: Tweak
      message: Updated NT Praeda to current mapping standards.
  id: 4788
  time: '2024-01-30T12:00:50.0000000+00:00'
- author: erhardsteinhauer
  changes:
    - type: Tweak
      message: Updated NC Skipper to current mapping standards.
  id: 4789
  time: '2024-01-30T12:16:33.0000000+00:00'
- author: erhardsteinhauer
  changes:
    - type: Tweak
      message: Updated NC Rosebud Mk I to current mapping standards.
  id: 4790
  time: '2024-01-30T14:31:13.0000000+00:00'
- author: erhardsteinhauer
  changes:
    - type: Tweak
      message: Updated PTS to current mapping standards.
  id: 4791
  time: '2024-01-30T15:09:50.0000000+00:00'
- author: erhardsteinhauer
  changes:
    - type: Tweak
      message: Updated Pathfinder to current mapping standards.
  id: 4792
  time: '2024-01-30T15:39:54.0000000+00:00'
- author: erhardsteinhauer
  changes:
    - type: Tweak
      message: Updated SV Nugget to current mapping standards.
  id: 4793
  time: '2024-01-30T16:39:36.0000000+00:00'
- author: Mnemotechnician
  changes:
    - type: Fix
      message: >-
        NanoTrasen cloning facilities no longer cause tall lizards, small
        vulpkanin, and tall felinids to have their body weight doubled.
  id: 4794
  time: '2024-01-31T14:32:30.0000000+00:00'
- author: erhardsteinhauer
  changes:
    - type: Add
      message: Added pilot's mask, pilot's webbing.
  id: 4795
  time: '2024-01-31T15:15:04.0000000+00:00'
- author: TsjipTsjip
  changes:
    - type: Tweak
      message: >-
        NFSD Outpost should now be practicing proper social distancing towards
        Frontier Outpost.
  id: 4796
  time: '2024-02-02T00:56:13.0000000+00:00'
- author: erhardsteinhauer
  changes:
    - type: Tweak
      message: Updated NM Pulse to current mapping standards.
  id: 4797
  time: '2024-02-02T18:48:50.0000000+00:00'
- author: erhardsteinhauer
  changes:
    - type: Tweak
      message: Updated NM Helix to current mapping standards.
  id: 4798
  time: '2024-02-02T18:49:05.0000000+00:00'
- author: erhardsteinhauer
  changes:
    - type: Tweak
      message: Updated (and slightly reworked) NR Sparrow to current mapping standards.
  id: 4799
  time: '2024-02-02T23:12:12.0000000+00:00'
- author: dvir001
  changes:
    - type: Add
      message: Added clown & mime gear to AutoDrob.
  id: 4800
  time: '2024-02-03T17:56:47.0000000+00:00'
- author: dvir001
  changes:
    - type: Add
      message: Added small gyro and thrusters to cargo and sci tech.
  id: 4801
  time: '2024-02-03T17:58:48.0000000+00:00'
- author: dvir001
  changes:
    - type: Tweak
      message: Emotional support cats can now swap hats (Mail, Pirate, Chef)
  id: 4802
  time: '2024-02-03T17:59:55.0000000+00:00'
- author: dvir001
  changes:
    - type: Add
      message: Added ForensicScanner & BoxForensicPad to SecTech & BountyVend
  id: 4803
  time: '2024-02-03T18:13:54.0000000+00:00'
- author: Mnemotechnician
  changes:
    - type: Tweak
      message: The tall trait no longer makes cats and lizards heavier.
  id: 4804
  time: '2024-02-04T17:13:35.0000000+00:00'
- author: IData-RedactedI
  changes:
    - type: Add
      message: Added a new piece of lobby art, inspire the workforce!
  id: 4805
  time: '2024-02-04T17:50:01.0000000+00:00'
- author: Cheackraze
  changes:
    - type: Tweak
      message: Changed some ghost roles to require white list
    - type: Tweak
      message: Enabled Shadow biome for expeditions
    - type: Tweak
      message: Merged Upstream. See adjacent tab for more info.
    - type: Tweak
      message: Helix, Caduceus, and Crescent has new chemistry machines.
  id: 4806
  time: '2024-02-08T15:59:18.0000000+00:00'
- author: Cheackraze
  changes:
    - type: Fix
      message: Fixed fax machines
  id: 4807
  time: '2024-02-08T22:57:34.0000000+00:00'
- author: Cheackraze
  changes:
    - type: Fix
      message: Fixed bluespace events deleting people
  id: 4808
  time: '2024-02-08T23:11:23.0000000+00:00'
- author: ErhardSteinhauer
  changes:
    - type: Add
      message: >-
        Added a variety of messenger bags, check outfit vendomats near you.
        Thanks to dvir001 messenger bags are available as starting loadout.
  id: 4809
  time: '2024-02-09T01:22:44.0000000+00:00'
- author: erhardsteinhauer
  changes:
    - type: Add
      message: >-
        NT is concerned with work performance of Mail Delivery Service and
        issued new equipment to enhance it: mail capsules and mail capsule
        launcher.
  id: 4810
  time: '2024-02-10T14:11:20.0000000+00:00'
- author: MagnusCrowe
  changes:
    - type: Tweak
      message: Mapping guidelines update for Opportunity.
  id: 4811
  time: '2024-02-12T21:03:56.0000000+00:00'
- author: erhardsteinhauer
  changes:
    - type: Add
      message: >-
        Added buildable entities: secret doors (wood, reinforced, shuttle,
        uranium). And some diagonal walls for mappers.
  id: 4812
  time: '2024-02-12T21:08:52.0000000+00:00'
- author: dvir001
  changes:
    - type: Add
      message: >-
        NT Now provide the SR and Sheriff with the new DEMAG cryptographic
        resequencer, currently allowing them to unhack vending machines, doors
        and lockers with more to come soon.
  id: 4813
  time: '2024-02-12T22:35:38.0000000+00:00'
- author: dvir001
  changes:
    - type: Tweak
      message: CE suit 100<95% rad protection.
  id: 4814
  time: '2024-02-12T22:55:59.0000000+00:00'
- author: MagnusCrowe
  changes:
    - type: Remove
      message: Removed syndicate turret box from Caduceus.
  id: 4815
  time: '2024-02-13T01:16:22.0000000+00:00'
- author: erhardsteinhauer
  changes:
    - type: Tweak
      message: New diagonal windows now match Frontier windows.
  id: 4816
  time: '2024-02-14T16:01:20.0000000+00:00'
- author: erhardsteinhauer
  changes:
    - type: Tweak
      message: Shuttle Secret doors are actually constructible now.
  id: 4817
  time: '2024-02-15T01:13:24.0000000+00:00'
- author: erhardsteinhauer
  changes:
    - type: Tweak
      message: Updated NT Honker to new mapping standards.
  id: 4818
  time: '2024-02-15T01:19:24.0000000+00:00'
- author: erhardsteinhauer
  changes:
    - type: Tweak
      message: Updated NR Phoenix to current mapping standards.
  id: 4819
  time: '2024-02-15T01:23:34.0000000+00:00'
- author: erhardsteinhauer
  changes:
    - type: Tweak
      message: Updated NT Comet to current mapping standards.
  id: 4820
  time: '2024-02-15T01:25:18.0000000+00:00'
- author: ThatOneGoblin25
  changes:
    - type: Add
      message: Added sparrow.yml, which re-lists the vessel in the shipyard again.
  id: 4821
  time: '2024-02-15T01:30:09.0000000+00:00'
- author: erhardsteinhauer
  changes:
    - type: Tweak
      message: Updated NC Loader to current mapping standards.
  id: 4822
  time: '2024-02-15T01:32:55.0000000+00:00'
- author: erhardsteinhauer
  changes:
    - type: Tweak
      message: >-
        Changed how whitelisting works for weapon racks. Also to put/retrieve
        weapon from rack use Alt+Click.
  id: 4823
  time: '2024-02-15T01:34:39.0000000+00:00'
- author: erhardsteinhauer
  changes:
    - type: Tweak
      message: NT Gasbender now comes with Flatpacker 1001.
    - type: Tweak
      message: NC Pioneer now comes equipped with smaller gyroscope.
    - type: Tweak
      message: NC Legman now comes equipped with smaller gyroscope.
  id: 4824
  time: '2024-02-15T01:42:53.0000000+00:00'
- author: Mnemotechnician
  changes:
    - type: Tweak
      message: >-
        You no longer drop the carried person when walking across different
        grids.
    - type: Add
      message: You can now halt your attempt to escape from a bag or someone's hands.
    - type: Add
      message: Trying to take someone out of a bag now results in carrying them.
    - type: Add
      message: You can now insert carried people into bags.
  id: 4825
  time: '2024-02-15T01:51:20.0000000+00:00'
- author: AjexRose
  changes:
    - type: Add
      message: >-
        Added a new bluespace event: The Data Carrier, with lots of loot,
        enemies, and a small focus on R&D
    - type: Tweak
      message: >-
        Arcadia Industries mobs have been slightly reworked to no longer bleed
        blood.
    - type: Tweak
      message: Fixed the ArcadiaDrobe's vendor sprite
  id: 4826
  time: '2024-02-15T02:57:02.0000000+00:00'
- author: Cheackraze
  changes:
    - type: Fix
      message: Fixed Arachnid blood to copper blood.
  id: 4827
  time: '2024-02-15T03:01:31.0000000+00:00'
- author: dvir001
  changes:
    - type: Fix
      message: Dungeons should spawn with less issues now.
  id: 4828
  time: '2024-02-16T06:56:13.0000000+00:00'
- author: Cheackraze
  changes:
    - type: Tweak
      message: >-
        Changed sharkminnows to be less frequent, less deadly, and less
        teleporty
  id: 4829
  time: '2024-02-17T22:26:54.0000000+00:00'
- author: arimah
  changes:
    - type: Add
      message: Added a new medium-sized fine-dining restaurant ship, NC Ceres.
  id: 4830
  time: '2024-02-19T19:52:34.0000000+00:00'
- author: erhardsteinhauer
  changes:
    - type: Add
      message: Expanded the list of constructible furniture.
    - type: Add
      message: >-
        Added Plant-O-Matic - a vending machine that sells potted plants.
        Sprites by @minnie.
    - type: Add
      message: >-
        Added Tile-Meister 5000 - tile/carpet printer. The circuit board can be
        bought from CircuitVend.
  id: 4831
  time: '2024-02-19T20:12:47.0000000+00:00'
- author: erhardsteinhauer
  changes:
    - type: Add
      message: Added The Menace - black market mail truck.
  id: 4832
  time: '2024-02-19T20:51:44.0000000+00:00'
- author: dvir001
  changes:
    - type: Add
      message: >-
        Added the plant box storage, you can now buy a big storage for plants
        from cargo.
  id: 4833
  time: '2024-02-19T21:38:41.0000000+00:00'
- author: crystalHex
  changes:
    - type: Tweak
      message: Updated the DYS Dove and Dragonfly to meet mapping guidelines.
  id: 4834
  time: '2024-02-19T21:41:16.0000000+00:00'
- author: ThatOneGoblin25
  changes:
    - type: Tweak
      message: Updated and reworked the Investigator.
  id: 4835
  time: '2024-02-19T21:44:27.0000000+00:00'
- author: MagnusCrowe
  changes:
    - type: Add
      message: Adds mini hyposprays!
    - type: Tweak
      message: Replaces normal hyposprays with mini hyposprays wherever they may be.
  id: 4836
  time: '2024-02-21T04:21:06.0000000+00:00'
- author: Cheackraze
  changes:
    - type: Tweak
      message: NFSD now has their own bank account for payroll
  id: 4837
  time: '2024-02-21T18:35:17.0000000+00:00'
- author: Mnemotechnician
  changes:
    - type: Fix
      message: Fixed the buggy client-side magnet belt pickup animation
  id: 4838
  time: '2024-02-21T22:01:14.0000000+00:00'
- author: dvir001
  changes:
    - type: Add
      message: Added Security contraband exchange uplink
  id: 4839
  time: '2024-02-21T22:03:53.0000000+00:00'
- author: MagnusCrowe
  changes:
    - type: Remove
      message: Removed the perfect IFF from the Menace.
  id: 4840
  time: '2024-02-22T03:47:01.0000000+00:00'
- author: erhardsteinhauer
  changes:
    - type: Fix
      message: Advanced Magboots can be printed after they were researched.
  id: 4841
  time: '2024-02-24T13:08:14.0000000+00:00'
- author: erhardsteinhauer
  changes:
    - type: Tweak
      message: Now you can pull down pilot mask.
    - type: Tweak
      message: >-
        Players who join round as Pilots now start with filled extended capacity
        gas tank in their pocket.
  id: 4842
  time: '2024-02-24T13:09:53.0000000+00:00'
- author: MoistBiscuits
  changes:
    - type: Fix
      message: Fixed Microreactor cells not being printable at protolathes.
  id: 4843
  time: '2024-02-24T13:21:10.0000000+00:00'
- author: ErhardSteinhauer
  changes:
    - type: Add
      message: >-
        A janitor found under one of the tables in the old SR office a manual on
        how to construct tabletop consoles.
  id: 4844
  time: '2024-02-25T21:58:36.0000000+00:00'
- author: dvir001
  changes:
    - type: Tweak
      message: >-
        Mining drill has been moved back to sci tech, ask someone to print you
        some.
  id: 4845
  time: '2024-02-25T21:59:38.0000000+00:00'
- author: Mnemotechnician
  changes:
    - type: Add
      message: >-
        The contravend now sells vials of vestine, a precursor to a few powerful
        chemicals.
  id: 4846
  time: '2024-02-25T23:11:59.0000000+00:00'
- author: nyozzl
  changes:
    - type: Add
      message: New scrapyard ship disciple
  id: 4847
  time: '2024-02-27T01:30:16.0000000+00:00'
- author: NkoKirkto
  changes:
    - type: Add
      message: Added the Placebo a small Psychologist ship.
  id: 4848
  time: '2024-02-29T06:03:25.0000000+00:00'
- author: Mnemotechnician
  changes:
    - type: Tweak
      message: >-
        Pinpointers now take time to change their target, throughout which it
        must stand absolutely still, and can no longer be used to pinpoint
        people.
  id: 4849
  time: '2024-03-02T01:15:56.0000000+00:00'
- author: ThatOneGoblin25
  changes:
    - type: Add
      message: Added the Eagle shuttle
  id: 4850
  time: '2024-03-03T01:18:31.0000000+00:00'
- author: Cheackraze
  changes:
    - type: Tweak
      message: Merges upstream to 2/26. See adjacant tab for more info.
  id: 4851
  time: '2024-03-04T16:25:54.0000000+00:00'
- author: Leander
  changes:
    - type: Tweak
      message: >-
        Nanotrasen has managed to extend the time it takes for food to rot away
        and with it all biological related products like passengers of all
        species, somehow this has produced delayed times on the central command
        cloning facilities too.
  id: 4852
  time: '2024-03-04T21:44:59.0000000+00:00'
- author: Cheackraze
  changes:
    - type: Tweak
      message: >-
        Re-balanced ship weapons and added the basic mining laser to the circuit
        vend.
  id: 4853
  time: '2024-03-04T23:48:03.0000000+00:00'
- author: Cheackraze
  changes:
    - type: Fix
      message: Fixed rusty wall replacement
  id: 4854
  time: '2024-03-04T23:55:37.0000000+00:00'
- author: Spessmann
  changes:
    - type: Add
      message: >-
        Added the ship, SV Point, a science ship purchasable from the scrap
        terminal.
  id: 4855
  time: '2024-03-06T02:45:06.0000000+00:00'
- author: Letholldus
  changes:
    - type: Add
      message: >-
        Adds the NC Hauler-Class Cargo and Salvage vessel to the game and the
        Frontier outpost shipyard
  id: 4856
  time: '2024-03-08T01:24:03.0000000+00:00'
- author: Cheackraze
  changes:
    - type: Fix
      message: Fixed job selector not showing up in empty records consoles
  id: 4857
  time: '2024-03-08T02:07:06.0000000+00:00'
- author: erhardsteinhauer
  changes:
    - type: Tweak
      message: >-
        Now tt is possible to print AstroGrass and AstroIce on Tile-Meister
        5000.
  id: 4858
  time: '2024-03-08T02:14:57.0000000+00:00'
- author: Wolfking6116
  changes:
    - type: Fix
      message: Centcom has recalled their faulty Anomaly Generator units!
  id: 4859
  time: '2024-03-08T13:53:08.0000000+00:00'
- author: erhardsteinhauer
  changes:
    - type: Tweak
      message: >-
        FlatpackVend sells flatpacked machines instead of circuits now
        (renamed).
    - type: Tweak
      message: >-
        JRPAKMAN, PAKMAN, SUPERPAKMAN, thrusters, gyroscopes and some other
        machines are sold as flatpacks at cargo now.
    - type: Tweak
      message: >-
        Particularly big musical instruments are sold as flatpacks from Autotune
        vendomat.
  id: 4860
  time: '2024-03-08T15:13:09.0000000+00:00'
- author: Wolfking6116
  changes:
    - type: Add
      message: Pilot and Mercenary corpses are being found across the Sector...
  id: 4861
  time: '2024-03-08T16:52:17.0000000+00:00'
- author: erhardsteinhauer
  changes:
    - type: Add
      message: Now you can make a sawn-off PKA. But should you though?
  id: 4862
  time: '2024-03-08T17:55:56.0000000+00:00'
- author: ThatOneGoblin25
  changes:
    - type: Remove
      message: RCD and Ammo have been removed from the Eagle.
  id: 4863
  time: '2024-03-11T05:47:20.0000000+00:00'
- author: Qulibly
  changes:
    - type: Tweak
      message: Tweaked crew monitors with new QoL features
  id: 4864
  time: '2024-03-11T23:03:50.0000000+00:00'
- author: Mnemotechnician
  changes:
    - type: Fix
      message: Carrying now works correctly (once again).
    - type: Tweak
      message: >-
        Carrying was slightly nerfed as it no longer depends on your body
        strength.
  id: 4865
  time: '2024-03-11T23:20:49.0000000+00:00'
- author: Wolfking6116
  changes:
    - type: Add
      message: >-
        Scientists in the Sector have discovered new ways to refine ground up
        Artifact fragments to make them more potent.
    - type: Tweak
      message: >-
        It's been discovered that the quality of xenoartifacts has been
        degrading with excessive excavation.
  id: 4866
  time: '2024-03-11T23:31:50.0000000+00:00'
- author: Leander
  changes:
    - type: Tweak
      message: Server Rules have been updated in relation to the station safezone.
  id: 4867
  time: '2024-03-14T22:47:33.0000000+00:00'
- author: cite2000
  changes:
    - type: Add
      message: NFSD medical ship "Whiskey"
  id: 4868
  time: '2024-03-16T21:53:36.0000000+00:00'
- author: Cu1r
  changes:
    - type: Add
      message: Added the UAC Canister to the scrapyard for purchase.
  id: 4869
  time: '2024-03-17T08:29:25.0000000+00:00'
- author: Letholldus
  changes:
    - type: Fix
      message: >-
        Adjusts the price of the NC Hauler from 49,500 to 60,000 to cost what it
        should.
  id: 4870
  time: '2024-03-17T10:21:37.0000000+00:00'
- author: MagnusCrowe
  changes:
    - type: Remove
      message: Opportunity temporarily removed.
  id: 4871
  time: '2024-03-18T13:42:10.0000000+00:00'
- author: Leander
  changes:
    - type: Tweak
      message: smugglers and pirates are no longer in the same team.
  id: 4872
  time: '2024-03-18T16:30:56.0000000+00:00'
- author: dvir001
  changes:
    - type: Tweak
      message: >-
        Pen sign is back, signing is now based on your name and not your ID
        name.
  id: 4873
  time: '2024-03-18T16:35:36.0000000+00:00'
- author: erhardsteinhauer
  changes:
    - type: Add
      message: Hardsuits and softsuits can be researched and fabricated.
    - type: Add
      message: Added salvage techfab machine.
    - type: Add
      message: >-
        Added Botany and Mailcarrier EVA suits. Print one on your service fab
        today!
    - type: Tweak
      message: Hardsuits and softsuits can be recycled.
  id: 4874
  time: '2024-03-18T16:45:02.0000000+00:00'
- author: arimah
  changes: []
  id: 4875
  time: '2024-03-18T16:46:12.0000000+00:00'
- author: ThatOneGoblin25
  changes:
    - type: Add
      message: Liberation Station now offers slug rounds.
  id: 4876
  time: '2024-03-18T18:39:07.0000000+00:00'
- author: erhardsteinhauer
  changes:
    - type: Add
      message: >-
        New Bluespace Event. NT Naval Command disrupted the FTL-jump of
        Syndicate Vessel.
    - type: Add
      message: >-
        New Bluespace Event. NT Naval Command detected a Wizard Federation
        Scouting Probe entering Frontier Sector.
    - type: Add
      message: >-
        New Bluespace Event. NT Office of Faith and Believes issues aa
        announcement about seemingly increased Blood Cult related activity in
        the Frontier Sector and warns against worshiping fictional deities.
    - type: Add
      message: >-
        New dungeon factions. Syndicate agents and Blood Cultists can now be
        encountered planetside.
  id: 4877
  time: '2024-03-25T20:09:10.0000000+00:00'
- author: Leander
  changes:
    - type: Add
      message: >-
        Nanotrasen just its newest radar microchip NSR-882 now available on
        latest radar consoles.
    - type: Tweak
      message: >-
        The paid trial of all mass scanners has ended and has been locked to the
        demo version as by Nanotrasen terms of service.
  id: 4878
  time: '2024-03-25T21:05:52.0000000+00:00'
- author: dvir001
  changes:
    - type: Tweak
      message: Mail room upgraded.
  id: 4879
  time: '2024-03-25T21:08:21.0000000+00:00'
- author: VMSolidus
  changes:
    - type: Add
      message: >-
        Harpies have made their way from the Delta sector to Frontier, and are
        now a new playable species!
  id: 4880
  time: '2024-03-25T21:13:00.0000000+00:00'
- author: MoistBiscuits
  changes:
    - type: Tweak
      message: Grifty's Gas and Grub has recieved a small expansion
  id: 4881
  time: '2024-03-25T21:18:13.0000000+00:00'
- author: arimah
  changes:
    - type: Add
      message: NC Ceres now comes with soda and booze dispensers.
  id: 4882
  time: '2024-03-25T21:19:17.0000000+00:00'
- author: ThatOneGoblin25
  changes:
    - type: Remove
      message: Removed Tranquilizer rounds from LibertyVend.
  id: 4883
  time: '2024-03-26T09:57:43.0000000+00:00'
- author: dvir001
  changes:
    - type: Tweak
      message: >-
        Syndicate agents are now more agitated, refusing to sit, and having
        issues with sleeping for long duration.
  id: 4884
  time: '2024-03-26T22:52:38.0000000+00:00'
- author: VMSolidus
  changes:
    - type: Fix
      message: >-
        Harpies now correctly trill, tweet, chirp, and caw instead of
        miraculously screeching about missing localizations.
  id: 4885
  time: '2024-03-27T12:31:17.0000000+00:00'
- author: MagnusCrowe
  changes:
    - type: Add
      message: Added beacons and maps to the station.
    - type: Add
      message: Added cameras to the station.
    - type: Tweak
      message: Remodeled SR office.
    - type: Tweak
      message: Swapped brig and theater locations.
    - type: Fix
      message: Fixed disposals.
    - type: Fix
      message: Named bus docks for STC.
  id: 4886
  time: '2024-03-27T20:49:47.0000000+00:00'
- author: Leander
  changes:
    - type: Tweak
      message: >-
        Respawn times take longer but your body takes longer until it starts
        rotting away.
  id: 4887
  time: '2024-03-29T23:01:04.0000000+00:00'
- author: erhardsteinhauer
  changes:
    - type: Tweak
      message: Buffed stats on Experimental Mining Hardsuit.
  id: 4888
  time: '2024-03-29T23:03:17.0000000+00:00'
- author: dvir001
  changes:
    - type: Add
      message: Added the Cleithro psychologist shuttle, just a normal ship.
  id: 4889
  time: '2024-03-29T23:09:22.0000000+00:00'
- author: MoistBiscuits
  changes:
    - type: Tweak
      message: >-
        The engi techfab has been upgraded to include everything needed for
        shuttle construction and repair
  id: 4890
  time: '2024-03-29T23:13:11.0000000+00:00'
- author: Leander
  changes:
    - type: Add
      message: >-
        Central command has just finished building the latest version of The
        Empress.
  id: 4891
  time: '2024-03-29T23:59:40.0000000+00:00'
- author: erhardsteinhauer
  changes:
    - type: Tweak
      message: Courser X is updated to current mapping standards.
  id: 4892
  time: '2024-03-30T00:00:39.0000000+00:00'
- author: erhardsteinhauer
  changes:
    - type: Tweak
      message: Courser X is updated to current mapping standards.
  id: 4893
  time: '2024-03-30T00:03:39.0000000+00:00'
- author: erhardsteinhauer
  changes:
    - type: Tweak
      message: >-
        Pathfinder tweaks: replaced outer hull diagonal steel walls with
        diagonal reinforced steel walls.
  id: 4894
  time: '2024-03-30T21:18:02.0000000+00:00'
- author: erhardsteinhauer
  changes:
    - type: Tweak
      message: Updated Rosebud Mk II to current mapping standards.
  id: 4895
  time: '2024-03-30T21:30:21.0000000+00:00'
- author: Leander
  changes:
    - type: Tweak
      message: Fix NFSD job icons
  id: 4896
  time: '2024-03-30T22:24:37.0000000+00:00'
- author: erhardsteinhauer
  changes:
    - type: Tweak
      message: >-
        NC Gasbender tweaks: replaced medical bay with cinema lounge, removed
        microwave, added withdrawal-only ATM.
    - type: Tweak
      message: >-
        NM Searchlight tweaks: added withdrawal-only ATM, temperatures in morgue
        lowered, added health analyzer.
  id: 4897
  time: '2024-03-31T07:17:56.0000000+00:00'
- author: MagnusCrowe
  changes:
    - type: Tweak
      message: Harpies are no longer fast and furious.
  id: 4898
  time: '2024-03-31T20:42:53.0000000+00:00'
- author: Leander
  changes:
    - type: Tweak
      message: Station Representative has full access now.
  id: 4899
  time: '2024-04-03T09:49:12.0000000+00:00'
- author: Leander
  changes:
    - type: Tweak
      message: NFSD hour requirements have been updated.
  id: 4900
  time: '2024-04-04T14:38:28.0000000+00:00'
- author: Tych0theSynth
  changes:
    - type: Add
      message: Added the SBB Lyrae, a new medium sized research vessel.
  id: 4901
  time: '2024-04-07T00:32:09.0000000+00:00'
- author: MoistBiscuits
  changes:
    - type: Add
      message: 'Added the NC Piecrust: a combination ranch and pie bakery vessel'
  id: 4902
  time: '2024-04-07T02:37:35.0000000+00:00'
- author: arimah
  changes:
    - type: Add
      message: Added the SBB Bookworm, a medium-sized library ship.
  id: 4903
  time: '2024-04-08T05:42:23.0000000+00:00'
- author: Leander
  changes:
    - type: Tweak
      message: Tranquilizer shells now come with with less amount of CH.
  id: 4904
  time: '2024-04-08T19:57:02.0000000+00:00'
- author: GreaseMonk
  changes:
    - type: Fix
      message: Fixed missing HV cable on Stratos SMES unit.
  id: 4905
  time: '2024-04-08T19:59:32.0000000+00:00'
- author: erhardsteinhauer
  changes:
    - type: Tweak
      message: Prevents dungeons from spawning multiple bosses.
    - type: Tweak
      message: >-
        Syndicate NPCs store loot in special bags, that can be worn as a
        backpack, but don't function as one - it spawns a predefined set of
        items on use and disappears.
    - type: Tweak
      message: >-
        Ascended Cultist (blood cult expedition boss) can be butchered by
        players if they wish to obtain some of its powers for themselves.
    - type: Tweak
      message: Listening Post Bravo is now manned by appropriate forces.
    - type: Tweak
      message: Wizards and Blood Cultists have trouble sleeping.
    - type: Tweak
      message: >-
        Incapacitated (put in crit) hostile agents can be exchanged for Frontier
        Uplink Coins at NFSD Outpost.
    - type: Tweak
      message: >-
        Reclassified some items as contraband: wizard items (hard suits, armor,
        staffs, and wands), blood cult items (armor, weapons).
  id: 4906
  time: '2024-04-08T20:23:48.0000000+00:00'
- author: Leander
  changes:
    - type: Remove
      message: Gravity guns have disappeared from the public research database forever.
  id: 4907
  time: '2024-04-08T21:40:38.0000000+00:00'
- author: Leander
  changes:
    - type: Add
      message: 'NFSD got a new color on their radio with new frequency. '
  id: 4908
  time: '2024-04-08T21:43:54.0000000+00:00'
- author: Cheackraze
  changes:
    - type: Tweak
      message: Slightly lowered the value of smuggled crates
    - type: Fix
      message: Fixed dead drop spawn rate
  id: 4909
  time: '2024-04-08T22:40:23.0000000+00:00'
- author: Cheackraze
  changes:
    - type: Tweak
      message: Temporarily changed plants to lose less health when clipped
  id: 4910
  time: '2024-04-08T22:40:38.0000000+00:00'
- author: Leander
  changes:
    - type: Tweak
      message: NFSD hours requirements increased upon majority request.
  id: 4911
  time: '2024-04-15T15:10:06.0000000+00:00'
- author: erhardsteinhauer
  changes:
    - type: Fix
      message: Messenger Bag of Holding is now visible when worn.
  id: 4912
  time: '2024-04-15T15:11:12.0000000+00:00'
- author: Leander
  changes:
    - type: Add
      message: >-
        added grenade bundles to the NFSD uplink and make the experimental
        combat hardsuit available.
  id: 4913
  time: '2024-04-17T21:38:15.0000000+00:00'
- author: dvir001
  changes:
    - type: Tweak
      message: >-
        Added the new Expeditionary FlatpackVend to the Lodge, not restockable
        but contains expedition unique machines like the IFF,
  id: 4914
  time: '2024-04-17T21:40:06.0000000+00:00'
- author: GreaseMonk
  changes:
    - type: Fix
      message: Fixed various issues with artifact construct including sell price.
    - type: Tweak
      message: Increased artifact construct health.
    - type: Add
      message: Added artifact construct chatter sound.
  id: 4915
  time: '2024-04-17T21:43:04.0000000+00:00'
- author: MagnusCrowe
  changes:
    - type: Add
      message: Added new uniform for station guard and private security.
    - type: Add
      message: Added a full suite of clothing for the station representative.
  id: 4916
  time: '2024-04-17T22:04:59.0000000+00:00'
- author: Kesiath
  changes:
    - type: Tweak
      message: Nerfed bluespace bags to only 4 additional bag columns.
  id: 4917
  time: '2024-04-18T20:49:44.0000000+00:00'
- author: Leander
  changes:
    - type: Add
      message: NFSD now has access to breaching charges.
  id: 4918
  time: '2024-04-18T21:59:45.0000000+00:00'
- author: Kesiath
  changes:
    - type: Add
      message: Added NFSD combat and command hardsuits.
  id: 4919
  time: '2024-04-19T17:57:57.0000000+00:00'
- author: Salvantrix
  changes:
    - type: Remove
      message: Removed NFSD ships awaiting rework. (Interceptor and Whiskey.)
  id: 4920
  time: '2024-04-19T22:32:58.0000000+00:00'
- author: Kesiath
  changes:
    - type: Tweak
      message: Changed the Hospitaller and Templar to include NFSD changes.
  id: 4921
  time: '2024-04-20T01:22:08.0000000+00:00'
- author: erhardsteinhauer
  changes:
    - type: Tweak
      message: '"Night Of The Post Goblin" (painting) has come.'
  id: 4922
  time: '2024-04-21T13:59:35.0000000+00:00'
- author: MoistBiscuits
  changes:
    - type: Add
      message: Added Vagabond medium freighter
  id: 4923
  time: '2024-04-21T22:14:31.0000000+00:00'
- author: Kesiath
  changes:
    - type: Tweak
      message: Changed descriptions of guns to be clearly contraband or not.
  id: 4924
  time: '2024-04-22T00:06:47.0000000+00:00'
- author: Kesiath
  changes:
    - type: Add
      message: >-
        Added the N2524 Pattern Repeater, a lever action rifle, to the
        liberation station.
  id: 4925
  time: '2024-04-22T00:16:43.0000000+00:00'
- author: Tych0theSynth
  changes:
    - type: Fix
      message: Blood cultists no longer use numerals instead of punctuation
  id: 4926
  time: '2024-04-22T10:12:32.0000000+00:00'
- author: Kesiath
  changes:
    - type: Tweak
      message: >-
        Frontier Station's orbit around Frontier Prime has entered a dense
        asteroid belt.
  id: 4927
  time: '2024-04-22T22:37:20.0000000+00:00'
- author: erhardsteinhauer
  changes:
    - type: Tweak
      message: SCAF suit is now void capable, can be researched and printed.
  id: 4928
  time: '2024-04-22T22:53:40.0000000+00:00'
- author: Tych0theSynth
  changes:
    - type: Tweak
      message: Added new NSFD sprites to the NSF Whiskey and tweaked decals.
  id: 4929
  time: '2024-04-23T00:39:40.0000000+00:00'
- author: erhardsteinhauer
  changes:
    - type: Add
      message: Beware! Blood Cult Janitor has awoken as was prophesized!
    - type: Add
      message: >-
        Cult Forge is now a functional lathe with a modest collection of
        crafting recipes.
    - type: Tweak
      message: >-
        Due to budget cuts not every syndicate agent comes equipped with death
        acidifier.
  id: 4930
  time: '2024-04-23T17:39:31.0000000+00:00'
- author: Cheackraze
  changes:
    - type: Add
      message: Pirates have gained a more firm foothold in the sector.
    - type: Tweak
      message: >-
        Pirate Captains are now a whitelisted role. See the discord for more
        information.
  id: 4931
  time: '2024-04-23T21:36:50.0000000+00:00'
- author: dvir001
  changes:
    - type: Tweak
      message: NFSD Fixed the colors and machines on the NFSD base
  id: 4932
  time: '2024-04-24T22:36:54.0000000+00:00'
- author: erhardsteinhauer
  changes:
    - type: Add
      message: Added safary suit and hat to AutoDrobe.
    - type: Add
      message: Added specific procedural suits to AutoDrobe.
    - type: Tweak
      message: >-
        Arcadia Mask, Hydroponics EVA and Mailcarrier EVA helmets hide
        character's hair now.
    - type: Tweak
      message: Pilot's hardsuit no longer requires mask to use air tank.
    - type: Fix
      message: Fixed arcadia webbing not displaying on character.
  id: 4933
  time: '2024-04-24T22:39:53.0000000+00:00'
- author: Cheackraze
  changes:
    - type: Add
      message: Adds the Barnacle black market ship
  id: 4934
  time: '2024-04-25T00:20:16.0000000+00:00'
- author: Tych0theSynth
  changes:
    - type: Tweak
      message: Tweaked the NSF Prowler and gave her a new lick of paint.
  id: 4935
  time: '2024-04-25T01:01:42.0000000+00:00'
- author: Tych0theSynth
  changes:
    - type: Tweak
      message: Updated NSF Inquisitor.
  id: 4936
  time: '2024-04-25T02:57:06.0000000+00:00'
- author: MagnusCrowe
  changes:
    - type: Add
      message: Adds the Bocakillo, pirate ship.
  id: 4937
  time: '2024-04-25T05:36:54.0000000+00:00'
- author: Kesiath
  changes:
    - type: Tweak
      message: Temporarily restored Spacelaw books.
  id: 4938
  time: '2024-04-26T04:16:05.0000000+00:00'
- author: erhardsteinhauer
  changes:
    - type: Tweak
      message: Added storage compartment to Skeleton Bike.
    - type: Tweak
      message: It is possible to strap a duffel bag to ATV now.
    - type: Tweak
      message: ATV hull color is now randomized.
    - type: Add
      message: Added void-capable hoverbike. Buy one at cargo today!
    - type: Add
      message: Added void-capable hoverbikes for NFSD and Mail Carrier.
  id: 4939
  time: '2024-04-26T04:32:41.0000000+00:00'
- author: erhardsteinhauer
  changes:
    - type: Add
      message: >-
        Mail carrier hoverbike flatpack that can be bought from vendomat. and
        NFSD
    - type: Add
      message: >-
        NFSD hoverbike flatpack that can be bought from uplink (utility
        category).
    - type: Remove
      message: >-
        Removed hoverbikes from cargo catalog. Will be added to expedition loot
        pool at some point.
  id: 4940
  time: '2024-04-26T16:58:44.0000000+00:00'
- author: Leander
  changes:
    - type: Tweak
      message: Empress got a new coat of paint along with the microships.
  id: 4941
  time: '2024-04-26T18:23:05.0000000+00:00'
- author: Gotimanga
  changes:
    - type: Tweak
      message: 'Tweaked the NSF Wasp and changed it to the new NSFD colours '
  id: 4942
  time: '2024-04-26T20:49:17.0000000+00:00'
- author: erhardsteinhauer
  changes:
    - type: Tweak
      message: Revamped ICR Chisel.
    - type: Tweak
      message: Enabled additional recipes in salvage techfab.
  id: 4943
  time: '2024-04-26T21:27:00.0000000+00:00'
- author: Tych0theSynth
  changes:
    - type: Tweak
      message: Reworked the NSF Interceptor and brought it up to date.
  id: 4944
  time: '2024-04-26T22:05:51.0000000+00:00'
- author: GreaseMonk
  changes:
    - type: Tweak
      message: Add more info about stack count to entity logs
  id: 4945
  time: '2024-04-27T12:36:33.0000000+00:00'
- author: erhardsteinhauer
  changes:
    - type: Add
      message: Added new species - Goblins.
    - type: Add
      message: Added new accent - Goblins Cant.
    - type: Add
      message: Added new decoration piece - Goblinkind Banner.
  id: 4946
  time: '2024-04-27T14:58:41.0000000+00:00'
- author: ThatOneGoblin25
  changes:
    - type: Fix
      message: Knuckleverse can hire latejoins correctly.
  id: 4947
  time: '2024-04-27T15:21:40.0000000+00:00'
- author: erhardsteinhauer
  changes:
    - type: Tweak
      message: >-
        Borgs can have laws that will force them to become goblin slayers due to
        ion storms. Same for harpies.
  id: 4948
  time: '2024-04-27T17:48:50.0000000+00:00'
- author: dvir001
  changes:
    - type: Tweak
      message: The pirates moved to a new base, McCove if you will.
  id: 4949
  time: '2024-04-27T18:33:25.0000000+00:00'
- author: GingerAvalanche
  changes:
    - type: Add
      message: Shuttle console display UI now shows ship name and designation
  id: 4950
  time: '2024-04-27T19:07:30.0000000+00:00'
- author: erhardsteinhauer
  changes:
    - type: Fix
      message: 'Fixes the plasteel recipe to be lore accurate: Plasteel = Plasma + Steel'
  id: 4951
  time: '2024-04-27T23:46:34.0000000+00:00'
- author: dvir001
  changes:
    - type: Tweak
      message: Updated conveyor belts sprites.
  id: 4952
  time: '2024-04-28T03:15:52.0000000+00:00'
- author: MagnusCrowe
  changes:
    - type: Tweak
      message: Rotated Bocakillo.
  id: 4953
  time: '2024-04-28T06:02:55.0000000+00:00'
- author: ThatOneGoblin25
  changes:
    - type: Tweak
      message: Updated and reworked the Spectre to current mapping guidelines.
  id: 4954
  time: '2024-04-29T03:06:00.0000000+00:00'
- author: dvir001
  changes:
    - type: Add
      message: >-
        Added the new mail ship, the Mail Pod, available for the mail carrier in
        the mail office.
  id: 4955
  time: '2024-04-29T03:07:21.0000000+00:00'
- author: erhardsteinhauer
  changes:
    - type: Add
      message: Added  a short entry to guidebook concerning goblins.
  id: 4956
  time: '2024-04-29T16:24:52.0000000+00:00'
- author: dvir001
  changes:
    - type: Tweak
      message: NT No longer send mail to pirates.
  id: 4957
  time: '2024-04-29T17:21:42.0000000+00:00'
- author: dvir001
  changes:
    - type: Tweak
      message: >-
        The cultist and syndicate migrated to the harder difficulty expeditions
        only.
  id: 4958
  time: '2024-04-29T17:22:51.0000000+00:00'
- author: erhardsteinhauer
  changes:
    - type: Add
      message: >-
        Added Syndicate and Pirate themed hoverbikes, both are considered
        contraband.
    - type: Add
      message: Added syndicate hoverbike flatpack to contravend.
  id: 4959
  time: '2024-04-29T17:26:42.0000000+00:00'
- author: Kesiath
  changes:
    - type: Tweak
      message: Reduced top thruster speeds.
  id: 4960
  time: '2024-04-29T17:29:13.0000000+00:00'
- author: dvir001
  changes:
    - type: Tweak
      message: >-
        You can now sell antagonist human like AI like the Syndicate agents to
        NFSD, as long as they are alive, for NFSD coins.
  id: 4961
  time: '2024-04-29T17:48:22.0000000+00:00'
- author: erhardsteinhauer
  changes:
    - type: Add
      message: Added goblin speech bubble.
    - type: Tweak
      message: Added to goblins low tolerance for cleanliness.
    - type: Tweak
      message: Goblins are less affected by slowdown from wounds.
  id: 4962
  time: '2024-04-29T20:02:58.0000000+00:00'
- author: erhardsteinhauer
  changes:
    - type: Tweak
      message: >-
        Salvage expedition dungeons now feature a more varied loot/fluff items
        pool.
    - type: Tweak
      message: Extended salvage expeditions time limit to 15 minutes.
    - type: Tweak
      message: >-
        Limited rewards for completed expeditions to cash only, sum depends on
        expedition difficulty.
    - type: Tweak
      message: Edible food can not be found in salvage expedition dungeons anymore.
    - type: Add
      message: Added new salvage expedition dungeon theme - Virology Lab.
    - type: Add
      message: >-
        Added weapon cases. Guns and energy melee weapons on expeditions now
        spawn in weapon cases with spare magazines.
    - type: Tweak
      message: >-
        Duffel bags with shuttle guns were replaced with newly added weapon
        cases.
  id: 4963
  time: '2024-04-29T21:36:47.0000000+00:00'
- author: VMSolidus
  changes:
    - type: Fix
      message: >-
        All Jumpskirts in the game have been correctly listed as skirts, now
        Harpies can wear them again.
  id: 4964
  time: '2024-05-01T21:37:35.0000000+00:00'
- author: erhardsteinhauer
  changes:
    - type: Fix
      message: >-
        Fixed goblin stomach. Now it actually doesn't turn itself out when raw
        meat or blood is consumed by owner of that stomach.
    - type: Fix
      message: Lowered sound level of goblin laughter sfx.
  id: 4965
  time: '2024-05-01T23:10:16.0000000+00:00'
- author: blueDev2
  changes:
    - type: Add
      message: Brigmedic PDAs can now perform medical scans
  id: 4966
  time: '2024-05-01T23:32:16.0000000+00:00'
- author: dvir001
  changes:
    - type: Tweak
      message: >-
        Lower IFF amounts in Expeditionary Flatpackvend, you can now find many
        IFF boards on planets.
    - type: Tweak
      message: >-
        Added R&D Server Flatpack to Flatpackvend, removed the hidden HoverBike,
        they can also be found on planets now.
  id: 4967
  time: '2024-05-02T01:07:48.0000000+00:00'
- author: DeltaV
  changes:
    - type: Add
      message: Felinids now scream in agony from water.
    - type: Tweak
      message: Felinid's thieving gloves have been removed for Soft paws mechanic.
    - type: Add
      message: Added a speech bubble to felinids. Mraow!
  id: 4968
  time: '2024-05-02T01:08:21.0000000+00:00'
- author: dvir001
  changes:
    - type: Fix
      message: Fixed mailpod power issue
  id: 4969
  time: '2024-05-02T01:21:52.0000000+00:00'
- author: erhardsteinhauer
  changes:
    - type: Fix
      message: Added felinids/goblins/vulps to hoverbike built-in storage blacklist.
  id: 4970
  time: '2024-05-03T00:27:37.0000000+00:00'
- author: Wolfking6116
  changes:
    - type: Add
      message: >-
        CentCom has sent out some educational texts about Artifexium Refinement
        to be included in a Research Director's Standard Kit across the Frontier
        Sector.
  id: 4971
  time: '2024-05-03T11:04:14.0000000+00:00'
- author: Leander
  changes:
    - type: Tweak
      message: >-
        New goblins send by the nanotrasen recycling plant are more fragile but
        somehow resist poison and acid much better.
  id: 4972
  time: '2024-05-05T19:49:57.0000000+00:00'
- author: erhardsteinhauer
  changes:
    - type: Add
      message: Added NT Brigand - new expedition-capable vessel.
  id: 4973
  time: '2024-05-08T00:04:21.0000000+00:00'
- author: Leander
  changes:
    - type: Add
      message: New falcon blackmarket ship.
  id: 4974
  time: '2024-05-12T19:38:53.0000000+00:00'
- author: Cheackraze
  changes:
    - type: Tweak
      message: Catches us up to 5/5/2024. See adjacant changelog for upstream changes.
    - type: Add
      message: Loadouts have been vastly reworked to fit frontier
    - type: Tweak
      message: >-
        Basic roles have been re-arranged. Passengers are now Contractors,
        Pilots now are generic and require 12 hours of playtime, and Mercenaries
        require 30 hours of playtime.
  id: 4975
  time: '2024-05-15T00:49:34.0000000+00:00'
- author: blueDev2
  changes:
    - type: Fix
      message: Fixed Frontier Outpost Job Icons
  id: 4976
  time: '2024-05-15T15:17:25.0000000+00:00'
- author: erhardsteinhauer
  changes:
    - type: Add
      message: >-
        Added guidebook entries for Gasbender, Harbormaster, Kilderkin, Lantern,
        Legman, Liquidator and Searchlight.
    - type: Tweak
      message: Updated guidebook entry for Pioneer.
  id: 4977
  time: '2024-05-17T10:26:33.0000000+00:00'
- author: erhardsteinhauer
  changes:
    - type: Fix
      message: SR backpacks now filled with SR things.
    - type: Fix
      message: >-
        Mercenaries have access to gloves in their loadout menu and have
        expanded drip selection.
    - type: Tweak
      message: 'Belt accessories split in two options: empty and filled.'
    - type: Tweak
      message: Slightly expanded drip options for contractors, pilots and mercenaries.
  id: 4978
  time: '2024-05-17T14:41:30.0000000+00:00'
- author: dvir001
  changes:
    - type: Tweak
      message: >-
        G.O.R.I.L.L.A. gauntlet can no longer unanchor anything that isnt an
        anomaly.
  id: 4979
  time: '2024-05-17T23:30:04.0000000+00:00'
- author: MoistBiscuits
  changes:
    - type: Add
      message: Added sakasuki (sake cups) to the Booze-O-Mat
  id: 4980
  time: '2024-05-17T23:31:06.0000000+00:00'
- author: Cu1r
  changes:
    - type: Add
      message: >-
        The UAC Ambition, an Atmosian logistical powerhouse, makes an appearance
        in the civilian dockyard after being declassified following its seizure
        by NanoTrasen black ops.
  id: 4981
  time: '2024-05-18T00:02:39.0000000+00:00'
- author: whatston3
  changes:
    - type: Add
      message: >-
        Televisions once again broadcast chatter from around the camera being
        watched.
  id: 4982
  time: '2024-05-18T00:04:47.0000000+00:00'
- author: Cheackraze
  changes:
    - type: Add
      message: Added basic utensil recipes to the service techfab
  id: 4983
  time: '2024-05-18T02:06:15.0000000+00:00'
- author: erhardsteinhauer
  changes:
    - type: Tweak
      message: >-
        Changed contents of filled chaplain sash to contain: Crucifix, Censer,
        Bible, Lantern, Flask with Holy Water, Mortuary Urn.
    - type: Tweak
      message: Gave mercenaries access to pilot clothes in loadouts.
    - type: Fix
      message: Fixed filled Pilot webbing and Filled Salvager Rig in loadouts.
    - type: Fix
      message: Enabled dark green jumpsuit.
  id: 4984
  time: '2024-05-18T11:35:08.0000000+00:00'
- author: Tych0theSynth
  changes:
    - type: Add
      message: >-
        Added the NT Fishbowl - a personal transport/office for central
        commanders.
  id: 4985
  time: '2024-05-18T19:16:54.0000000+00:00'
- author: dvir001
  changes:
    - type: Add
      message: >-
        Cappy has joined the NFSD, a veteran war hero cat augmented for tactical
        operations.
    - type: Tweak
      message: Installed radio inside Clippy for Service radio.
  id: 4986
  time: '2024-05-20T19:56:15.0000000+00:00'
- author: whatston3
  changes:
    - type: Fix
      message: News consoles now publish and delete articles properly.
  id: 4987
  time: '2024-05-20T20:21:05.0000000+00:00'
- author: erhardsteinhauer
  changes:
    - type: Add
      message: Added north line to shuttle console GUI (code by @FireNameFN)
  id: 4988
  time: '2024-05-20T23:38:12.0000000+00:00'
- author: erhardsteinhauer
  changes:
    - type: Tweak
      message: Starting black web vest no longer come with additional armor inserts.
  id: 4989
  time: '2024-05-21T21:04:54.0000000+00:00'
- author: neuPanda
  changes:
    - type: Add
      message: new Cryo Chem
  id: 4990
  time: '2024-05-21T21:55:06.0000000+00:00'
- author: whatston3
  changes:
    - type: Add
      message: 'Future ranged weapons can support melee attacks on the alt-use key. '
  id: 4991
  time: '2024-05-24T19:22:22.0000000+00:00'
- author: erhardsteinhauer
  changes:
    - type: Tweak
      message: >-
        Maintenance pass on a number of shuttles with minor changes to: Brigand,
        Harbormaster, Kilderkin, Lantern, Legman, Liquidator and Searchlight;
        Major changes to Gasbender and Pioneer. Gasbender is now expedition
        capable. Pioneer is now smaller.
  id: 4992
  time: '2024-05-24T19:47:11.0000000+00:00'
- author: Myzumi
  changes:
    - type: Fix
      message: Fixed Clippy not hearing Service Radio
  id: 4993
  time: '2024-05-26T14:18:25.0000000+00:00'
- author: MagnusCrowe
  changes:
    - type: Tweak
      message: Ships can only hire contractors, pilots, and mercs now.
  id: 4994
  time: '2024-05-28T15:26:52.0000000+00:00'
- author: UncaughtEx
  changes:
    - type: Add
      message: >-
        Introducing from SBI, with Blueprints graciously supplied by the NT
        archives, the Crown, for all your Civilian Templar oriented needs!
  id: 4995
  time: '2024-05-29T06:42:09.0000000+00:00'
- author: whatston3
  changes:
    - type: Fix
      message: >-
        News articles published in prior rounds no longer show up in later
        rounds.
  id: 4996
  time: '2024-05-30T20:13:16.0000000+00:00'
- author: UncaughtEx
  changes:
    - type: Remove
      message: >-
        NT has decided to rescind its License for the Helix Blueprint from the
        Frontier.
  id: 4997
  time: '2024-05-31T11:11:02.0000000+00:00'
- author: dvir001
  changes:
    - type: Tweak
      message: Added more selections to loadouts options! make sure to pick new items!
  id: 4998
  time: '2024-06-01T12:46:43.0000000+00:00'
- author: Katarn1933
  changes:
    - type: Add
      message: New swampy tune for jukebox
  id: 4999
  time: '2024-06-01T13:03:59.0000000+00:00'
- author: erhardsteinhauer
  changes:
    - type: Add
      message: >-
        Added new messenger bags: arcadia, chaplain, chief engineer, contractor,
        SR, security, black, blue, green, orange, red, purple, brown, light
        brown, white. Most of new messenger bags available through loadouts.
    - type: Tweak
      message: >-
        Resprited some messenger bags a bit (engineering, janitor, cultist, both
        NFSD).
  id: 5000
  time: '2024-06-01T14:44:45.0000000+00:00'
- author: erhardsteinhauer
  changes:
    - type: Fix
      message: >-
        Mail RPDS, N2554 Pattern Repeater and BB gun no longer turn invisible if
        wielded or put in suit storage slot.
  id: 5001
  time: '2024-06-01T15:17:54.0000000+00:00'
- author: Leander
  changes:
    - type: Tweak
      message: >-
        Silver Industries has released the argenti 2.0 with improved chamber and
        shooting speed.
  id: 5002
  time: '2024-06-01T16:30:25.0000000+00:00'
- author: dvir001
  changes:
    - type: Tweak
      message: >-
        NT Found there is too much fiber and plastic in all employees blood,
        making gloves use less fiber, but now they also allow your fingerprints
        to mark stuff you interact with, some illegal gloves possibly kept the
        old fibers quality.
  id: 5003
  time: '2024-06-02T20:33:51.0000000+00:00'
- author: dvir001
  changes:
    - type: Tweak
      message: Pirate Cove got new equipment shipment.
  id: 5004
  time: '2024-06-03T01:05:56.0000000+00:00'
- author: arimah
  changes:
    - type: Tweak
      message: >-
        The Ceres is no longer under NanoTrasen branding: look for SBB Ceres
        instead.
  id: 5005
  time: '2024-06-03T18:42:27.0000000+00:00'
- author: Myzumi
  changes:
    - type: Add
      message: Added Admeme Hand teleporter
  id: 5006
  time: '2024-06-04T14:02:24.0000000+00:00'
- author: Myzumi
  changes:
    - type: Fix
      message: Admeme Teleporter hotfix
  id: 5007
  time: '2024-06-04T15:26:13.0000000+00:00'
- author: VividPups
  changes:
    - type: Tweak
      message: Turns out Mosin's Bayonet had a Sheath on it
  id: 5008
  time: '2024-06-05T23:27:21.0000000+00:00'
- author: dvir001
  changes:
    - type: Add
      message: >-
        Added a new accessibility setting to globally disable species vision
        filters, found under "Extra" tab in settings.
  id: 5009
  time: '2024-06-05T23:29:29.0000000+00:00'
- author: MagnusCrowe
  changes:
    - type: Add
      message: Trade Outpost!
  id: 5010
  time: '2024-06-05T23:48:58.0000000+00:00'
- author: dvir001
  changes:
    - type: Tweak
      message: Bank balance added in PDA.
  id: 5011
  time: '2024-06-06T00:16:47.0000000+00:00'
- author: whatston3
  changes:
    - type: Tweak
      message: Lawyer and Janitor loadouts now have consistent tab names and order.
    - type: Tweak
      message: Removed Chaplain from Jobs tab in Character Setup.
  id: 5012
  time: '2024-06-06T00:18:23.0000000+00:00'
- author: erhardsteinhauer
  changes:
    - type: Add
      message: >-
        Added new jumpsuits to loadouts. New jumpsuit sprites are based on
        sprites by Dragonfruits.
  id: 5013
  time: '2024-06-06T00:22:52.0000000+00:00'
- author: Cheackraze
  changes:
    - type: Tweak
      message: Lowered the movement speed and damage of ore crabs and golems
    - type: Tweak
      message: Increased the ore yield from ore crabs and golems
  id: 5014
  time: '2024-06-07T07:50:15.0000000+00:00'
- author: MagnusCrowe
  changes:
    - type: Add
      message: Private Security Hardsuit.
    - type: Add
      message: Private security cosmetic options to merc loadout.
  id: 5015
  time: '2024-06-07T09:53:14.0000000+00:00'
- author: whatston3
  changes:
    - type: Add
      message: >-
        Rubber bullets can be printed in the NFSD techfab with Nonlethal
        Ammunition researched.
  id: 5016
  time: '2024-06-07T10:58:39.0000000+00:00'
- author: dvir001
  changes:
    - type: Tweak
      message: >-
        Frontier has increased mail related profits, but lowered the amount of
        existing mail, expect the mail to find you soon.
  id: 5017
  time: '2024-06-07T17:10:14.0000000+00:00'
- author: dvir001
  changes:
    - type: Tweak
      message: The Mail Truck got a full rework,
  id: 5018
  time: '2024-06-07T21:53:00.0000000+00:00'
- author: Leander
  changes:
    - type: Tweak
      message: Dragons can devour people again without deleting them.
  id: 5019
  time: '2024-06-08T14:40:33.0000000+00:00'
- author: whatston3
  changes:
    - type: Tweak
      message: >-
        The Brigmedic HUD now has job icon, wanted status, and health icon
        display.
  id: 5020
  time: '2024-06-08T22:01:36.0000000+00:00'
- author: Tych0theSynth and Deeja
  changes:
    - type: Add
      message: Added the NSF Broadhead, a new medium-size detective vessel.
  id: 5021
  time: '2024-06-09T17:53:08.0000000+00:00'
- author: GreaseMonk
  changes:
    - type: Fix
      message: Fix grimforged golems dropping too many fragments
  id: 5022
  time: '2024-06-10T15:37:04.0000000+00:00'
- author: whatston3
  changes:
    - type: Fix
      message: Filled belts are now labelled as such in the Loadout window.
  id: 5023
  time: '2024-06-11T18:11:38.0000000+00:00'
- author: ErhardSteinhauer
  changes:
    - type: Add
      message: >-
        Added construction bags: similar in function to ore bags, but for
        construction materials. Available through loadouts, can be printed from
        engineering techfab or protolathe after completing the T1 industrial
        research.
  id: 5024
  time: '2024-06-11T18:52:06.0000000+00:00'
- author: TsjipTsjip
  changes:
    - type: Tweak
      message: >-
        Pen signing is now a right click verb which can be quickly activated
        with alt-click.
    - type: Remove
      message: >-
        Pen write/sign mode, everything is bundled into primary verb and alt
        verb now.
    - type: Add
      message: >-
        Crayons can now be used to sign papers and pass their color to the
        signature. Works with rainbow!
  id: 5025
  time: '2024-06-11T19:17:44.0000000+00:00'
- author: dvir001
  changes:
    - type: Add
      message: Pet cats can now wear the carp suit.
  id: 5026
  time: '2024-06-11T22:03:34.0000000+00:00'
- author: GentleButter
  changes:
    - type: Add
      message: Added new lobby art, Handsome Killer.
  id: 5027
  time: '2024-06-12T01:48:58.0000000+00:00'
- author: erhardsteinhauer
  changes:
    - type: Add
      message: Added hostile mercenaries to expedition enemy faction pool.
    - type: Add
      message: Added hostile salvagers to expedition enemy faction pool.
    - type: Add
      message: Added hostile robots to expedition enemy faction pool.
    - type: Add
      message: >-
        Added aberrant flesh to expedition enemy faction pool, new sprites by
        wax391 (discord).
    - type: Add
      message: Added argocytes to expedition enemy faction pool.
    - type: Add
      message: >-
        Added dinosaurs to expedition enemy faction pool. Original mobs by
        Vonsant, sprites by belay5 (discord).
    - type: Add
      message: Wearable IFF strobe. Can be printed from salvage techfab.
    - type: Add
      message: Turbo laser.
    - type: Fix
      message: Fixed solution transfer from syndie darts.
  id: 5028
  time: '2024-06-12T10:47:24.0000000+00:00'
- author: dvir001
  changes:
    - type: Tweak
      message: Reclaimers can now process logs and empty beakers, jugs, and buckets.
    - type: Tweak
      message: Reclaimers liquid storage increased to 1000u.
  id: 5029
  time: '2024-06-12T21:51:38.0000000+00:00'
- author: erhardsteinhauer
  changes:
    - type: Add
      message: Added Salvage Outpost dungeon theme.
    - type: Tweak
      message: >-
        Changed expedition loot pools: items should become slightly more scarce
        but of better value overall.
    - type: Tweak
      message: Added advanced hardsuits to expedition loot pool tables.
    - type: Tweak
      message: Weapon cases now provide moderate explosion protection for contents.
    - type: Fix
      message: Fixed minor graphical error on long weapon case.
  id: 5030
  time: '2024-06-12T22:22:04.0000000+00:00'
- author: Leander
  changes:
    - type: Add
      message: >-
        Nanotrasen has developed new tracking methods for the NFSD and packed it
        all in a nice bundle.
    - type: Add
      message: >-
        Nanotrasen has reverse engineered the china lake for the NFSD to deliver
        high speed justice.
    - type: Tweak
      message: Organized the NFSD Uplink a little more into a bundles category.
  id: 5031
  time: '2024-06-13T22:56:14.0000000+00:00'
- author: whatston3
  changes:
    - type: Add
      message: >-
        Revolvers can now reload from ammunition boxes and magazines, and can
        provide ammunition for speedloaders.
    - type: Fix
      message: Speedloaders do not waste ammunition on partial reloads.
  id: 5032
  time: '2024-06-13T23:03:55.0000000+00:00'
- author: dvir001
  changes:
    - type: Add
      message: >-
        Contraband appraisal guns are available to appraise contraband items'
        value in FUCs.
    - type: Add
      message: The contraband appraisal gun is now included in the NFSD tool kit.
  id: 5033
  time: '2024-06-13T23:06:44.0000000+00:00'
- author: whatston3
  changes:
    - type: Tweak
      message: >-
        Oni accuracy penalty is now reduced from 20x normal spread to 18x normal
        spread.
    - type: Fix
      message: >-
        Oni accuracy penalty is now properly applied to handguns, and does not
        compound on wielded penalty.
  id: 5034
  time: '2024-06-13T23:18:43.0000000+00:00'
- author: whatston3
  changes:
    - type: Add
      message: >-
        Characters can now select the Pious trait to start with a bible, the
        ability to use it, and a vow of pacifism.
    - type: Tweak
      message: Water and blood can only be blessed with a bible if the user is Pious.
  id: 5035
  time: '2024-06-13T23:45:16.0000000+00:00'
- author: Leander
  changes:
    - type: Add
      message: >-
        New dragon egg and baby dragon are now more easy to find on this dragon
        hunting season, don't forget to butcher them!
    - type: Add
      message: >-
        Dragon DNA evolved and there has been sights of them spitting walls of
        flames.
    - type: Add
      message: New omelette recipe using expensive hard to find ingredients.
  id: 5036
  time: '2024-06-14T00:02:44.0000000+00:00'
- author: dvir001
  changes:
    - type: Add
      message: Added new pumps that start on when places, to be used in mapping.
  id: 5037
  time: '2024-06-14T14:46:25.0000000+00:00'
- author: whatston3
  changes:
    - type: Tweak
      message: Mail envelopes now contain new sets of items.  Check your mail!
    - type: Add
      message: The mail teleporter will now occasionally receive larger parcels.
  id: 5038
  time: '2024-06-14T22:06:08.0000000+00:00'
- author: neuPanda
  changes:
    - type: Add
      message: new cryo chems
  id: 5039
  time: '2024-06-14T22:52:49.0000000+00:00'
- author: Leander
  changes:
    - type: Tweak
      message: >-
        Rules have been updated to place contraband and docking restrictions on
        the safe-zone, make sure to read them again!
  id: 5040
  time: '2024-06-14T22:57:57.0000000+00:00'
- author: whatston3
  changes:
    - type: Fix
      message: Stacks of spesos now display the largest valued bill on top.
  id: 5041
  time: '2024-06-14T23:17:33.0000000+00:00'
- author: UncaughtEx
  changes:
    - type: Add
      message: >-
        With permission from the NT Pharmaceuticals branch, fresh from the Fabs,
        SBI would like to introduce the Beaker Shipyard License approved for
        distribution! Yeah, Science!
  id: 5042
  time: '2024-06-15T02:40:48.0000000+00:00'
- author: erhardsteinhauer
  changes:
    - type: Fix
      message: Fixed backrooms on salvage outpost dungeon theme.
  id: 5043
  time: '2024-06-15T18:29:25.0000000+00:00'
- author: erhardsteinhauer
  changes:
    - type: Add
      message: >-
        Added more questionable clothing choices for fashion enjoyers:
        jumpsuits, jackets, armor vests, glasses, gasmasks and belts. Check your
        loadouts.
    - type: Add
      message: Added holograffiti projector.
    - type: Add
      message: It is now possible to encounter bands of gangers planetside.
    - type: Add
      message: Added new accent - Street Punk.
  id: 5044
  time: '2024-06-16T22:16:33.0000000+00:00'
- author: dvir001
  changes:
    - type: Tweak
      message: Updated Frontier Outpost.
  id: 5045
  time: '2024-06-16T23:24:16.0000000+00:00'
- author: Actualcatmoment
  changes:
    - type: Fix
      message: >-
        connected air vent and scrubber to the rear air alarm in the
        searchlight.
  id: 5046
  time: '2024-06-18T01:10:11.0000000+00:00'
- author: TsjipTsjip
  changes:
    - type: Fix
      message: >-
        Left clicking a signed/stamped paper won't add a bogus signature onto it
        anymore.
  id: 5047
  time: '2024-06-19T07:40:00.0000000+00:00'
- author: erhardsteinhauer
  changes:
    - type: Tweak
      message: IFF strobes now come with more powerful LEDs.
  id: 5048
  time: '2024-06-19T18:45:27.0000000+00:00'
- author: erhardsteinhauer
  changes:
    - type: Tweak
      message: >-
        The NT Naval Command's database on non-NT vessels was corrupted due to a
        coffee spill, affecting NT's ability to classify and recognize non-NT
        vessels.
  id: 5049
  time: '2024-06-21T14:08:42.0000000+00:00'
- author: whatston3
  changes:
    - type: Tweak
      message: Organs once again metabolize a limited number of reagents at once.
    - type: Tweak
      message: Cryo pods now only extract cryogenic medicines from beakers.
  id: 5050
  time: '2024-06-21T17:02:34.0000000+00:00'
- author: Actualcatmoment
  changes:
    - type: Add
      message: Added hiring, piloting, expedition entries to the Guidebook.
    - type: Tweak
      message: All Frontier-specific Guidebook entries have been rewritten.
  id: 5051
  time: '2024-06-24T06:09:00.0000000+00:00'
- author: Iocanthos and whatston3
  changes:
    - type: Add
      message: Coffee seeds are now available for planting.
    - type: Add
      message: >-
        Coffee beans can be removed from fruit, roasted, ground and added to hot
        water to make coffee.
  id: 5052
  time: '2024-06-24T06:13:34.0000000+00:00'
- author: Salvantrix
  changes:
    - type: Fix
      message: Pirate roles now spawn with their proper uplink.
  id: 5053
  time: '2024-06-27T20:09:02.0000000+00:00'
- author: whatston3
  changes:
    - type: Tweak
      message: >-
        Skub and a few security mail types have been fixed.  Added a new SR and
        common mail type.
  id: 5054
  time: '2024-06-28T15:28:15.0000000+00:00'
- author: Myzumi
  changes:
    - type: Tweak
      message: The Data Carrier is now lasting longer before it disappears.
  id: 5055
  time: '2024-06-28T18:57:11.0000000+00:00'
- author: VividPups
  changes:
    - type: Add
      message: The Station Representative can now select a beret in their loadout.
  id: 5056
  time: '2024-06-29T10:56:36.0000000+00:00'
- author: erhardsteinhauer
  changes:
    - type: Tweak
      message: >-
        Laser pistols have a new sprite, and take up a 1x2 rectangle in
        inventories.
  id: 5057
  time: '2024-06-30T10:49:38.0000000+00:00'
- author: arimah
  changes:
    - type: Fix
      message: Empress shipyard console no longer sets users' job ID to Captain.
  id: 5058
  time: '2024-06-30T15:57:49.0000000+00:00'
- author: erhardsteinhauer
  changes:
    - type: Tweak
      message: Shuttle cannons can now be targeted by mobs and turrets.
  id: 5059
  time: '2024-07-01T16:03:47.0000000+00:00'
- author: dvir001
  changes:
    - type: Remove
      message: >-
        Removed artifexium processing and books.  Grinding artifact fragments
        results in regular artifexium.
  id: 5060
  time: '2024-07-01T20:55:25.0000000+00:00'
- author: Myzumi
  changes:
    - type: Fix
      message: Admin portals no longer despawn.
  id: 5061
  time: '2024-07-01T21:36:44.0000000+00:00'
- author: whatston3
  changes:
    - type: Fix
      message: Lone operative ghost roles should no longer spawn.
  id: 5062
  time: '2024-07-02T12:53:51.0000000+00:00'
- author: erhardsteinhauer
  changes:
    - type: Fix
      message: Fixed railings always facing south upon construction.
  id: 5063
  time: '2024-07-02T14:53:46.0000000+00:00'
- author: whatston3
  changes:
    - type: Fix
      message: Components are now properly required for machine construction.
    - type: Fix
      message: Small power cells again function as machine parts.
  id: 5064
  time: '2024-07-02T15:56:35.0000000+00:00'
- author: whatston3
  changes:
    - type: Fix
      message: 'Non-whitelisted ghost roles are now selectable. '
  id: 5065
  time: '2024-07-02T16:17:04.0000000+00:00'
- author: erhardesteinhauer
  changes:
    - type: Fix
      message: Restored suit storage slot functionality in outer clothing articles.
  id: 5066
  time: '2024-07-02T16:20:46.0000000+00:00'
- author: whatston3
  changes:
    - type: Fix
      message: >-
        The bank balance of characters is now always visible in the lobby,
        character setup, and loadout screens.
  id: 5067
  time: '2024-07-02T16:28:03.0000000+00:00'
- author: erhardsteinhauer
  changes:
    - type: Add
      message: >-
        Added to the Guidebook entries for Bocadillo, Bulker, Chisel, Construct,
        Comet, Garden, Kestrel, Loader, Pathfinder, Prospector and Vagabond.
    - type: Add
      message: Added to the Guidebook schematics for some shuttles.
  id: 5068
  time: '2024-07-02T16:44:01.0000000+00:00'
- author: blueDev2
  changes:
    - type: Add
      message: >-
        Added the Service Selective Dropper to help chefs move specific reagents
        from beakers
  id: 5069
  time: '2024-07-02T17:37:34.0000000+00:00'
- author: Qulibly
  changes:
    - type: Add
      message: >-
        Added Gestio. A burst-fire .20 rifle, a tier 2 civilian firearm. It may
        be antique but could still prove useful to prospectors. Obtainable
        through expeditions.
  id: 5070
  time: '2024-07-02T17:46:47.0000000+00:00'
- author: erhardsteinhauer
  changes:
    - type: Add
      message: Added contraband denying turret that stuns players wearing contraband.
  id: 5071
  time: '2024-07-02T22:18:53.0000000+00:00'
- author: erhardesteinhauer
  changes:
    - type: Add
      message: Added IFF strobes to loadouts menu.
  id: 5072
  time: '2024-07-04T14:27:59.0000000+00:00'
- author: erhardsteinhauer
  changes:
    - type: Add
      message: >-
        Added warning cone, plunger and wet floor sign to loadouts. Janitors can
        have those for free.
  id: 5073
  time: '2024-07-04T22:46:57.0000000+00:00'
- author: erhardsteinhauer
  changes:
    - type: Add
      message: Added new emotes to goblins; singing and mutter.
    - type: Tweak
      message: Added gasping sounds for goblins.
    - type: Fix
      message: Allowed goblins to use 'hiss' emote.
  id: 5074
  time: '2024-07-04T23:13:36.0000000+00:00'
- author: whatston3
  changes:
    - type: Fix
      message: More harpy emotes should be working (e.g. growls, honks)
  id: 5075
  time: '2024-07-04T23:22:41.0000000+00:00'
- author: Kesiath
  changes:
    - type: Tweak
      message: Reworked the NFSD Marauder.
  id: 5076
  time: '2024-07-05T00:25:45.0000000+00:00'
- author: arimah
  changes:
    - type: Tweak
      message: >-
        SBB Bookworm has received a few tweaks and no longer runs at a power
        deficit.
  id: 5077
  time: '2024-07-05T00:34:31.0000000+00:00'
- author: Tych0theSynth
  changes:
    - type: Tweak
      message: 'Applied some updates to the NSF Broadhead. '
  id: 5078
  time: '2024-07-05T09:59:43.0000000+00:00'
- author: Tych0theSynth
  changes:
    - type: Tweak
      message: Updated the SBB Lyrae and gave her an AME.
  id: 5079
  time: '2024-07-05T11:17:13.0000000+00:00'
- author: erhardsteinhauer
  changes:
    - type: Tweak
      message: 'Changed bus schedule: 50 seconds in FTL, 3 mins at a stop.'
  id: 5080
  time: '2024-07-05T12:27:19.0000000+00:00'
- author: whatston3
  changes:
    - type: Fix
      message: The RPED no longer consumes unused components when upgrading a machine.
  id: 5081
  time: '2024-07-06T18:19:11.0000000+00:00'
- author: dvir001
  changes:
    - type: Tweak
      message: Renamed the MailTruck to Parcel, updated the Menace.
  id: 5082
  time: '2024-07-06T19:31:24.0000000+00:00'
- author: neuPanda
  changes:
    - type: Fix
      message: ship console refresh on id insert or removal
    - type: Add
      message: Filtration to Ship List based off of Access
    - type: Add
      message: Bailiff and Sergeant Access levels
  id: 5083
  time: '2024-07-07T13:15:38.0000000+00:00'
- author: AF-Buyrcsp2
  changes:
    - type: Add
      message: Added the SSS Camper.
  id: 5084
  time: '2024-07-07T21:02:25.0000000+00:00'
- author: VividPups
  changes:
    - type: Add
      message: 'S.E.S.W.C has added a new weapon to the Shuttle gun '
  id: 5085
  time: '2024-07-08T20:12:36.0000000+00:00'
- author: erhardsteinhauer
  changes:
    - type: Add
      message: Added guidebook entries for expedition enemies. Proofread by @whatston3.
    - type: Add
      message: >-
        Added unique destruction target for Aberrant Flesh expedition faction -
        assimilation sack (sprites by Stagnation).
    - type: Add
      message: >-
        Added unique destruction targets for Punks (party supplies) and
        Mercenaries (counterfeit cache) expedition factions. Sprites by
        GentleButter (BING GUS!).
    - type: Add
      message: >-
        Added counterfeit spesos - spessos. Functionality by @whatston3.
        Original sprites by Stagnation (discord), tweaked slightly by
        @whatston3.
    - type: Tweak
      message: >-
        Expanded expeditions loot pool with flatpacks and vending machines
        restock boxes.
    - type: Tweak
      message: >-
        Buffed loot from hostile NPCs: more cash, mats, parts, sometimes
        flatpacks and weapon cases.
    - type: Tweak
      message: Renamed Gangers into Punks.
    - type: Tweak
      message: >-
        Tweaked (a little bit) damage values, damage types, movement speeds and
        health pools for expedition mobs.
    - type: Tweak
      message: Removed health regeneration from rogue AI drones.
    - type: Fix
      message: >-
        Expedition mobs will now slow down upon taking appropriate amount of
        damage (on 60% and 80% of mob's total health).
  id: 5086
  time: '2024-07-08T20:49:06.0000000+00:00'
- author: Leander
  changes:
    - type: Add
      message: >-
        A new tactical cleaning hardsuit has been developed to resist all stains
        and will be delivered soon via mail
    - type: Tweak
      message: >-
        Nanotrasen has issues on the food supply chain so expect less food
        related mails.
  id: 5087
  time: '2024-07-08T20:50:42.0000000+00:00'
- author: whatston3 and Stagnation
  changes:
    - type: Add
      message: Spiced pumpkin lattes can now be mixed by bartenders.
  id: 5088
  time: '2024-07-08T20:52:06.0000000+00:00'
- author: BoettcherDasOriginal
  changes:
    - type: Add
      message: Added a IFF Range Filter to the Shuttle Console!
  id: 5089
  time: '2024-07-08T21:40:36.0000000+00:00'
- author: Frontier Community
  changes:
    - type: Add
      message: Added SpaceBlade toys, let it drip, today!
  id: 5090
  time: '2024-07-10T14:08:11.0000000+00:00'
- author: cerebralerror
  changes:
    - type: Add
      message: A new bar sign, "Whiskey Echoes" has been added.
  id: 5091
  time: '2024-07-10T17:46:15.0000000+00:00'
- author: whatston3
  changes:
    - type: Fix
      message: Oni accuracy debuffs now properly affect the sawn-off PKA.
  id: 5092
  time: '2024-07-10T17:53:52.0000000+00:00'
- author: VividPups
  changes:
    - type: Add
      message: New Emotional RPG preorders are being sent out
  id: 5093
  time: '2024-07-10T18:32:21.0000000+00:00'
- author: whatston3
  changes:
    - type: Add
      message: More bar sign displays are available for bar ships.
  id: 5094
  time: '2024-07-10T18:32:43.0000000+00:00'
- author: erhardsteinhauer
  changes:
    - type: Tweak
      message: Food now loses capacity when bitten or sliced.
  id: 5095
  time: '2024-07-10T22:54:20.0000000+00:00'
- author: Troglodyte71
  changes:
    - type: Add
      message: A new song, Frontier Arrivals, has been added to the jukebox.
  id: 5096
  time: '2024-07-11T11:30:00.0000000+00:00'
- author: erhardsteinhauer
  changes:
    - type: Tweak
      message: Small QoL update of the Expeditionary Lodge.
  id: 5097
  time: '2024-07-11T18:23:13.0000000+00:00'
- author: erhardsteinhauer
  changes:
    - type: Fix
      message: Removed empty weapon cases from expeditions fr this time.
  id: 5098
  time: '2024-07-12T08:39:48.0000000+00:00'
- author: Leander
  changes:
    - type: Remove
      message: Removed invisible prowler IFF, changed for advanced radar.
  id: 5099
  time: '2024-07-12T13:00:53.0000000+00:00'
- author: erhardsteinhauer
  changes:
    - type: Tweak
      message: Updated SLI Bazaar, added guidebook entry and map.
  id: 5100
  time: '2024-07-12T13:50:47.0000000+00:00'
- author: whatston3
  changes:
    - type: Tweak
      message: Sheriffs start with their laser moved to their backpack.
  id: 5101
  time: '2024-07-12T14:16:05.0000000+00:00'
- author: erhardsteinhauer
  changes:
    - type: Tweak
      message: Maintenance pass on Liquidator shuttle.
  id: 5102
  time: '2024-07-12T14:16:47.0000000+00:00'
- author: Leander
  changes:
    - type: Add
      message: >-
        Rogue has received a new friendship mounted cannon for better EMP
        delivery and IFF console.
    - type: Tweak
      message: Added locked buttons to the empress, replacing the old ones.
    - type: Tweak
      message: >-
        fix small NFSD gyroscope with the correct amount of force for a small
        ship.
  id: 5103
  time: '2024-07-12T14:42:36.0000000+00:00'
- author: erhardsteinhauer
  changes:
    - type: Tweak
      message: >-
        Unlocked tattoos, scars and gauze overlays for goblins, felinids and
        onis.
  id: 5104
  time: '2024-07-12T15:08:26.0000000+00:00'
- author: ThatOneGoblin25
  changes:
    - type: Tweak
      message: The NM Eagle has been updated.
  id: 5105
  time: '2024-07-12T15:09:24.0000000+00:00'
- author: erhardsteinhauer
  changes:
    - type: Tweak
      message: >-
        Syndicate bluespace events and POI now has destructible walls, slightly
        different hostile mobs and turrets.
  id: 5106
  time: '2024-07-12T15:57:04.0000000+00:00'
- author: whatston3
  changes:
    - type: Fix
      message: Circuit imprinters are constructable again.
    - type: Fix
      message: Lathe upgrade rates are calculated properly.
  id: 5107
  time: '2024-07-12T16:04:04.0000000+00:00'
- author: whatston3 and Salvantrix
  changes:
    - type: Add
      message: Pirates and NFSD now have more round-start job slots.
    - type: Add
      message: >-
        Sergeants and Bailiffs start with ship vouchers that allow for free ship
        purchase & sale.
  id: 5108
  time: '2024-07-12T22:19:45.0000000+00:00'
- author: whatston3
  changes:
    - type: Fix
      message: >-
        New players that were let into a round before panic bunker was enabled
        are no longer denied on reconnect.
  id: 5109
  time: '2024-07-12T22:21:43.0000000+00:00'
- author: crystalHex
  changes:
    - type: Tweak
      message: Fixed Dove atmos, interior walls and missing airlock.
  id: 5110
  time: '2024-07-13T09:43:55.0000000+00:00'
- author: erhardsteihauer
  changes:
    - type: Tweak
      message: 'Updated KC Bulker: removed kitchen, replaced AME with uranium generator.'
  id: 5111
  time: '2024-07-13T17:41:31.0000000+00:00'
- author: erhardsteinhauer
  changes:
    - type: Tweak
      message: Updated NC Kestrel.
  id: 5112
  time: '2024-07-13T17:46:03.0000000+00:00'
- author: Actualcatmoment
  changes:
    - type: Tweak
      message: >-
        Guidebook updates, extra storage, and mothership spawning for the NM
        Spirit!
  id: 5113
  time: '2024-07-13T17:50:56.0000000+00:00'
- author: Tych0theSynth
  changes:
    - type: Add
      message: Added the NT Bottleneck, an exclusive SR ship.
    - type: Add
      message: Added the SR Shipyard Console
  id: 5114
  time: '2024-07-13T17:56:08.0000000+00:00'
- author: arimah
  changes:
    - type: Add
      message: Added the SBB Hammer, a medium-sized engineering shuttle.
  id: 5115
  time: '2024-07-13T18:18:47.0000000+00:00'
- author: ErhardSteinhauer
  changes:
    - type: Add
      message: '@mrscratch added Novalite C1 rifle chambered in .20 round.'
  id: 5116
  time: '2024-07-13T21:00:10.0000000+00:00'
- author: erhardsteinhauer
  changes:
    - type: Tweak
      message: Made goblin accent a bit thicker.
    - type: Fix
      message: >-
        Non-goblin characters with Goblin Cant now speak the same way as
        goblins.
  id: 5117
  time: '2024-07-14T23:42:59.0000000+00:00'
- author: ErhardSteinhauer
  changes:
    - type: Tweak
      message: 'Updated SLI Gourd: gutted kitchen, bar, salvage, added guidebook entry.'
  id: 5118
  time: '2024-07-15T00:00:53.0000000+00:00'
- author: dvir001
  changes:
    - type: Remove
      message: >-
        Removed older ships waiting for reworks (Anchor, CourserX, Rosebud,
        Condor, Esquire, Knuckleverse, Metastable, Mission, Pulse, Stratos,
        WaveShot)
  id: 5119
  time: '2024-07-15T00:02:07.0000000+00:00'
- author: arimah
  changes:
    - type: Tweak
      message: The SBB Ceres now runs on uranium instead of plasma.
  id: 5120
  time: '2024-07-18T22:06:20.0000000+00:00'
- author: erhardsteinhauer
  changes:
    - type: Remove
      message: Removed food items and machines from non-food shuttles.
    - type: Remove
      message: >-
        Removed medical/chemistry related items and machines from non-medical
        shuttles.
  id: 5121
  time: '2024-07-18T23:18:05.0000000+00:00'
- author: arimah
  changes:
    - type: Tweak
      message: >-
        NT Construct now comes with an EVA suit, oxygen and nitrogen canisters,
        a fax and more.
  id: 5122
  time: '2024-07-19T06:43:37.0000000+00:00'
- author: crystalHex
  changes:
    - type: Tweak
      message: Fixed Dragonfly pipes, unpowered thrusters and interior walls.
    - type: Tweak
      message: >-
        Re-balanced Dragonfly, replaced chem wing with triage wing, removed food
        and bar, increased cargo space.
  id: 5123
  time: '2024-07-19T06:44:00.0000000+00:00'
- author: KyuPolaris and dvir001
  changes:
    - type: Add
      message: >-
        Added the ability for Harpies to wear Chameleon clothing, and more
        random colorful skirts.
  id: 5124
  time: '2024-07-19T11:45:30.0000000+00:00'
- author: whatston3
  changes:
    - type: Fix
      message: Cognizine and oppozidone syringe mail items now work properly.
  id: 5125
  time: '2024-07-19T11:48:50.0000000+00:00'
- author: erhardsteinhauer
  changes:
    - type: Add
      message: Added goblin robes, goblin EVA robes, and recipes to craft them.
  id: 5126
  time: '2024-07-19T13:34:29.0000000+00:00'
- author: Leander-0
  changes:
    - type: Fix
      message: The rule stating that pirates must ahelp has been removed.
  id: 5127
  time: '2024-07-19T19:28:47.0000000+00:00'
- author: whatston3
  changes:
    - type: Fix
      message: Chemistry lockers should now be openable from the correct direction.
  id: 5128
  time: '2024-07-20T09:33:16.0000000+00:00'
- author: erhardsteinhauer
  changes:
    - type: Tweak
      message: Increased payouts for expeditions with higher difficulty rating.
    - type: Fix
      message: Fixed mobs succumbing to high temperature modifier on planets.
  id: 5129
  time: '2024-07-20T12:45:57.0000000+00:00'
- author: erhardsteinhauer
  changes:
    - type: Tweak
      message: Updated radiation safety measures on Liquidator and Schooner.
  id: 5130
  time: '2024-07-20T14:26:23.0000000+00:00'
- author: dvir001
  changes:
    - type: Add
      message: Low pop of 20 and less might get free food from 2 new events now.
  id: 5131
  time: '2024-07-20T16:55:16.0000000+00:00'
- author: erhardsteinhauer
  changes:
    - type: Tweak
      message: Updated Prospector. Exterior light now works.
  id: 5132
  time: '2024-07-22T02:12:38.0000000+00:00'
- author: erhardsteinhauer
  changes:
    - type: Tweak
      message: Updated NR Investigator.
  id: 5133
  time: '2024-07-22T02:14:06.0000000+00:00'
- author: whatston3
  changes:
    - type: Add
      message: A FuelVend machine has been added to Frontier Outpost.
    - type: Tweak
      message: Tools and flatpacks now have unlimited inventory.
  id: 5134
  time: '2024-07-22T23:49:28.0000000+00:00'
- author: erhardsteinhauer
  changes:
    - type: Add
      message: Added FuelVend to the Lodge and Grifty's.
    - type: Fix
      message: Fixed map beacons at the Lodge.
  id: 5135
  time: '2024-07-23T16:02:47.0000000+00:00'
- author: erhardsteinhauer
  changes:
    - type: Add
      message: Added a folder with paperwork templates to SR's office.
  id: 5136
  time: '2024-07-24T21:09:14.0000000+00:00'
- author: MagnusCrowe
  changes:
    - type: Add
      message: Added a new hat for STC!
    - type: Tweak
      message: STC now gets free laceup shoes!
  id: 5137
  time: '2024-07-24T21:17:27.0000000+00:00'
- author: erhardsteinhauer
  changes:
    - type: Tweak
      message: >-
        Random corpses spawned at expeditions and in salvage crates now drop
        rotten meat if butchered.
  id: 5138
  time: '2024-07-25T05:19:04.0000000+00:00'
- author: arimah
  changes:
    - type: Fix
      message: >-
        Hauler's black wall closet no longer instantly kills you if you dare try
        to open it.
  id: 5139
  time: '2024-07-27T00:01:05.0000000+00:00'
- author: whatston3
  changes:
    - type: Fix
      message: >-
        The randomize everything button now respects a character slot's bank
        balance.
  id: 5140
  time: '2024-07-27T11:03:58.0000000+00:00'
- author: whatston3
  changes:
    - type: Fix
      message: >-
        The late join lobby UI should behave better when ships are purchased,
        sold, or have their jobs changed.
  id: 5141
  time: '2024-07-27T11:51:07.0000000+00:00'
- author: erhardsteinhauer
  changes:
    - type: Tweak
      message: Buffed loot on Intercepted Syndicate Vessel Bluespace event.
  id: 5142
  time: '2024-07-27T12:17:22.0000000+00:00'
- author: erhardsteinhauer
  changes:
    - type: Tweak
      message: >-
        Changed Gestio to use .30 ammo, reduced spread a bit when the rifle is
        wielded.
  id: 5143
  time: '2024-07-27T13:55:24.0000000+00:00'
- author: dvir001
  changes:
    - type: Tweak
      message: Slimes and Diona blood no longer satiate hunger.
  id: 5144
  time: '2024-07-27T14:17:10.0000000+00:00'
- author: whatston3
  changes:
    - type: Tweak
      message: >-
        New characters now start with a medical tracker by default in their
        loadout.
    - type: Fix
      message: >-
        Harpies cannot select jumpsuits without skirts in their loadout, Diona
        do not spawn with shoes.
  id: 5145
  time: '2024-07-27T15:39:13.0000000+00:00'
- author: dvir001
  changes:
    - type: Tweak
      message: Printed welders now comes empty.
  id: 5146
  time: '2024-07-27T16:39:18.0000000+00:00'
- author: arimah
  changes:
    - type: Add
      message: >-
        The engineering techfab can now print solar assembly flatpacks,
        industrial welders and advanced industrial welders by default, and, with
        research, advanced tools and RCDs.
    - type: Tweak
      message: >-
        Solar assembly crates are more expensive. Maybe you can ask an engineer
        to print some for you instead!
  id: 5147
  time: '2024-07-27T17:00:13.0000000+00:00'
- author: dvir001
  changes:
    - type: Add
      message: >-
        You can now find a new Bananium power generator on expos, but make sure
        you can protect yourself when running it.
  id: 5148
  time: '2024-07-27T17:15:51.0000000+00:00'
- author: erhardsteinhauer
  changes:
    - type: Fix
      message: Removed equipment spawn on gib event from mobs.
  id: 5149
  time: '2024-07-27T18:22:57.0000000+00:00'
- author: whatston3
  changes:
    - type: Add
      message: >-
        The lil vulp cannon, capable of launching small humanoids, is now
        obtainable through mail.
  id: 5150
  time: '2024-07-27T18:40:25.0000000+00:00'
- author: erhardsteinhauer
  changes:
    - type: Add
      message: Added magazine fed ballistic turret. Obtainable from expeditions.
    - type: Add
      message: >-
        Added heavy weapon cases with turrets to SR's gun safe and to NFSD
        armory.
  id: 5151
  time: '2024-07-27T21:08:40.0000000+00:00'
- author: dvir001
  changes:
    - type: Tweak
      message: Sprinter reworked.
  id: 5152
  time: '2024-07-28T08:43:03.0000000+00:00'
- author: erhardsteinhauer
  changes:
    - type: Tweak
      message: Adjusted expedition shipyard prices according to guidelines.
  id: 5153
  time: '2024-07-29T06:45:32.0000000+00:00'
- author: erhardsteinhauer
  changes:
    - type: Fix
      message: Fixed laser turret fixture.
    - type: Fix
      message: >-
        Medibots/Cleanbots/other craftable bots can now be targeted by
        expedition mobs.
    - type: Fix
      message: Monkeys and kobolds can now be targeted by expedition mobs.
  id: 5154
  time: '2024-07-30T13:12:45.0000000+00:00'
- author: whatston3
  changes:
    - type: Tweak
      message: All loadouts now include a mask and air tank.
  id: 5155
  time: '2024-07-30T23:35:51.0000000+00:00'
- author: dvir001
  changes:
    - type: Add
      message: The NFSD Outpost now has a FuelVend vendor in the lobby.
  id: 5156
  time: '2024-08-01T19:34:21.0000000+00:00'
- author: erhardsteinhauer
  changes:
    - type: Tweak
      message: Minor update to Brigand.
  id: 5157
  time: '2024-08-01T21:27:33.0000000+00:00'
- author: arimah
  changes:
    - type: Remove
      message: The DC Cleithro is no longer available.
  id: 5158
  time: '2024-08-01T21:32:31.0000000+00:00'
- author: GreaseMonk
  changes:
    - type: Add
      message: attributions added for artifact construct
  id: 5159
  time: '2024-08-02T18:14:48.0000000+00:00'
- author: ArkiveDev
  changes:
    - type: Fix
      message: Fixed a client crash when accessing shuttle console during mapping work.
  id: 5160
  time: '2024-08-02T20:52:44.0000000+00:00'
- author: erhardsteinhauer
  changes:
    - type: Fix
      message: Experimental NFSD hardsuit is no longer targeted by CDET.
  id: 5161
  time: '2024-08-02T21:26:33.0000000+00:00'
- author: arimah
  changes:
    - type: Remove
      message: The SV Orange no longer comes with a microwave.
  id: 5162
  time: '2024-08-03T14:25:15.0000000+00:00'
- author: dvir001
  changes:
    - type: Tweak
      message: >-
        Kegs can now be closed for safe transfer, and can be labelled with
        examinable notes.
    - type: Tweak
      message: Mortuary urns can be labelled with examinable notes.
  id: 5163
  time: '2024-08-03T17:06:55.0000000+00:00'
- author: dvir001
  changes:
    - type: Add
      message: Added napkins and napkin drum, which can be used to clean your face.
  id: 5164
  time: '2024-08-03T17:07:17.0000000+00:00'
- author: erhardsteinhauer
  changes:
    - type: Add
      message: >-
        Added a folder with medical paperwork templates to loadouts, NanoMed and
        NanoMed Plus vendors.
    - type: Tweak
      message: Added gauze to Nanomed and NanoMen Plus catalogues.
  id: 5165
  time: '2024-08-03T19:14:33.0000000+00:00'
- author: erhardsteinhauer
  changes:
    - type: Add
      message: Mapped sell-only Shipyard Consoles on the Trade Outpost.
    - type: Tweak
      message: Added ASMGT heavy weapon case to NFSD turret safe.
    - type: Tweak
      message: Replaced NFSD room with Station Guard room on the Trade Outpost.
  id: 5166
  time: '2024-08-03T22:29:01.0000000+00:00'
- author: erhardsteinhauer
  changes:
    - type: Fix
      message: Fixed unpowered ATMs on the Expedition Lodge.
  id: 5167
  time: '2024-08-04T19:11:10.0000000+00:00'
- author: erhardsteinhauer
  changes:
    - type: Tweak
      message: All belts now accept any item that can fit.
  id: 5168
  time: '2024-08-04T19:12:09.0000000+00:00'
- author: GreaseMonk
  changes:
    - type: Add
      message: >-
        Some goods sold in Cargo Depots or the Trade Outpost now go to an
        inventory and can be purchased by players from the station where they
        were sold.
  id: 5169
  time: '2024-08-04T19:22:40.0000000+00:00'
- author: arimah
  changes:
    - type: Tweak
      message: The Ceres freezer is now ice cold. Wear a nice warm coat!
  id: 5170
  time: '2024-08-04T19:28:57.0000000+00:00'
- author: Tych0theSynth
  changes:
    - type: Add
      message: >-
        Added the SR Shipyard Console to Frontier Outpost. NT Bottleneck now
        available for real!
  id: 5171
  time: '2024-08-04T19:57:43.0000000+00:00'
- author: whatston3
  changes:
    - type: Add
      message: Approve and deny stamps can now be reapplied.
  id: 5172
  time: '2024-08-04T20:04:13.0000000+00:00'
- author: erhardsteinhauer
  changes:
    - type: Add
      message: Added 3 new contraband posters.
    - type: Tweak
      message: >-
        Changed standard name prefixes for some shuttles to LVHI to reflect
        their common origin.
  id: 5173
  time: '2024-08-04T20:12:55.0000000+00:00'
- author: whatston3
  changes:
    - type: Fix
      message: Vehicle horns no longer play duplicated sounds for the rider.
  id: 5174
  time: '2024-08-04T23:11:30.0000000+00:00'
- author: whatston3
  changes:
    - type: Fix
      message: Trade Outpost cargo market console now works correctly.
  id: 5175
  time: '2024-08-05T07:30:37.0000000+00:00'
- author: arimah
  changes:
    - type: Fix
      message: >-
        Frontier Outpost won't run out of air if you fill up the canisters
        outside engineering.
  id: 5176
  time: '2024-08-06T22:27:53.0000000+00:00'
- author: dvir001
  changes:
    - type: Tweak
      message: Updated the McCargo and McDelivery shuttles.
    - type: Tweak
      message: McCargo now comes with the McDrive Thru for food on the go.
  id: 5177
  time: '2024-08-07T07:20:01.0000000+00:00'
- author: neuPanda
  changes:
    - type: Add
      message: Cruise control and parking brakes have been added to shuttle consoles.
  id: 5178
  time: '2024-08-07T12:44:58.0000000+00:00'
- author: arimah
  changes:
    - type: Add
      message: >-
        Parrots will now occasionally repeat some of the things you say near
        them.
    - type: Add
      message: All parrots can now be picked up and worn on your shoulder.
  id: 5179
  time: '2024-08-08T18:42:19.0000000+00:00'
- author: drhat
  changes:
    - type: Remove
      message: The Praeda has been removed from the expedition shipyard.
  id: 5180
  time: '2024-08-08T18:43:45.0000000+00:00'
- author: Cheackraze
  changes:
    - type: Add
      message: POIs can now spawn in alternative versions.
    - type: Add
      message: A new POI, the Anomalous Geode, can spawn instead of the Anomalous Lab.
  id: 5181
  time: '2024-08-08T23:44:54.0000000+00:00'
- author: arimah
  changes:
    - type: Add
      message: The raisin bag now contains raisins!
    - type: Add
      message: You can make more raisins by microwaving 5 grape bunches for 30 seconds.
    - type: Tweak
      message: Recipes made with raisins now use 10u of raisins instead of 4no raisins.
    - type: Fix
      message: >-
        "chocolate chip bag" is now called "cocoa powder bag" to better reflect
        its contents.
  id: 5182
  time: '2024-08-09T14:40:23.0000000+00:00'
- author: whatston3
  changes:
    - type: Fix
      message: Public transit should now properly prioritize bus docks.
  id: 5183
  time: '2024-08-09T16:23:08.0000000+00:00'
- author: whatstone and whatstone
  changes:
    - type: Tweak
      message: >-
        Walls/windows/secret doors icons once again smoothly transition into
        each other.
  id: 5184
  time: '2024-08-09T18:24:00.0000000+00:00'
- author: whatston3
  changes:
    - type: Add
      message: >-
        Bureaucracy loadout options are now available for all jobs apart from
        NFSD and antag roles.
  id: 5185
  time: '2024-08-10T17:07:24.0000000+00:00'
- author: dvir001
  changes:
    - type: Tweak
      message: >-
        Arachnids can no longer feed on blood, leave floor webs or craft web
        nests.
  id: 5186
  time: '2024-08-10T19:57:11.0000000+00:00'
- author: Leander
  changes:
    - type: Add
      message: Observer ghosts now have a mass scanner action to view nearby objects.
  id: 5187
  time: '2024-08-11T15:56:44.0000000+00:00'
- author: whatston3
  changes:
    - type: Tweak
      message: NFSD and Security intercoms can no longer be disassembled.
  id: 5188
  time: '2024-08-11T19:53:26.0000000+00:00'
- author: arimah
  changes:
    - type: Add
      message: >-
        You can now find poultry cube crates in cargo, with six chicken cubes
        and two duck cubes. Just unwrap and add water!
    - type: Remove
      message: Chicken and duck crates are no longer available for purchase.
  id: 5189
  time: '2024-08-11T19:54:33.0000000+00:00'
- author: GreaseMonk
  changes:
    - type: Add
      message: Currency notation
  id: 5190
  time: '2024-08-12T19:11:25.0000000+00:00'
- author: whatston3
  changes:
    - type: Tweak
      message: Hostile NPCs no longer fall over on entering/exiting bluespace.
  id: 5191
  time: '2024-08-12T19:27:08.0000000+00:00'
- author: whatston3
  changes:
    - type: Fix
      message: >-
        Expedition ships no longer get stuck when selecting an expedition
        shortly after returning.
  id: 5192
  time: '2024-08-12T19:52:25.0000000+00:00'
- author: erhardsteinhauer
  changes:
    - type: Tweak
      message: >-
        Windows and glass airlocks in expeditions (and only there) now block
        lasers.
  id: 5193
  time: '2024-08-12T19:58:34.0000000+00:00'
- author: arimah
  changes:
    - type: Tweak
      message: The Personal Transport has been reworked into a comfortable space taxi.
  id: 5194
  time: '2024-08-12T21:59:15.0000000+00:00'
- author: erhardsteinhauer
  changes:
    - type: Tweak
      message: >-
        Added to some hostile mobs (mostly the ones that wear some sort of space
        suits) and all turrets a high chance of reflecting laser shots.
  id: 5195
  time: '2024-08-12T22:15:51.0000000+00:00'
- author: whatston3
  changes:
    - type: Add
      message: >-
        The Hovertaxibot, a spacefaring taxi robot with a ghost role, is now
        craftable.
  id: 5196
  time: '2024-08-12T22:17:46.0000000+00:00'
- author: dvir001
  changes:
    - type: Tweak
      message: Updated Crescent.
  id: 5197
  time: '2024-08-12T22:18:59.0000000+00:00'
- author: erhardsteinhauer
  changes:
    - type: Add
      message: Added EVA suits in departmental colors.
    - type: Add
      message: Added new wall lockers for EVA suits, fuel and materials.
  id: 5198
  time: '2024-08-12T22:40:54.0000000+00:00'
- author: ThatOneGoblin25
  changes:
    - type: Add
      message: KC Anchor returns to the expedition shipyard with a rework.
  id: 5199
  time: '2024-08-13T16:59:42.0000000+00:00'
- author: erhardsteinhauer
  changes:
    - type: Add
      message: >-
        Added new micro shuttle LVHI Broom, available only to personnel with
        janitorial access from Frontier Staff Shipyard Console at Frontier
        Outpost.
    - type: Tweak
      message: >-
        Placed Frontier Staff Shipyard Console in the nook by Dock 6c (to the
        North from SR's office), removed SR and Mail Carrier Shipyard Consoles
        from Frontier Outpost.
    - type: Tweak
      message: Moved mail carrier and SR shuttles to Frontier Staff Shipyard Console.
  id: 5200
  time: '2024-08-13T18:07:02.0000000+00:00'
- author: whatston3
  changes:
    - type: Fix
      message: >-
        The option to set character antag preferences for the sleeper agent has
        been removed since sleeper agents cannot spawn.
  id: 5201
  time: '2024-08-15T15:14:43.0000000+00:00'
- author: whatston3
  changes:
    - type: Fix
      message: >-
        An issue causing salvage expedition consoles to get stuck has been
        resolved.
  id: 5202
  time: '2024-08-15T15:50:30.0000000+00:00'
- author: erhardsteinhauer
  changes:
    - type: Add
      message: >-
        Added ammo crates and cases to expedition loot pools: weapons should
        become slightly less common, however probability of getting better
        weapons were increased (slightly).
    - type: Tweak
      message: 'Doubled the sell price for vendor restock boxes: 200 -> 400.'
  id: 5203
  time: '2024-08-15T18:16:23.0000000+00:00'
- author: KyuPolaris
  changes:
    - type: Add
      message: CMO's new turtleneck added to Contractor, Pilot, and Mercenary loadouts.
  id: 5204
  time: '2024-08-16T14:59:55.0000000+00:00'
- author: erhardsteinhauer
  changes:
    - type: Add
      message: Added mercenary techfab and additional arsenal research.
    - type: Add
      message: >-
        Added T3 medical tech research that unlocks printing of advanced
        topicals at medical tech fabs.
    - type: Add
      message: >-
        Added new sorting categories to some lathes: Clothing, Kitchen, Medical,
        Storage.
    - type: Tweak
      message: >-
        Portable recharger no longer fits in backpacks/duffels, but charges
        twice as fast. It also works as a backpack.
    - type: Tweak
      message: Made combat magboots researchable. Moved advanced magboots to T3.
    - type: Tweak
      message: Randomized punk clothes can now be recycled and butchered.
    - type: Tweak
      message: ThreadsChoom and BonanzaMatic vending machines now can be unanchored.
  id: 5205
  time: '2024-08-17T16:23:11.0000000+00:00'
- author: whatston3
  changes:
    - type: Tweak
      message: >-
        Frontier's pacified zone now only affects users with 10 hours of
        playtime or less.
  id: 5206
  time: '2024-08-17T16:38:47.0000000+00:00'
- author: whatston3
  changes:
    - type: Tweak
      message: Most POI vendors (except drobes) have an infinite stock of items.
  id: 5207
  time: '2024-08-17T17:15:31.0000000+00:00'
- author: whatston3
  changes:
    - type: Fix
      message: >-
        Expedition ships should not FTL into locations that will collide with
        existing objects.
  id: 5208
  time: '2024-08-17T20:14:03.0000000+00:00'
- author: Tych0theSynth
  changes:
    - type: Add
      message: Added the Derelict McCargo POI.
  id: 5209
  time: '2024-08-17T21:01:19.0000000+00:00'
- author: ThatOneGoblin25
  changes:
    - type: Fix
      message: The Dragonfly's bridge button is now correctly linked to the shutters.
  id: 5210
  time: '2024-08-17T21:13:40.0000000+00:00'
- author: dvir001
  changes:
    - type: Add
      message: >-
        All shuttle computer consoles now come equipped with builtin traffic
        radio, you can toggle the mic/speaker by using the "Intercom" verb.
  id: 5211
  time: '2024-08-17T21:47:24.0000000+00:00'
- author: arimah
  changes:
    - type: Fix
      message: >-
        Frontier Outpost is once again the centre of the universe, at position
        0, 0.
    - type: Fix
      message: >-
        NFSD Outpost will no longer spawn weirdly close to or inside Frontier
        Outpost.
  id: 5212
  time: '2024-08-18T07:47:22.0000000+00:00'
- author: dvir001
  changes:
    - type: Add
      message: >-
        The mail courier and SR now have a new program in their PDA for tracking
        mail delivery performance, including earnings and percent of packages
        opened, damaged, or expired.
  id: 5213
  time: '2024-08-18T10:22:14.0000000+00:00'
- author: whatston3
  changes:
    - type: Add
      message: >-
        Handheld radios have been replaced with HandiComms, now with selectable
        radio frequencies.
  id: 5214
  time: '2024-08-18T18:08:43.0000000+00:00'
- author: dvir001
  changes:
    - type: Fix
      message: >-
        All asteroids should now be properly destroyed when outside of player
        range.
  id: 5215
  time: '2024-08-18T19:31:22.0000000+00:00'
- author: erhardsteinhauer
  changes:
    - type: Tweak
      message: >-
        Murky windows in expeditions (the ones that block laser shots) look the
        part now.
  id: 5216
  time: '2024-08-19T00:01:49.0000000+00:00'
- author: whatston3
  changes:
    - type: Fix
      message: >-
        When expeditions fail to generate, for any reason, the expedition
        console should not get stuck.
  id: 5217
  time: '2024-08-20T21:17:27.0000000+00:00'
- author: erhardsteinhauer
  changes:
    - type: Tweak
      message: >-
        Nerfed explorer dungeon boss. The mob no longer uses double sawn-off
        PKAs. Instead it's armed with holopickaxe.
    - type: Add
      message: Added holopickaxe as a rare drop from explorer dungeon boss.
  id: 5218
  time: '2024-08-20T22:42:57.0000000+00:00'
- author: whatston3
  changes:
    - type: Fix
      message: The Derelict McCargo is now properly space anchored.
  id: 5219
  time: '2024-08-21T05:51:10.0000000+00:00'
- author: dvir001
  changes:
    - type: Tweak
      message: >-
        Restored the option to end expedition before the timer run out, using
        the expedition computer itself.
  id: 5220
  time: '2024-08-24T13:05:12.0000000+00:00'
- author: dvir001
  changes:
    - type: Tweak
      message: >-
        Silicon mobs now explode when leaving expeditions.  Make sure to keep
        them off your ship.
  id: 5221
  time: '2024-08-24T14:12:05.0000000+00:00'
- author: Salvantrix
  changes:
    - type: Add
      message: Added grenades, a hardsuit and a breaching anchor to pirate uplink.
  id: 5222
  time: '2024-08-24T14:21:30.0000000+00:00'
- author: Salvantrix
  changes:
    - type: Tweak
      message: >-
        NFSD time requirements have been increased, with alternate time
        requirements for players with more overall, but less security playtime.
    - type: Tweak
      message: >-
        Pirate, First Mate and Prisoner now require 3 hours of NFSD playtime,
        and Pirate Captain needs 3 hours of Sergeant playtime.
    - type: Tweak
      message: Station Representative now requires 3 hours of Security Guard playtime.
  id: 5223
  time: '2024-08-24T15:00:29.0000000+00:00'
- author: Houtblokje
  changes:
    - type: Tweak
      message: >-
        The party crate now costs 3000 at Trade Outpost cargo, and it contains 5
        party hats, 5 cups of juice and a microphone.
  id: 5224
  time: '2024-08-24T17:19:47.0000000+00:00'
- author: erhardsteinhauer
  changes:
    - type: Tweak
      message: Moved health status icons for medical HUDs.
  id: 5225
  time: '2024-08-24T22:29:12.0000000+00:00'
- author: dvir001
  changes:
    - type: Tweak
      message: >-
        The piercing, heat, radiation and caustic armor of the captain's armored
        spacesuit has been reduced to its old values.
  id: 5226
  time: '2024-08-24T23:48:49.0000000+00:00'
- author: ThatOneGoblin25
  changes:
    - type: Tweak
      message: >-
        The engineering and atmos section of the Eagle has been reworked, and
        the ship's CMO locker has been removed.
  id: 5227
  time: '2024-08-25T23:07:16.0000000+00:00'
- author: dustylens
  changes:
    - type: Fix
      message: A missing pipe was added to the Stasis.
  id: 5228
  time: '2024-08-28T02:15:10.0000000+00:00'
- author: whatston3
  changes:
    - type: Fix
      message: >-
        Large rubber bullet boxes now contain rubber bullets, not practice
        bullets.
  id: 5229
  time: '2024-08-28T13:14:33.0000000+00:00'
- author: Tych0theSynth
  changes:
    - type: Add
      message: Added combined o2/n2 closets and a n2 wallmount.
  id: 5230
  time: '2024-08-29T20:53:33.0000000+00:00'
- author: dvir001
  changes:
    - type: Tweak
      message: >-
        All EMP effects can now disable basically any electrical device, and
        also stack in disable duration.
  id: 5231
  time: '2024-08-31T16:23:48.0000000+00:00'
- author: whatston3
  changes:
    - type: Fix
      message: >-
        Using pens should now properly sign your name when used on previously
        stamped paper.
    - type: Add
      message: Paper descriptions now only list each unique signature/stamp.
  id: 5232
  time: '2024-08-31T20:30:42.0000000+00:00'
- author: tonotom1
  changes:
    - type: Add
      message: >-
        The Akupara, a medium-sized botany ship, has been added to the Frontier
        shipyard console.
  id: 5233
  time: '2024-09-01T05:42:35.0000000+00:00'
- author: erhardsteinhauer
  changes:
    - type: Tweak
      message: Updated Bocadillo.
  id: 5234
  time: '2024-09-01T07:46:35.0000000+00:00'
- author: Tych0theSynth
  changes:
    - type: Tweak
      message: Updated the Pathfinder.
  id: 5235
  time: '2024-09-01T07:53:00.0000000+00:00'
- author: Tych0theSynth
  changes:
    - type: Tweak
      message: The NSF Broadhead received a new coat of armour and some other tweaks.
  id: 5236
  time: '2024-09-01T08:29:05.0000000+00:00'
- author: whatston3
  changes:
    - type: Tweak
      message: >-
        The docking tab now allows undocking other docks when the currently
        selected one is not connected.
  id: 5236
  time: '2024-09-04T22:45:07.0000000+00:00'
- author: whatston3
  changes:
    - type: Add
      message: Artifacts can no longer trigger on the Trade Outpost and Cargo Depots.
  id: 5237
  time: '2024-09-04T23:47:45.0000000+00:00'
- author: whatston3
  changes:
    - type: Fix
      message: Diagonal shuttle walls are now built in their correct orientation.
  id: 5238
  time: '2024-09-05T18:57:52.0000000+00:00'
- author: whatston3
  changes:
    - type: Add
      message: The NFSD has a new, more appropriate set of medals to be given out.
    - type: Add
      message: >-
        A new medal, the Glorious Order of the Frontier, 1st Class can now be
        crafted.
  id: 5239
  time: '2024-09-06T08:38:53.0000000+00:00'
- author: dvir001
  changes:
    - type: Add
      message: >-
<<<<<<< HEAD
        You can now find bluespace crystals on asteroids, you will need them to
        craft all bluespace tools now.
    - type: Remove
      message: >-
        Whole artifacts no longer randomly spawn on asteroids, only wrecks.
=======
        You can now find bluespace crystals in space asteroids, you will need
        them to craft all bluespace tools now.
>>>>>>> 00755078
  id: 5240
  time: '2024-09-06T18:48:17.0000000+00:00'
- author: whatston3
  changes:
    - type: Add
      message: The shipyard window now has a dropdown to filter by ship type.
    - type: Add
      message: >-
        The valet, janitor, mail carrier and station guard now start with a ship
        voucher usable at the Frontier staff shipyard console.
  id: 5241
  time: '2024-09-07T16:43:13.0000000+00:00'
- author: whatston3
  changes:
    - type: Tweak
      message: >-
        Respawn timers now start from when you die or ghost, and are not reset
        when taking or leaving a ghost role.
    - type: Tweak
      message: >-
        When entering cryo, your respawn timer is reduced (default 30 seconds). 
        If you re-enter, you will receive a longer timer.
  id: 5242
  time: '2024-09-07T16:53:48.0000000+00:00'<|MERGE_RESOLUTION|>--- conflicted
+++ resolved
@@ -6632,16 +6632,11 @@
   changes:
     - type: Add
       message: >-
-<<<<<<< HEAD
         You can now find bluespace crystals on asteroids, you will need them to
         craft all bluespace tools now.
     - type: Remove
       message: >-
         Whole artifacts no longer randomly spawn on asteroids, only wrecks.
-=======
-        You can now find bluespace crystals in space asteroids, you will need
-        them to craft all bluespace tools now.
->>>>>>> 00755078
   id: 5240
   time: '2024-09-06T18:48:17.0000000+00:00'
 - author: whatston3
