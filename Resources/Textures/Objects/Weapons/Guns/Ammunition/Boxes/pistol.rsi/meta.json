{
  "version": 1,
  "license": "CC-BY-SA-3.0",
  "copyright": "Taken from cev-eris at https://github.com/discordia-space/CEV-Eris/raw/89456d18dd3e7c330839121e3c6bc8c609700137/icons/obj/ammo.dmi , tweaked by Alekshhh",
  "size": {
    "x": 32,
    "y": 32
  },
  "states": [
    {
      "name": "base"
    },
    {
      "name": "mag-1"
    },
    {
      "name": "incendiarydisplay"
    },
    {
      "name": "incendiary"
    },
    {
      "name": "practice"
    },
    {
      "name": "rubber"
    },
<<<<<<< HEAD
	{
      "name": "emp"
=======
    {
      "name": "uranium"
>>>>>>> 76823cc5
    }
  ]
}<|MERGE_RESOLUTION|>--- conflicted
+++ resolved
@@ -25,13 +25,11 @@
     {
       "name": "rubber"
     },
-<<<<<<< HEAD
 	{
       "name": "emp"
-=======
+    },
     {
       "name": "uranium"
->>>>>>> 76823cc5
     }
   ]
 }