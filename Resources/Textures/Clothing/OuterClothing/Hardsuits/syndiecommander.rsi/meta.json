<<<<<<< HEAD
{
  "version": 1,
  "license": "CC-BY-SA-3.0",
  "copyright": "Taken from vg at commit https://github.com/vgstation-coders/vgstation13/commit/a16e41020a93479e9a7e2af343b1b74f7f2a61bd",
  "size": {
    "x": 32,
    "y": 32
  },
    "states": [
        {
            "name": "icon"
        },
        {
            "name": "equipped-OUTERCLOTHING",
            "directions": 4
        },
        {
            "name": "inhand-left",
            "directions": 4
        },
        {
            "name": "inhand-right",
            "directions": 4
        },
        {
            "name": "equipped-OUTERCLOTHING-harpy",
            "directions": 4
        }
    ]
}
=======
{
  "version": 1,
  "license": "CC-BY-SA-3.0",
  "copyright": "Taken from vg at commit https://github.com/vgstation-coders/vgstation13/commit/a16e41020a93479e9a7e2af343b1b74f7f2a61bd",
  "size": {
    "x": 32,
    "y": 32
  },
  "states": [
    {
      "name": "icon"
    },
    {
      "name": "equipped-OUTERCLOTHING",
      "directions": 4
    },
    {
      "name": "inhand-left",
      "directions": 4
    },
    {
      "name": "inhand-right",
      "directions": 4
    }
  ]
}
>>>>>>> 694ae001
<|MERGE_RESOLUTION|>--- conflicted
+++ resolved
@@ -1,59 +1,30 @@
-<<<<<<< HEAD
-{
-  "version": 1,
-  "license": "CC-BY-SA-3.0",
-  "copyright": "Taken from vg at commit https://github.com/vgstation-coders/vgstation13/commit/a16e41020a93479e9a7e2af343b1b74f7f2a61bd",
-  "size": {
-    "x": 32,
-    "y": 32
-  },
-    "states": [
-        {
-            "name": "icon"
-        },
-        {
-            "name": "equipped-OUTERCLOTHING",
-            "directions": 4
-        },
-        {
-            "name": "inhand-left",
-            "directions": 4
-        },
-        {
-            "name": "inhand-right",
-            "directions": 4
-        },
-        {
-            "name": "equipped-OUTERCLOTHING-harpy",
-            "directions": 4
-        }
-    ]
-}
-=======
-{
-  "version": 1,
-  "license": "CC-BY-SA-3.0",
-  "copyright": "Taken from vg at commit https://github.com/vgstation-coders/vgstation13/commit/a16e41020a93479e9a7e2af343b1b74f7f2a61bd",
-  "size": {
-    "x": 32,
-    "y": 32
-  },
-  "states": [
-    {
-      "name": "icon"
-    },
-    {
-      "name": "equipped-OUTERCLOTHING",
-      "directions": 4
-    },
-    {
-      "name": "inhand-left",
-      "directions": 4
-    },
-    {
-      "name": "inhand-right",
-      "directions": 4
-    }
-  ]
-}
->>>>>>> 694ae001
+{
+  "version": 1,
+  "license": "CC-BY-SA-3.0",
+  "copyright": "Taken from vg at commit https://github.com/vgstation-coders/vgstation13/commit/a16e41020a93479e9a7e2af343b1b74f7f2a61bd",
+  "size": {
+    "x": 32,
+    "y": 32
+  },
+  "states": [
+    {
+      "name": "icon"
+    },
+    {
+      "name": "equipped-OUTERCLOTHING",
+      "directions": 4
+    },
+    {
+      "name": "inhand-left",
+      "directions": 4
+    },
+    {
+      "name": "inhand-right",
+      "directions": 4
+    },
+    {
+        "name": "equipped-OUTERCLOTHING-harpy",
+        "directions": 4
+    }
+  ]
+}