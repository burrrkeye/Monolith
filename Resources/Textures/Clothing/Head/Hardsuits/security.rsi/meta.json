--- conflicted
+++ resolved
@@ -1,7 +1,7 @@
 {
   "version": 1,
   "license": "CC-BY-SA-3.0",
-  "copyright": "Sprite made by Gtheglorious based on the sprite taken from tgstation at commit https://github.com/tgstation/tgstation/commit/4f6190e2895e09116663ef282d3ce1d8b35c032e. Vox states by Flareguy for Space Station 14",
+  "copyright": "Sprite made by Gtheglorious based on the sprite taken from tgstation at commit https://github.com/tgstation/tgstation/commit/4f6190e2895e09116663ef282d3ce1d8b35c032e.",
   "size": {
     "x": 32,
     "y": 32
@@ -18,7 +18,6 @@
       "directions": 4
     },
     {
-<<<<<<< HEAD
       "name": "off-equipped-HELMET-vulpkanin",
       "directions": 4
     },
@@ -31,25 +30,15 @@
       "directions": 4
     },
     {
-=======
->>>>>>> 6829630d
       "name": "on-equipped-HELMET",
       "directions": 4
     },
     {
-<<<<<<< HEAD
       "name": "on-equipped-HELMET-vulpkanin",
       "directions": 4
     },
     {
       "name": "on-inhand-left",
-=======
-      "name": "off-equipped-HELMET-vox",
->>>>>>> 6829630d
-      "directions": 4
-    },
-    {
-      "name": "on-equipped-HELMET-vox",
       "directions": 4
     }
   ]
