--- conflicted
+++ resolved
@@ -1,12 +1,7 @@
 {
   "version": 1,
   "license": "CC-BY-SA-3.0",
-<<<<<<< HEAD
   "copyright": "Taken from vg at commit https://github.com/vgstation-coders/vgstation13/commit/a16e41020a93479e9a7e2af343b1b74f7f2a61bd",
-=======
-  "copyright": "Taken from vg at commit https://github.com/vgstation-coders/vgstation13/commit/a16e41020a93479e9a7e2af343b1b74f7f2a61bd. Vox states by Flareguy for Space Station 14",
-
->>>>>>> 6829630d
   "size": {
     "x": 32,
     "y": 32
@@ -23,7 +18,6 @@
       "directions": 4
     },
     {
-<<<<<<< HEAD
       "name": "off-equipped-HELMET-vulpkanin",
       "directions": 4
     },
@@ -36,25 +30,15 @@
       "directions": 4
     },
     {
-=======
->>>>>>> 6829630d
       "name": "on-equipped-HELMET",
       "directions": 4
     },
     {
-<<<<<<< HEAD
       "name": "on-equipped-HELMET-vulpkanin",
       "directions": 4
     },
     {
       "name": "on-inhand-left",
-=======
-      "name": "off-equipped-HELMET-vox",
->>>>>>> 6829630d
-      "directions": 4
-    },
-    {
-      "name": "on-equipped-HELMET-vox",
       "directions": 4
     }
   ]
