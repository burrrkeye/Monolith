--- conflicted
+++ resolved
@@ -27,13 +27,6 @@
     pocket2: Paper
     id: MimePDA
     ears: ClothingHeadsetService
-<<<<<<< HEAD
-  innerClothingSkirt: ClothingUniformJumpskirtMime
-  satchel: ClothingBackpackSatchelMimeFilled
-  duffelbag: ClothingBackpackDuffelMimeFilled
-  messenger: ClothingBackpackMessengerMimeFilled # Frontier
-=======
->>>>>>> 13dbb95d
 
 - type: entity
   id: ActionMimeInvisibleWall
