--- conflicted
+++ resolved
@@ -31,13 +31,6 @@
     id: JanitorPDA
     ears: ClothingHeadsetService
     belt: ClothingBeltJanitorFilled
-<<<<<<< HEAD
-  innerClothingSkirt: ClothingUniformJumpskirtJanitor
-  satchel: ClothingBackpackSatchelFilled
-  duffelbag: ClothingBackpackDuffelFilled
-  messenger: ClothingBackpackMessengerJanitorFilled # Frontier
-=======
->>>>>>> 13dbb95d
 
 - type: startingGear
   id: JanitorMaidGear
@@ -47,12 +40,4 @@
     gloves: ClothingHandsGlovesJanitor
     head: ClothingHeadHatCatEars
     ears: ClothingHeadsetService
-<<<<<<< HEAD
-    belt: ClothingBeltJanitorFilled
-  innerClothingSkirt: ClothingUniformJumpskirtJanimaid
-  satchel: ClothingBackpackSatchelFilled
-  duffelbag: ClothingBackpackDuffelFilled
-  messenger: ClothingBackpackMessengerJanitorFilled # Frontier
-=======
-    belt: ClothingBeltJanitorFilled
->>>>>>> 13dbb95d
+    belt: ClothingBeltJanitorFilled