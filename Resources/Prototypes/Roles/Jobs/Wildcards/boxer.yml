--- conflicted
+++ resolved
@@ -18,12 +18,4 @@
     id: BoxerPDA
     ears: ClothingHeadsetService
     shoes: ClothingShoesColorRed
-<<<<<<< HEAD
-    belt: ClothingBeltChampion
-  innerClothingSkirt: UniformShortsRedWithTop
-  satchel: ClothingBackpackSatchelFilled
-  duffelbag: ClothingBackpackDuffelFilled
-  messenger: ClothingBackpackMessengerFilled # Frontier
-=======
-    belt: ClothingBeltChampion
->>>>>>> 13dbb95d
+    belt: ClothingBeltChampion