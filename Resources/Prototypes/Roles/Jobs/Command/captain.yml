--- conflicted
+++ resolved
@@ -3,28 +3,7 @@
   name: job-name-captain
   description: job-description-captain
   playTimeTracker: JobCaptain
-<<<<<<< HEAD
   setPreference: false # Frontier
-  # requirements:
-    # - !type:RoleTimeRequirement
-      # role: JobHeadOfPersonnel
-      # time: 21600 #6 hrs
-    # - !type:RoleTimeRequirement
-      # role: JobHeadOfSecurity
-      # time: 21600 #6 hrs
-    # - !type:RoleTimeRequirement
-      # role: JobChiefMedicalOfficer
-      # time: 21600 #6 hrs
-    # - !type:RoleTimeRequirement
-      # role: JobChiefEngineer
-      # time: 21600 #6 hrs
-    # - !type:RoleTimeRequirement
-      # role: JobResearchDirector
-      # time: 21600 #6 hrs
-    # - !type:RoleTimeRequirement
-      # role: JobQuartermaster
-      # time: 21600 #6 hrs
-=======
   requirements:
     - !type:DepartmentTimeRequirement
       department: Engineering
@@ -40,7 +19,6 @@
       time: 54000 # 15 hours
     - !type:AgeRequirement
       requiredAge: 21
->>>>>>> 9a68cf0b
   weight: 20
   startingGear: CaptainGear
   icon: "JobIconCaptain"
