--- conflicted
+++ resolved
@@ -27,11 +27,7 @@
     id: MedicalInternPDA
     ears: ClothingHeadsetMedical
     belt: ClothingBeltMedicalFilled
-<<<<<<< HEAD
-    pocket2: BookMedicalReferenceBook
-=======
     pocket2: BookMedicalReferenceBook
   #storage:
     #back:
-    #- Stuff
->>>>>>> 5543689c
+    #- Stuff