# Best job.

- type: job
  id: ChiefMedicalOfficer
  name: job-name-cmo
  description: job-description-cmo
  playTimeTracker: JobChiefMedicalOfficer
<<<<<<< HEAD
  # requirements:
    # - !type:RoleTimeRequirement
      # role: JobChemist
      # time: 21600 #6 hrs
    # - !type:RoleTimeRequirement
      # role: JobMedicalDoctor
      # time: 21600 #6 hrs
    # - !type:DepartmentTimeRequirement
      # department: Medical
      # time: 108000 # 30 hrs
=======
  requirements:
    - !type:RoleTimeRequirement
      role: JobChemist
      time: 10800 #3 hrs
    - !type:RoleTimeRequirement
      role: JobMedicalDoctor
      time: 21600 #6 hrs
    - !type:DepartmentTimeRequirement
      department: Medical
      time: 36000 #10 hrs
    - !type:OverallPlaytimeRequirement
      time: 144000 #40 hrs
>>>>>>> 535b013f
  weight: 10
  startingGear: CMOGear
  icon: "JobIconChiefMedicalOfficer"
  requireAdminNotify: true
  supervisors: job-supervisors-captain
  canBeAntag: false
  access:
  - Medical
  - Command
  - Maintenance
  - Chemistry
  - ChiefMedicalOfficer
  special:
  - !type:AddImplantSpecial
    implants: [ MindShieldImplant ]
  - !type:AddComponentSpecial
    components:
      - type: CommandStaff

- type: startingGear
  id: CMOGear
  equipment:
    jumpsuit: ClothingUniformJumpsuitCMO
    back: ClothingBackpackCMOFilled
    shoes: ClothingShoesColorBrown
    outerClothing: ClothingOuterCoatLabCmo
    id: CMOPDA
    ears: ClothingHeadsetCMO
    belt: ClothingBeltMedicalFilled
  innerclothingskirt: ClothingUniformJumpskirtCMO
  satchel: ClothingBackpackSatchelCMOFilled
  duffelbag: ClothingBackpackDuffelCMOFilled<|MERGE_RESOLUTION|>--- conflicted
+++ resolved
@@ -5,31 +5,18 @@
   name: job-name-cmo
   description: job-description-cmo
   playTimeTracker: JobChiefMedicalOfficer
-<<<<<<< HEAD
-  # requirements:
-    # - !type:RoleTimeRequirement
-      # role: JobChemist
-      # time: 21600 #6 hrs
-    # - !type:RoleTimeRequirement
-      # role: JobMedicalDoctor
-      # time: 21600 #6 hrs
-    # - !type:DepartmentTimeRequirement
-      # department: Medical
-      # time: 108000 # 30 hrs
-=======
-  requirements:
-    - !type:RoleTimeRequirement
-      role: JobChemist
-      time: 10800 #3 hrs
-    - !type:RoleTimeRequirement
-      role: JobMedicalDoctor
-      time: 21600 #6 hrs
-    - !type:DepartmentTimeRequirement
-      department: Medical
-      time: 36000 #10 hrs
-    - !type:OverallPlaytimeRequirement
-      time: 144000 #40 hrs
->>>>>>> 535b013f
+#  requirements:
+#    - !type:RoleTimeRequirement
+#      role: JobChemist
+#      time: 10800 #3 hrs
+#    - !type:RoleTimeRequirement
+#      role: JobMedicalDoctor
+#      time: 21600 #6 hrs
+#    - !type:DepartmentTimeRequirement
+#      department: Medical
+#      time: 36000 #10 hrs
+#    - !type:OverallPlaytimeRequirement
+#      time: 144000 #40 hrs
   weight: 10
   startingGear: CMOGear
   icon: "JobIconChiefMedicalOfficer"
