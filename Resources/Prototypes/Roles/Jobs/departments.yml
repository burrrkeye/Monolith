- type: department
  id: Cargo
  description: department-Cargo-description
  color: "#A46106"
  roles:
  - CargoTechnician
  - Quartermaster
  - SalvageSpecialist

- type: department
  id: Civilian
  description: department-Civilian-description
  color: "#9FED58"
  roles:
  - Bartender
  - Borg
  - Botanist
  - Boxer
  - Chaplain
  - Chef
  - Clown
  - HeadOfPersonnel
  - Janitor
  - Lawyer
  - Librarian
  - Mime
  - Musician
  - Passenger
  - Reporter
  - Zookeeper
  - ServiceWorker
<<<<<<< HEAD
  - TechnicalAssistant
  - ResearchAssistant
  - Valet ##nyanojobs below
  - MartialArtist
  - MailCarrier
  - Gladiator
  - Mercenary ## NF Job

=======
>>>>>>> 947832c6

- type: department
  id: Command
  description: department-Command-description
  color: "#334E6D"
  roles:
  - Captain
  - CentralCommandOfficial
  - ChiefEngineer
  - ChiefMedicalOfficer
  - HeadOfPersonnel
  - HeadOfSecurity
  - ResearchDirector
  - Quartermaster

- type: department
  id: Engineering
  description: department-Engineering-description
  color: "#EFB341"
  roles:
  - AtmosphericTechnician
  - ChiefEngineer
  - SeniorEngineer
  - StationEngineer
  - TechnicalAssistant

- type: department
  id: Medical
  description: department-Medical-description
  color: "#52B4E9"
  roles:
  - Chemist
  - ChiefMedicalOfficer
  - MedicalDoctor
  - MedicalIntern
  - Psychologist
  - Paramedic
  - SeniorPhysician

- type: department
  id: Security
  description: department-Security-description
  color: "#DE3A3A"
  roles:
  - HeadOfSecurity
  - SecurityCadet
  - SecurityOfficer
  - SeniorOfficer
  - Detective
  - Warden
  - PrisonGuard ##nyano
  - Brigmedic
  
- type: department
  id: Science
  description: department-Science-description
  color: "#D381C9"
  roles:
  - ResearchDirector
  - SeniorResearcher
  - Scientist
  - ResearchAssistant
  
- type: department
  id: Silicon
  description: department-Silicon-description
  color: "#8D9AAC"
  roles:
  - Cyborg
  - MedicalCyborg

- type: department
  id: Specific
  description: department-Specific-description
  color: "#9FED58"
  roles:
  - Boxer
  - Reporter
  - Zookeeper
  - Psychologist<|MERGE_RESOLUTION|>--- conflicted
+++ resolved
@@ -29,17 +29,12 @@
   - Reporter
   - Zookeeper
   - ServiceWorker
-<<<<<<< HEAD
-  - TechnicalAssistant
-  - ResearchAssistant
   - Valet ##nyanojobs below
   - MartialArtist
   - MailCarrier
   - Gladiator
   - Mercenary ## NF Job
 
-=======
->>>>>>> 947832c6
 
 - type: department
   id: Command
@@ -92,7 +87,7 @@
   - Warden
   - PrisonGuard ##nyano
   - Brigmedic
-  
+
 - type: department
   id: Science
   description: department-Science-description
@@ -102,14 +97,6 @@
   - SeniorResearcher
   - Scientist
   - ResearchAssistant
-  
-- type: department
-  id: Silicon
-  description: department-Silicon-description
-  color: "#8D9AAC"
-  roles:
-  - Cyborg
-  - MedicalCyborg
 
 - type: department
   id: Specific
