# Timers
- type: loadoutEffectGroup
  id: Command
  effects:
  - !type:JobRequirementLoadoutEffect
    requirement:
      !type:DepartmentTimeRequirement
      department: Command
      time: 3600 # 1 hour

# Plushies
- type: loadout
  id: PlushieLizard
<<<<<<< HEAD
  equipment: PlushieLizard
  price: 200

- type: startingGear
  id: PlushieLizard
=======
>>>>>>> 9a68cf0b
  storage:
    back:
    - PlushieLizard

- type: loadout
  id: PlushieSpaceLizard
  storage:
    back:
    - PlushieSpaceLizard

# Smokeables
- type: loadout
  id: Lighter
  storage:
    back:
    - Lighter

- type: loadout
  id: CigPackGreen
  storage:
    back:
    - CigPackGreen

- type: loadout
  id: CigPackRed
  storage:
    back:
    - CigPackRed

- type: loadout
  id: CigPackBlue
  storage:
    back:
    - CigPackBlue

- type: loadout
  id: CigPackBlack
  storage:
    back:
    - CigPackBlack

- type: loadout
  id: CigarCase
  effects:
  - !type:GroupLoadoutEffect
    proto: Command
  storage:
    back:
    - CigarCase

- type: loadout
  id: CigarGold
  effects:
  - !type:GroupLoadoutEffect
    proto: Command
  storage:
    back:
    - CigarGold

# Pins
- type: loadout
  id: ClothingNeckLGBTPin
  storage:
    back:
    - ClothingNeckLGBTPin

- type: loadout
  id: ClothingNeckAromanticPin
  storage:
    back:
    - ClothingNeckAromanticPin

- type: loadout
  id: ClothingNeckAsexualPin
  storage:
    back:
    - ClothingNeckAsexualPin

- type: loadout
  id: ClothingNeckBisexualPin
  storage:
    back:
    - ClothingNeckBisexualPin

- type: loadout
  id: ClothingNeckIntersexPin
  storage:
    back:
    - ClothingNeckIntersexPin

- type: loadout
  id: ClothingNeckLesbianPin
  storage:
    back:
    - ClothingNeckLesbianPin

- type: loadout
  id: ClothingNeckNonBinaryPin
  storage:
    back:
    - ClothingNeckNonBinaryPin

- type: loadout
  id: ClothingNeckPansexualPin
  storage:
    back:
    - ClothingNeckPansexualPin

- type: loadout
  id: ClothingNeckTransPin
  storage:
    back:
    - ClothingNeckTransPin

- type: loadout
  id: ClothingNeckAutismPin
  storage:
    back:
    - ClothingNeckAutismPin

- type: loadout
  id: ClothingNeckGoldAutismPin
  storage:
    back:
    - ClothingNeckGoldAutismPin<|MERGE_RESOLUTION|>--- conflicted
+++ resolved
@@ -11,14 +11,6 @@
 # Plushies
 - type: loadout
   id: PlushieLizard
-<<<<<<< HEAD
-  equipment: PlushieLizard
-  price: 200
-
-- type: startingGear
-  id: PlushieLizard
-=======
->>>>>>> 9a68cf0b
   storage:
     back:
     - PlushieLizard
