# PUT YOUR TAGS IN ALPHABETICAL ORDER

- type: Tag
  id: AirAlarm

- type: Tag
  id: AirAlarmElectronics

- type: Tag
  id: Airlock

- type: Tag
  id: AirSensor

- type: Tag
  id: Ambrosia

- type: Tag
  id: AppraisalTool

- type: Tag
  id: Arrow

- type: Tag
  id: ArtifactFragment

- type: Tag
  id: ATVKeys

- type: Tag
  id: Baguette

- type: Tag
  id: Balloon

- type: Tag
  id: Banana

- type: Tag
  id: BananaPeel

- type: Tag
  id: Bandana

- type: Tag
  id: BaseballBat

- type: Tag
  id: BBQsauce

- type: Tag
  id: Bedsheet

- type: Tag
  id: Bee

- type: Tag
  id: Beer

- type: Tag
  id: BikeHorn

- type: Tag
  id: Bloodpack

- type: Tag
  id: BodyBag

- type: Tag
  id: Book

- type: Tag
  id: BorgArm

- type: Tag
  id: BorgEngineerHead

- type: Tag
  id: BorgEngineerLArm

- type: Tag
  id: BorgEngineerLLeg

- type: Tag
  id: BorgEngineerRArm

- type: Tag
  id: BorgEngineerRLeg

- type: Tag
  id: BorgEngineerTorso

- type: Tag
  id: BorgGenericHead

- type: Tag
  id: BorgGenericLArm

- type: Tag
  id: BorgGenericLLeg

- type: Tag
  id: BorgGenericRArm

- type: Tag
  id: BorgGenericRLeg

- type: Tag
  id: BorgGenericTorso

- type: Tag
  id: BorgHead

- type: Tag
  id: BorgJanitorHead

- type: Tag
  id: BorgJanitorLLeg

- type: Tag
  id: BorgJanitorRLeg

- type: Tag
  id: BorgJanitorTorso

- type: Tag
  id: BorgLeg

- type: Tag
  id: BorgMedicalHead

- type: Tag
  id: BorgMedicalLArm

- type: Tag
  id: BorgMedicalLLeg

- type: Tag
  id: BorgMedicalRArm

- type: Tag
  id: BorgMedicalRLeg

- type: Tag
  id: BorgMedicalTorso

- type: Tag
  id: BorgMiningHead

- type: Tag
  id: BorgMiningLArm

- type: Tag
  id: BorgMiningLLeg

- type: Tag
  id: BorgMiningRArm

- type: Tag
  id: BorgMiningRLeg

- type: Tag
  id: BorgMiningTorso

- type: Tag
  id: BorgModuleCargo

- type: Tag
  id: BorgModuleEngineering

- type: Tag
  id: BorgModuleGeneric

- type: Tag
  id: BorgModuleJanitor

- type: Tag
  id: BorgModuleMedical

- type: Tag
  id: BorgModuleService

- type: Tag
  id: BorgModuleSyndicate

- type: Tag
  id: BorgModuleSyndicateAssault

- type: Tag
  id: BorgServiceHead

- type: Tag
  id: BorgServiceLArm

- type: Tag
  id: BorgServiceLLeg

- type: Tag
  id: BorgServiceRArm

- type: Tag
  id: BorgServiceRLeg

- type: Tag
  id: BorgServiceTorso

- type: Tag
  id: BotanyHatchet

- type: Tag
  id: BotanyHoe

- type: Tag
  id: BotanyShovel

- type: Tag
  id: Bottle

- type: Tag
  id: BoxCardboard

- type: Tag
  id: BoxHug

- type: Tag
  id: BrassInstrument

- type: Tag
  id: Bread

- type: Tag
  id: Briefcase

- type: Tag
  id: BrimFlatcapBrown

- type: Tag
  id: BrimFlatcapGrey

- type: Tag
  id: Brutepack

- type: Tag
  id: Bucket

- type: Tag
  id: BulletFoam

- type: Tag
  id: Burnt

- type: Tag
  id: BypassDropChecks

- type: Tag
  id: BypassInteractionRangeChecks

- type: Tag
  id: CableCoil

- type: Tag
  id: CannonBall

- type: Tag
  id: CannonRestrict

- type: Tag
  id: CannotSuicide

- type: Tag
  id: CanPilot

- type: Tag
  id: CapacitorStockPart

- type: Tag
  id: CaptainSabre

- type: Tag
  id: Carpet

- type: Tag
  id: CarpetBlack

- type: Tag
<<<<<<< HEAD
  id: CannonBall
  
=======
  id: CarpetBlue

>>>>>>> 694ae001
- type: Tag
  id: CarpetCyan

- type: Tag
  id: CarpetGreen

- type: Tag
  id: CarpetOrange

- type: Tag
  id: CarpetPink

- type: Tag
  id: CarpetPurple

- type: Tag
  id: CarpetRed

- type: Tag
  id: CarpetSBlue

- type: Tag
  id: CarpetWhite

- type: Tag
  id: Carrot

- type: Tag
  id: CarrotFries

- type: Tag
  id: Carp

- type: Tag
  id: Cartridge

- type: Tag
  id: CartridgeAntiMateriel

- type: Tag
  id: CartridgeCap

- type: Tag
  id: CartridgeCaselessRifle

- type: Tag
  id: CartridgeCHIMP

- type: Tag
  id: CartridgeHeavyRifle

- type: Tag
  id: CartridgeLightRifle

- type: Tag
  id: CartridgeMagnum

- type: Tag
  id: CartridgePistol

- type: Tag
  id: CartridgeRifle

- type: Tag
  id: CartridgeRocket

# Allows you to walk over tile entities such as lava without steptrigger
- type: Tag
  id: Catwalk

- type: Tag
  id: CentrifugeCompatible

- type: Tag
  id: Chicken

- type: Tag
  id: ChemDispensable # container that can go into the chem dispenser

- type: Tag
  id: ChiliBowl

- type: Tag
  id: Cigarette

- type: Tag
  id: CigFilter

- type: Tag
  id: CigPack

- type: Tag
  id: Cleaver

- type: Tag
  id: ClockworkGlassShard

- type: Tag
  id: ClothMade

- type: Tag
  id: ClownMask

- type: Tag
  id: ClownRecorder

- type: Tag
  id: ClownRubberStamp

- type: Tag
  id: ClownShoes

- type: Tag
  id: ClownSuit

- type: Tag
  id: CluwneHorn

- type: Tag
  id: Cola

- type: Tag
  id: Coldsauce

- type: Tag
  id: CombatKnife

- type: Tag
  id: ComputerTelevisionCircuitboard

- type: Tag
  id: ConveyorAssembly

- type: Tag
  id: CoordinatesDisk

- type: Tag #Ohioans die happy
  id: Corn

- type: Tag
  id: CottonBoll

- type: Tag
  id: Cow

- type: Tag
  id: Crayon

- type: Tag
  id: CrayonBlack

- type: Tag
  id: CrayonBlue

- type: Tag
  id: CrayonGreen

- type: Tag
  id: CrayonOrange

- type: Tag
  id: CrayonPurple

- type: Tag
  id: CrayonRed

- type: Tag
  id: CrayonWhite

- type: Tag
  id: CrayonYellow

- type: Tag
  id: Crowbar

- type: Tag
  id: CrowbarRed

- type: Tag
  id: Cryobeaker

- type: Tag
  id: CrystalBlue

- type: Tag
  id: CrystalCyan

- type: Tag
  id: CrystalGreen

- type: Tag
  id: CrystalOrange

- type: Tag
  id: CrystalPink

- type: Tag
  id: CrystalRed

- type: Tag
  id: CubanCarp

- type: Tag
  id: DeathAcidifier

- type: Tag
  id: Debug

- type: Tag
  id: Dice

- type: Tag
  id: DiscreteHealthAnalyzer #So construction recipes don't eat medical PDAs

- type: Tag
  id: DockArrivals

- type: Tag
  id: DockCargo

- type: Tag
  id: DockEmergency

- type: Tag
  id: Document

- type: Tag
  id: DonkPocket

- type: Tag
  id: Donut

- type: Tag
  id: DoorBumpOpener

- type: Tag
  id: DoorElectronics

- type: Tag
  id: DrinkBottle

- type: Tag
  id: DrinkCan

- type: Tag
  id: DrinkSpaceGlue

- type: Tag
  id: Duck

- type: Tag
  id: Ectoplasm

- type: Tag
  id: Egg

- type: Tag
  id: EmagImmune

- type: Tag
  id: EmitterBolt

- type: Tag
  id: Enzyme

- type: Tag
  id: ExplosivePassable

- type: Tag
  id: Figurine

- type: Tag
  id: FireAlarm

- type: Tag
  id: FireAlarmElectronics

- type: Tag
  id: FireAxe

- type: Tag
  id: FirelockElectronics

- type: Tag
  id: Flare

- type: Tag
  id: Flashlight

- type: Tag
  id: Flesh

- type: Tag
  id: Flower

- type: Tag
  id: Folder

- type: Tag
  id: FoodSnack

- type: Tag
  id: FootstepSound

- type: Tag
  id: ForceableFollow

- type: Tag
  id: ForceFixRotations # fixrotations command WILL target this

- type: Tag
  id: ForceNoFixRotations # fixrotations command WON'T target this

- type: Tag
  id: Fruit

- type: Tag
  id: Galaxythistle

- type: Tag
  id: GasScrubber

- type: Tag
  id: GasVent

- type: Tag
  id: Gauze

- type: Tag
  id: GeigerCounter

- type: Tag
  id: GlassAirlock

- type: Tag
  id: GlassBeaker

- type: Tag
  id: GlassShard

- type: Tag
  id: Goat

- type: Tag
  id: GPS

- type: Tag
  id: Grenade

- type: Tag
  id: HudMedical

- type: Tag
  id: HudSecurity

- type: Tag
  id: GuideEmbeded

- type: Tag
  id: Hamster

- type: Tag
  id: HamsterWearable

- type: Tag
  id: HamtrCentralControlModule

- type: Tag
  id: HamtrPeripheralsControlModule

- type: Tag
  id: HamtrLArm

- type: Tag
  id: HamtrLLeg

- type: Tag
  id: HamtrRArm

- type: Tag
  id: HamtrRLeg

- type: Tag
  id: Handcuffs

- type: Tag
  id: HappyHonk

- type: Tag
  id: Hardsuit # Prevent melee injectors that can't penetrate hardsuits from injecting the wearer (nettles)

- type: Tag
  id: Haunted

- type: Tag
  id: Head

- type: Tag
  id: HelmetEVA

- type: Tag
  id: HideContextMenu

- type: Tag
  id: HideCorgi # corgi hide for crafting, not for making corgis invisible

- type: Tag
  id: HidesHair # for headwear.

- type: Tag
  id: HidesNose # for non-standard noses.

- type: Tag
  id: HighRiskItem

- type: Tag
  id: HighSecDoor

- type: Tag
  id: HiViz

- type: Tag
  id: Hoe

- type: Tag
  id: HolofanProjector

- type: Tag
  id: HolosignProjector

- type: Tag
  id: HonkerCentralControlModule

- type: Tag
  id: HonkerPeripheralsControlModule

- type: Tag
  id: HonkerTargetingControlModule

- type: Tag
  id: HonkerLArm

- type: Tag
  id: HonkerLLeg

- type: Tag
  id: HonkerRArm

- type: Tag
  id: HonkerRLeg

- type: Tag
  id: Hotsauce

- type: Tag
  id: Ice

- type: Tag
  id: Igniter

- type: Tag #Drop this innate tool instead of deleting it.
  id: InnateDontDelete

- type: Tag
  id: Ingot

- type: Tag
  id: InstantDoAfters

- type: Tag
  id: IntercomElectronics

- type: Tag
  id: JanicartKeys

- type: Tag
  id: JawsOfLife

- type: Tag
  id: Kangaroo

- type: Tag
  id: Katana

- type: Tag
  id: Ketchup

- type: Tag
  id: KeyedInstrument

- type: Tag
  id: KitchenKnife

- type: Tag
  id: Knife

- type: Tag
  id: LavaBrig

- type: Tag
  id: Lemon

- type: Tag
  id: Lime

- type: Tag
  id: Machete

- type: Tag
  id: MacroBomb

# Magazines ordered by slot then caliber

- type: Tag
  id: MagazineCalico

- type: Tag
  id: MagazineCaselessRifle

- type: Tag
  id: MagazineHeavyRifle

- type: Tag
  id: MagazineHeavyRifleBox

- type: Tag
  id: MagazineLightRifle

- type: Tag
  id: MagazineLightRifleBox

- type: Tag
  id: MagazineLightRiflePan

- type: Tag
  id: MagazineMagnum

- type: Tag
  id: MagazinePistol

- type: Tag
  id: MagazinePistolCaselessRifle

- type: Tag
  id: MagazinePistolHighCapacity

- type: Tag
  id: MagazinePistolSubMachineGunTopMounted

- type: Tag
  id: MagazineRifle

- type: Tag
  id: MagazineShotgun

- type: Tag
  id: MagazineMagnumSubMachineGun

- type: Tag
  id: MagazinePistolSubMachineGun

- type: Tag
  id: MagazineGrenade

# Magazines end

- type: Tag
  id: MailingUnitElectronics

- type: Tag
  id: Matchstick

- type: Tag
  id: Mayo

- type: Tag
  id: Meat

- type: Tag
  id: Medkit

- type: Tag
  id: Metal

- type: Tag
  id: MicroBomb

- type: Tag
  id: MicrowaveMachineBoard

- type: Tag
  id: MimeBelt

- type: Tag
  id: MimeHappyHonk

- type: Tag
  id: MindShield

- type: Tag
  id: MindTransferTarget

- type: Tag
  id: Mineshaft

- type: Tag
  id: ModularReceiver

- type: Tag
  id: MonkeyCube

- type: Tag
  id: MonkeyWearable

- type: Tag
  id: Mop

- type: Tag
  id: MopAdv

- type: Tag
  id: MopBasic

- type: Tag
  id: Mouse

- type: Tag
  id: Multitool

- type: Tag
  id: NoBlockAnchoring

- type: Tag
  id: NozzleBackTank

- type: Tag
  id: NukeOpsUplink

- type: Tag
  id: Ointment

- type: Tag
  id: Ore

- type: Tag
  id: Packet

- type: Tag
  id: Paper

- type: Tag
  id: Pancake

- type: Tag
  id: Payload # for grenade/bomb crafting

- type: Tag
  id: Pen

- type: Tag
  id: PepperShaker

- type: Tag
  id: PercussionInstrument

- type: Tag
  id: PetWearable

- type: Tag
  id: Pickaxe

- type: Tag
  id: Pie

- type: Tag
  id: Pig

- type: Tag
  id: Pill

- type: Tag
  id: PillCanister

- type: Tag
  id: Pipe

- type: Tag
  id: Pizza

- type: Tag
  id: PlantAnalyzer

- type: Tag
  id: PlantBGone

- type: Tag
  id: PlantSampleTaker

- type: Tag
  id: PlasmaGlassShard

- type: Tag
  id: Plastic

- type: Tag
  id: Plunger

- type: Tag
  id: PlushieGhost

- type: Tag
  id: PlushieSharkBlue

- type: Tag
  id: PlushieSharkGrey

- type: Tag
  id: PlushieSharkPink

- type: Tag
  id: Potato

- type: Tag
  id: PotatoBattery

- type: Tag
  id: PowerCage

- type: Tag
  id: PowerCell

- type: Tag
  id: PowerCellSmall

- type: Tag
  id: Powerdrill

- type: Tag
  id: PrisonUniform

- type: Tag
  id: ProximitySensor

- type: Tag
  id: QuantumSpinInverter

- type: Tag
  id: Radio

- type: Tag
  id: RawMaterial

# Give this to something that doesn't need any special recycler behavior and just needs deleting.
- type: Tag
  id: Recyclable

- type: Tag
  id: ReinforcedGlassShard

- type: Tag
  id: ReptilianFood

- type: Tag
  id: RifleStock

- type: Tag
  id: RipleyCentralControlModule

- type: Tag
  id: RipleyPeripheralsControlModule

- type: Tag
  id: RipleyLArm

- type: Tag
  id: RipleyLLeg

- type: Tag
  id: RipleyRArm

- type: Tag
  id: RipleyRLeg

- type: Tag
  id: RodMetal1

- type: Tag
  id: RollingPaper

- type: Tag
  id: RollingPin

- type: Tag
  id: SaltShaker

- type: Tag
  id: SalvageExperiment

- type: Tag
  id: Screwdriver

- type: Tag
  id: SecBeltEquip

- type: Tag
  id: SecwayKeys

- type: Tag
  id: Sheet

- type: Tag
  id: ShellShotgun

- type: Tag
  id: Shiv

- type: Tag
  id: ShoesRequiredStepTriggerImmune

- type: Tag
  id: Shovel

- type: Tag
  id: Sidearm

- type: Tag
  id: SkeletonMotorcycleKeys

- type: Tag
  id: Skewer

- type: Tag
  id: SmallAIChip

- type: Tag
  id: SmallMech

- type: Tag
  id: Smokable

- type: Tag
  id: SnapPop

- type: Tag
  id: SnowyLabs

- type: Tag
  id: Soap

- type: Tag
  id: SolarTrackerElectronics

- type: Tag
  id: Soup
- type: Tag
  id: Spear

- type: Tag
  id: SpeedLoaderCap

- type: Tag
  id: SpeedLoaderMagnum

- type: Tag
  id: SpeedLoaderPistol

- type: Tag
  id: SpeedLoaderRifle

- type: Tag
  id: SpiderCraft

- type: Tag
  id: SpookyFog

- type: Tag
  id: Spray

- type: Tag
  id: SpreaderIgnore

- type: Tag
  id: StationMapElectronics

- type: Tag
  id: Steak

- type: Tag
  id: StringInstrument

- type: Tag
  id: SubdermalImplant

- type: Tag
  id: SuitEVA
  
- type: Tag
  id: Sunglasses

- type: Tag
  id: SurgeryTool

- type: Tag
  id: SurveillanceCameraMonitorCircuitboard

- type: Tag
  id: Syndicate

- type: Tag
  id: SyndicateSegwayKeys

- type: Tag
  id: Syringe

- type: Tag
  id: Spellbook

- type: Tag
  id: TabletopBoard

- type: Tag
  id: TabletopPiece

- type: Tag
  id: Taser

- type: Tag
  id: TimerBrigElectronics

- type: Tag
  id: TimerScreenElectronics

- type: Tag
  id: TimerSignalElectronics

- type: Tag
  id: Toolbox

- type: Tag
  id: Torch

- type: Tag
  id: ToyRubberDuck

- type: Tag
  id: ToySidearm

- type: Tag
  id: Trash

- type: Tag
  id: TrashBag

- type: Tag
  id: Unimplantable

- type: Tag
  id: Unstackable # To prevent things like atmos devices (filters etc) being stacked on one tile. See NoUnstackableInTile

- type: Tag
  id: UraniumGlassShard

- type: Tag
<<<<<<< HEAD
  id: VehicleKey
=======
  id: Vegetable
>>>>>>> 694ae001

- type: Tag
  id: VimPilot

- type: Tag
  id: VoiceTrigger

- type: Tag
  id: Wall

- type: Tag
  id: WallmountGeneratorAPUElectronics

- type: Tag
  id: WallmountGeneratorElectronics

- type: Tag
  id: WallmountSubstationElectronics

- type: Tag
  id: WeaponAntiqueLaser

- type: Tag
  id: WeaponPistolCHIMPUpgradeKit

- type: Tag
  id: WeaponShotgunKammerer

- type: Tag
  id: WetFloorSign

- type: Tag
  id: Wheat

- type: Tag
  id: WhitelistChameleon

- type: Tag
  id: Window

- type: Tag
  id: Wine

- type: Tag
  id: Wirecutter

- type: Tag
  id: WizardStaff

- type: Tag
  id: WizardWand # that evil vvizard vvand

- type: Tag
  id: Wooden # just like our atmos

- type: Tag
  id: WoodwindInstrument # even more like our atmos

- type: Tag
  id: Wrench

- type: Tag
  id: Wringer

- type: Tag
  id: Write

- type: Tag
<<<<<<< HEAD
  id: WriteIgnoreStamps

# PUT YOUR TAGS IN ALPHABETICAL ORDER

- type: Tag # Frontier
  id: BloodFood # Frontier

- type: Tag # Frontier
  id: MothFood #Frontier
=======
  id: WriteIgnoreStamps
>>>>>>> 694ae001
<|MERGE_RESOLUTION|>--- conflicted
+++ resolved
@@ -259,37 +259,32 @@
   id: CableCoil
 
 - type: Tag
-  id: CannonBall
-
-- type: Tag
-  id: CannonRestrict
-
-- type: Tag
-  id: CannotSuicide
-
-- type: Tag
-  id: CanPilot
-
-- type: Tag
-  id: CapacitorStockPart
-
-- type: Tag
-  id: CaptainSabre
-
-- type: Tag
-  id: Carpet
-
-- type: Tag
-  id: CarpetBlack
-
-- type: Tag
-<<<<<<< HEAD
   id: CannonBall
   
-=======
+- type: Tag
+  id: CannonRestrict
+
+- type: Tag
+  id: CannotSuicide
+
+- type: Tag
+  id: CanPilot
+
+- type: Tag
+  id: CapacitorStockPart
+
+- type: Tag
+  id: CaptainSabre
+
+- type: Tag
+  id: Carpet
+
+- type: Tag
+  id: CarpetBlack
+
+- type: Tag
   id: CarpetBlue
 
->>>>>>> 694ae001
 - type: Tag
   id: CarpetCyan
 
@@ -1253,11 +1248,10 @@
   id: UraniumGlassShard
 
 - type: Tag
-<<<<<<< HEAD
   id: VehicleKey
-=======
+
+- type: Tag
   id: Vegetable
->>>>>>> 694ae001
 
 - type: Tag
   id: VimPilot
@@ -1326,7 +1320,6 @@
   id: Write
 
 - type: Tag
-<<<<<<< HEAD
   id: WriteIgnoreStamps
 
 # PUT YOUR TAGS IN ALPHABETICAL ORDER
@@ -1335,7 +1328,4 @@
   id: BloodFood # Frontier
 
 - type: Tag # Frontier
-  id: MothFood #Frontier
-=======
-  id: WriteIgnoreStamps
->>>>>>> 694ae001
+  id: MothFood #Frontier