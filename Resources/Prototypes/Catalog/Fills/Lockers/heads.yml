--- conflicted
+++ resolved
@@ -315,44 +315,25 @@
       - id: ClothingUniformJumpsuitHoSAlt
       - id: ClothingOuterHardsuitSecurityRed
       - id: ClothingMaskGasSwat
-<<<<<<< HEAD
-#      - id: ClothingBeltSecurityFilled
+      - id: ClothingUniformJumpskirtHosFormal # Frontier
+      - id: ClothingUniformJumpsuitHosFormal # Frontier
+#      - id: ClothingBeltSecurityFilled # Frontier
 #      - id: ClothingHeadsetAltSecurity # Frontier
-#      - id: ClothingEyesGlassesSecurity
-#      - id: ClothingShoesBootsJack
+#      - id: ClothingEyesGlassesSecurity # Frontier
+#      - id: ClothingShoesBootsJack # Frontier
 #      - id: CigarGoldCase # Frontier
-#        prob: 0.50
+#        prob: 0.50 # Frontier
 #      - id: DoorRemoteSecurity # Frontier
-      - id: ClothingUniformJumpskirtHosFormal
-      - id: ClothingUniformJumpsuitHosFormal
 #      - id: RubberStampHos # Frontier
 #      - id: SecurityTechFabCircuitboard # Frontier
-#      - id: JetpackSecurityFilled # Frontier
+      - id: JetpackSecurityFilled
 #      - id: BoxEncryptionKeySecurity # Frontier
 #      - id: HoloprojectorSecurity # Frontier
-#      - id: NitrogenTankFilled
-#      - id: OxygenTankFilled
-      - id: AirTankFilled
-      - id: JetpackSecurityFilled # Frontier
+#      - id: BookSecretDocuments # Frontier
+      - id: BookSpaceLaw
       - id: HandheldGPSBasic # Frontier
       - id: ClothingShoesBootsMagCombatFilled # Frontier
       - id: Demag # Frontier
-=======
-      - id: ClothingBeltSecurityFilled
-      - id: ClothingHeadsetAltSecurity
-      - id: ClothingEyesGlassesSecurity
-      - id: ClothingShoesBootsJack
-      - id: CigarGoldCase
-        prob: 0.50
-      - id: DoorRemoteSecurity
-      - id: RubberStampHos
-      - id: SecurityTechFabCircuitboard
-      - id: JetpackSecurityFilled
-      - id: BoxEncryptionKeySecurity
-      - id: HoloprojectorSecurity
-      - id: BookSecretDocuments
-      - id: BookSpaceLaw
->>>>>>> f969fd2b
 
 - type: entity
   id: LockerHeadOfSecurityFilled
@@ -368,42 +349,25 @@
 #      - id: ClothingNeckCloakHos # Frontier - Moved to starting gear
 #      - id: ClothingOuterCoatHoSTrench
       - id: ClothingMaskNeckGaiter
-<<<<<<< HEAD
-      - id: ClothingUniformJumpskirtHoSAlt
-      - id: ClothingUniformJumpsuitHoSAlt
-#      - id: ClothingBeltSecurityFilled
+      - id: ClothingUniformJumpskirtHoSAlt # Frontier
+      - id: ClothingUniformJumpsuitHoSAlt # Frontier
+#      - id: ClothingBeltSecurityFilled # Frontier
 #      - id: ClothingHeadsetAltSecurity # Frontier
-#      - id: ClothingEyesGlassesSecurity
-#      - id: ClothingShoesBootsJack
+#      - id: ClothingEyesGlassesSecurity # Frontier
+#      - id: ClothingShoesBootsJack # Frontier
 #      - id: CigarGoldCase # Frontier
-#        prob: 0.50
+#        prob: 0.50 # Frontier
 #      - id: DoorRemoteSecurity # Frontier
-      - id: ClothingUniformJumpskirtHosFormal
-      - id: ClothingUniformJumpsuitHosFormal
 #      - id: RubberStampHos # Frontier
 #      - id: SecurityTechFabCircuitboard # Frontier
 #      - id: BoxEncryptionKeySecurity # Frontier
 #      - id: HoloprojectorSecurity # Frontier
 #      - id: BookSecretDocuments # Frontier
+      - id: BookSpaceLaw
       - id: ClothingNeckMantleHOS # Frontier
       - id: ClothingOuterWinterHoS # Frontier
       - id: Demag # Frontier
       - id: ClothingShoesBootsWinterHoS # Frontier
-=======
-      - id: ClothingBeltSecurityFilled
-      - id: ClothingHeadsetAltSecurity
-      - id: ClothingEyesGlassesSecurity
-      - id: ClothingShoesBootsJack
-      - id: CigarGoldCase
-        prob: 0.50
-      - id: DoorRemoteSecurity
-      - id: RubberStampHos
-      - id: SecurityTechFabCircuitboard
-      - id: BoxEncryptionKeySecurity
-      - id: HoloprojectorSecurity
-      - id: BookSecretDocuments
-      - id: BookSpaceLaw
->>>>>>> f969fd2b
 
 - type: entity
   id: LockerFreezerVaultFilled
