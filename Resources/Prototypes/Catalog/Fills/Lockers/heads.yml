--- conflicted
+++ resolved
@@ -10,7 +10,6 @@
       - id: ClothingUniformJumpsuitQMTurtleneck
       - id: ClothingUniformJumpskirtQMTurtleneck
       - id: ClothingHandsGlovesColorBrown
-<<<<<<< HEAD
       - id: ClothingShoesColorBrown
       - id: ClothingHeadHatQMsoft
 #      - id: CargoRequestComputerCircuitboard
@@ -18,13 +17,6 @@
 #      - id: CargoShuttleConsoleCircuitboard
 #      - id: SalvageShuttleConsoleCircuitboard
 #      - id: CargoBountyComputerCircuitboard
-=======
-      - id: CargoRequestComputerCircuitboard
-      - id: CargoShuttleComputerCircuitboard
-      - id: CargoShuttleConsoleCircuitboard
-      - id: SalvageShuttleConsoleCircuitboard
-      - id: CargoBountyComputerCircuitboard
->>>>>>> a7574549
       - id: CigPackGreen
         prob: 0.50
 #      - id: DoorRemoteCargo
@@ -207,6 +199,8 @@
 #      - id: DoorRemoteMedical
       - id: RubberStampCMO
       - id: MedicalTechFabCircuitboard
+      - id: MaterialBiomass
+        amount: 3
       - id: BoxEncryptionKeyMedical
 
 - type: entity
@@ -225,11 +219,15 @@
       - id: ClothingOuterCoatLabCmo
       - id: ClothingMaskSterile
       - id: ClothingHeadHatBeretCmo
+      - id: DiagnoserMachineCircuitboard
+      - id: VaccinatorMachineCircuitboard
       - id: Hypospray
       - id: HandheldCrewMonitor
 #      - id: DoorRemoteMedical
       - id: RubberStampCMO
       - id: MedicalTechFabCircuitboard
+      - id: MaterialBiomass
+        amount: 3
       - id: BoxEncryptionKeyMedical
 
 - type: entity
