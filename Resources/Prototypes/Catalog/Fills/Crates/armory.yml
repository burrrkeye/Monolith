--- conflicted
+++ resolved
@@ -1,10 +1,6 @@
 - type: entity
   id: CrateArmorySMG
-<<<<<<< HEAD
-  parent: [ CrateWeaponSecure, BaseC2Contraband ] # Frontier: BaseRestrictedContraband<BaseC2Contraband
-=======
-  parent: [ CrateWeaponSecure, BaseSecurityContraband ]
->>>>>>> 4dfd3e57
+  parent: [ CrateWeaponSecure, BaseC2Contraband ] # Frontier: BaseSecurityContraband<BaseC2Contraband
   name: SMG crate
   description: Contains two high-powered, semiautomatic rifles with four mags. Requires Armory access to open.
   components:
@@ -17,11 +13,7 @@
 
 - type: entity
   id: CrateArmoryShotgun
-<<<<<<< HEAD
-  parent: [ CrateWeaponSecure, BaseC2Contraband ] # Frontier: BaseRestrictedContraband<BaseC2Contraband
-=======
-  parent: [ CrateWeaponSecure, BaseSecurityContraband ]
->>>>>>> 4dfd3e57
+  parent: [ CrateWeaponSecure, BaseC2Contraband ] # Frontier: BaseSecurityContraband<BaseC2Contraband
   name: shotgun crate
   description: For when the enemy absolutely needs to be replaced with lead. Contains two Enforcer Combat Shotguns, and some standard shotgun shells. Requires Armory access to open.
   components:
@@ -34,11 +26,7 @@
 
 - type: entity
   id: CrateTrackingImplants
-<<<<<<< HEAD
-  parent: [ CrateWeaponSecure, BaseC2Contraband ] # Frontier: BaseRestrictedContraband<BaseC2Contraband
-=======
-  parent: [ CrateWeaponSecure, BaseSecurityContraband ]
->>>>>>> 4dfd3e57
+  parent: [ CrateWeaponSecure, BaseC2Contraband ] # Frontier: BaseSecurityContraband<BaseC2Contraband
   name: tracking implants
   description: Contains a handful of tracking implanters. Good for prisoners you'd like to release but still keep track of.
   components:
@@ -48,11 +36,7 @@
         amount: 5
 
 - type: entity
-<<<<<<< HEAD
-  parent: [ CrateWeaponSecure, BaseC2Contraband ] # Frontier: BaseRestrictedContraband<BaseC2Contraband
-=======
-  parent: [ CrateWeaponSecure, BaseSecurityContraband ]
->>>>>>> 4dfd3e57
+  parent: [ CrateWeaponSecure, BaseC2Contraband ] # Frontier: BaseSecurityContraband<BaseC2Contraband
   id: CrateTrainingBombs
   name: training bombs
   description: Contains three low-yield training bombs for security to learn defusal and safe ordnance disposal, EOD suit not included. Requires Armory access to open.
@@ -64,11 +48,7 @@
 
 - type: entity
   id: CrateArmoryLaser
-<<<<<<< HEAD
-  parent: [ CrateWeaponSecure, BaseC2Contraband ] # Frontier: BaseRestrictedContraband<BaseC2Contraband
-=======
-  parent: [ CrateWeaponSecure, BaseSecurityContraband ]
->>>>>>> 4dfd3e57
+  parent: [ CrateWeaponSecure, BaseC2Contraband ] # Frontier: BaseSecurityContraband<BaseC2Contraband
   name: lasers crate
   description: Contains three standard-issue laser rifles. Requires Armory access to open.
   components:
@@ -79,11 +59,7 @@
 
 - type: entity
   id: CrateArmoryPistols
-<<<<<<< HEAD
-  parent: [ CrateWeaponSecure, BaseC2Contraband ] # Frontier: BaseRestrictedContraband<BaseC2Contraband
-=======
-  parent: [ CrateWeaponSecure, BaseSecurityContraband ]
->>>>>>> 4dfd3e57
+  parent: [ CrateWeaponSecure, BaseC2Contraband ] # Frontier: BaseSecurityContraband<BaseC2Contraband
   name: pistols crate
   description: Contains two standard NT pistols with four mags. Requires Armory access to open.
   components:
@@ -96,11 +72,7 @@
 
 - type: entity
   id: CrateSecurityRiot
-<<<<<<< HEAD
-  parent: [ CrateWeaponSecure, BaseC2Contraband ] # Frontier: BaseRestrictedContraband<BaseC2Contraband
-=======
-  parent: [ CrateWeaponSecure, BaseSecurityContraband ]
->>>>>>> 4dfd3e57
+  parent: [ CrateWeaponSecure, BaseC2Contraband ] # Frontier: BaseSecurityContraband<BaseC2Contraband
   name: swat crate
   description: Contains two sets of riot armor, helmets, shields, and enforcers loaded with beanbags. Extra ammo is included. Requires Armory access to open.
   components:
