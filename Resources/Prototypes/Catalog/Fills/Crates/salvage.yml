- type: entity
  id: CrateSalvageEquipment
  name: "salvage equipment crate"
  description: For the daring.
  suffix: Filled
  parent: CrateGenericSteel
  components:
  - type: StorageFill
    contents:
      - id: ClothingOuterHardsuitSalvage
      - id: ClothingMaskBreath
      - id: OxygenTankFilled
      - id: FireExtinguisher
      - id: ClothingShoesBootsMag
      - id: Pickaxe
      - id: Welder
      - id: Wrench
      - id: Screwdriver
      - id: Crowbar
      - id: Wirecutter
      - id: ClothingBeltUtility
      - id: OreBag
      - id: ClothingBeltSalvageWebbing

- type: entity
  id: CrateSalvageAssortedGoodies
  suffix: Filled, Salvage Random
  noSpawn: true # You should use SalvageMaterialCrateSpawner instead
  parent: CrateGenericSteel
  components:
  - type: StorageFill
    contents:
        # Normal (10%)
      - id: OxygenTankFilled
        prob: 0.1
      - id: SheetPlasma
        prob: 0.1
      - id: IngotGold
        prob: 0.1
      - id: IngotSilver
        prob: 0.1
      - id: SheetPlasma
        prob: 0.1
      - id: WelderIndustrialAdvanced
        prob: 0.1
      - id: ResearchDisk
        prob: 0.1
      - id: SheetUranium
        prob: 0.1
      - id: ClothingBeltStorageWaistbag
        prob: 0.1
        #  - Service
      - id: CrayonBox
        prob: 0.1
        #  - Medical
      - id: MedkitFilled
        prob: 0.1
      - id: BoxSyringe
        prob: 0.1
      - id: BoxBeaker
        prob: 0.1
        #  - Heh
      - id: SalvageHumanCorpse
        prob: 0.1
      - id: LidSalami
        prob: 0.1
        # Interesting (1%)
        #  - Ammo
      - id: MagazineBoxMagnum
        prob: 0.01
      - id: ResearchDisk10000
        prob: 0.01
        # Just no (0.1%)
        #  - Working guns
      - id: WeaponRevolverDeckard
        prob: 0.001
      - id: WeaponRevolverInspector
        prob: 0.001
      - id: ClothingShoesBootsMagBlinding
        prob: 0.001
        #  - Skub
      - id: Skub
        prob: 0.01
<<<<<<< HEAD
      - id: ResearchDisk10000
        prob: 0.005
      - id: ClothingHeadHatCatEars
        prob: 0.001
        #  - Drip
      - id: ClothingNeckLGBTPin
        orGroup: DripLoot
      - id: ClothingNeckAromanticPin
        orGroup: DripLoot
      - id: ClothingNeckAsexualPin
        orGroup: DripLoot
      - id: ClothingNeckBisexualPin
        orGroup: DripLoot
      - id: ClothingNeckIntersexPin
        orGroup: DripLoot
      - id: ClothingNeckLesbianPin
        orGroup: DripLoot
      - id: ClothingNeckNonBinaryPin
        orGroup: DripLoot
      - id: ClothingNeckPansexualPin
        orGroup: DripLoot
      - id: ClothingNeckTransPin
        orGroup: DripLoot
      - id: ClothingBeltStorageWaistbag
        orGroup: DripLoot
      - id: ClothingBeltBandolier
        orGroup: DripLoot
      - id: ClothingBeltSuspenders
        orGroup: DripLoot
      - id: ClothingEyesGlassesGar
        orGroup: DripLoot
      - id: ClothingEyesGlassesGarOrange
        orGroup: DripLoot
      - id: ClothingEyesGlassesGarGiga
        orGroup: DripLoot
      - id: ClothingEyesGlasses
        orGroup: DripLoot
      - id: ClothingEyesGlassesSunglasses
        orGroup: DripLoot
      - id: ClothingEyesEyepatch
        orGroup: DripLoot
      - id: ClothingEyesBlindfold
        orGroup: DripLoot
      - id: ClothingHandsGlovesColorPurple
        orGroup: DripLoot
      - id: ClothingHandsGlovesColorRed
        orGroup: DripLoot
      - id: ClothingHandsGlovesColorBlack
        orGroup: DripLoot
      - id: ClothingHandsGlovesColorBlue
        orGroup: DripLoot
      - id: ClothingHandsGlovesColorBrown
        orGroup: DripLoot
      - id: ClothingHandsGlovesColorGray
        orGroup: DripLoot
      - id: ClothingHandsGlovesColorGreen
        orGroup: DripLoot
      - id: ClothingHandsGlovesColorLightBrown
        orGroup: DripLoot
      - id: ClothingHandsGlovesColorOrange
        orGroup: DripLoot
      - id: ClothingHandsGlovesColorWhite
        orGroup: DripLoot
      - id: ClothingHandsGlovesColorYellowBudget
        orGroup: DripLoot
      - id: ClothingHandsGlovesPowerglove
        orGroup: DripLoot
      - id: ClothingHandsGlovesRobohands
        orGroup: DripLoot
      - id: ClothingHeadHatAnimalCat
        orGroup: DripLoot
      - id: ClothingHeadHatAnimalCatBrown
        orGroup: DripLoot
      - id: ClothingHeadHatAnimalCatBlack
        orGroup: DripLoot
      - id: ClothingHeadHatAnimalHeadslime
        orGroup: DripLoot
      - id: ClothingHeadHatAnimalMonkey
        orGroup: DripLoot
      - id: ClothingHeadBandBlack
        orGroup: DripLoot
      - id: ClothingHeadBandBlue
        orGroup: DripLoot
      - id: ClothingHeadBandGrey
        orGroup: DripLoot
      - id: ClothingHeadBandBrown
        orGroup: DripLoot
      - id: ClothingHeadHatBeaverHat
        orGroup: DripLoot
      - id: ClothingHeadHatBeret
        orGroup: DripLoot
      - id: ClothingHeadHatCasa
        orGroup: DripLoot
      - id: ClothingHeadHatBowlerHat
        orGroup: DripLoot
      - id: ClothingHeadHatCardborg
        orGroup: DripLoot
      - id: ClothingHeadHatFedoraBrown
        orGroup: DripLoot
      - id: ClothingHeadHatFedoraGrey
        orGroup: DripLoot
      - id: ClothingHeadHatFez
        orGroup: DripLoot
      - id: ClothingHeadHatWitch1
        orGroup: DripLoot
      - id: ClothingHeadHatPaper
        orGroup: DripLoot
      - id: ClothingHeadHatPirate
        orGroup: DripLoot
      - id: ClothingHeadHatTophat
        orGroup: DripLoot
      - id: ClothingHeadHatUshanka
        orGroup: DripLoot
      - id: ClothingHeadHatWitch
        orGroup: DripLoot
      - id: ClothingHeadHatTrucker
        orGroup: DripLoot
      - id: ClothingHeadFishCap
        orGroup: DripLoot
      - id: ClothingHeadSafari
        orGroup: DripLoot
      - id: ClothingHeadHatPirateTricord
        orGroup: DripLoot
      - id: ClothingHeadHatHoodGoliathCloak
        orGroup: DripLoot
      - id: ClothingHeadHatBluesoft
        orGroup: DripLoot
      - id: ClothingHeadHatBluesoftFlipped
        orGroup: DripLoot
      - id: ClothingHeadHatCorpsoft
        orGroup: DripLoot
      - id: ClothingHeadHatCorpsoftFlipped
        orGroup: DripLoot
      - id: ClothingHeadHatGreensoft
        orGroup: DripLoot
      - id: ClothingHeadHatGreensoftFlipped
        orGroup: DripLoot
      - id: ClothingHeadHatGreysoft
        orGroup: DripLoot
      - id: ClothingHeadHatGreysoftFlipped
        orGroup: DripLoot
      - id: ClothingHeadHatOrangesoft
        orGroup: DripLoot
      - id: ClothingHeadHatOrangesoftFlipped
        orGroup: DripLoot
      - id: ClothingHeadHatPurplesoft
        orGroup: DripLoot
      - id: ClothingHeadHatPurplesoftFlipped
        orGroup: DripLoot
      - id: ClothingMaskRat
        orGroup: DripLoot
      - id: ClothingMaskFox
        orGroup: DripLoot
      - id: ClothingMaskBee
        orGroup: DripLoot
      - id: ClothingMaskBear
        orGroup: DripLoot
      - id: ClothingMaskRaven
        orGroup: DripLoot
      - id: ClothingMaskJackal
        orGroup: DripLoot
      - id: ClothingMaskBat
        orGroup: DripLoot
      - id: ClothingNeckCloakHerald
        orGroup: DripLoot
      - id: ClothingNeckCloakAdmin
        orGroup: DripLoot
        prob: 0.5
      - id: ClothingNeckCloakTrans
        orGroup: DripLoot
      - id: ClothingNeckCloakPirateCap
        orGroup: DripLoot
        prob: 0.25
      - id: ClothingNeckHeadphones
        orGroup: DripLoot
      - id: ClothingNeckBling
        orGroup: DripLoot
      - id: ClothingNeckTieRed
        orGroup: DripLoot
      - id: ClothingNeckTieSci
        orGroup: DripLoot
      - id: ClothingOuterCoatBomber
        orGroup: DripLoot
      - id: ClothingOuterCoatGentle
        orGroup: DripLoot
      - id: ClothingOuterCoatJensen
        orGroup: DripLoot
      - id: ClothingOuterCoatPirate
        orGroup: DripLoot
      - id: ClothingOuterDameDane
        orGroup: DripLoot
      - id: ClothingOuterDogi
        orGroup: DripLoot
      - id: ClothingOuterHoodieBlack
        orGroup: DripLoot
      - id: ClothingOuterHoodieGrey
        orGroup: DripLoot
      - id: ClothingOuterCardborg
        orGroup: DripLoot
      - id: ClothingOuterGhostSheet
        orGroup: DripLoot
      - id: ClothingShoesBootsWork
        orGroup: DripLoot
      - id: ClothingShoesBootsLaceup
        orGroup: DripLoot
      - id: ClothingShoesColorBlack
        orGroup: DripLoot
      - id: ClothingShoesColorBlue
        orGroup: DripLoot
      - id: ClothingShoesColorBrown
        orGroup: DripLoot
      - id: ClothingShoesColorGreen
        orGroup: DripLoot
      - id: ClothingShoesColorOrange
        orGroup: DripLoot
      - id: ClothingShoesColorPurple
        orGroup: DripLoot
      - id: ClothingShoesColorRed
        orGroup: DripLoot
      - id: ClothingShoesColorWhite
        orGroup: DripLoot
      - id: ClothingShoesColorYellow
        orGroup: DripLoot
      - id: ClothingShoesFlippers
        orGroup: DripLoot
      - id: ClothingShoesLeather
        orGroup: DripLoot
      - id: ClothingShoesSlippers
        orGroup: DripLoot
      - id: ClothingShoeSlippersDuck
        orGroup: DripLoot
      - id: ClothingShoesTourist
        orGroup: DripLoot
      - id: ClothingShoesDameDane
        orGroup: DripLoot
      - id: ClothingUnderSocksBee
        orGroup: DripLoot
      - id: ClothingUnderSocksCoder
        orGroup: DripLoot
      - id: ClothingUniformJumpsuitKimono
        orGroup: DripLoot
      - id: ClothingUniformOveralls
        orGroup: DripLoot
      - id: ClothingUniformJumpsuitSafari
        orGroup: DripLoot
      - id: ClothingUniformJumpsuitDameDane
        orGroup: DripLoot
      - id: ClothingUniformJumpsuitPirate
        orGroup: DripLoot
      - id: ClothingUniformJumpsuitCossack
        orGroup: DripLoot
=======
      - id: ClothingHeadHatDogEars
        prob: 0.01
>>>>>>> dfbf47c3
        # TRAITOR EQUIPMENT (0.01%)
      - id: Telecrystal10
        prob: 0.0001
      - id: WeaponRevolverPython
        prob: 0.0001
      - id: WeaponRevolverMateba
        prob: 0.0001

- type: entity
  parent: CrateGenericSteel
  id: CratePartsT3
  name: tier 3 parts crate
  description: Contains 5 random tier 3 parts for upgrading machines.
  components: # Frontier - Fixed the crates spawn in the most stupid way, but its fully working as it need to.
  - type: StorageFill
    contents:
     - id: SuperCapacitorStockPart
       orGroup: Part1
     - id: PicoManipulatorStockPart
       orGroup: Part1
     - id: SuperMatterBinStockPart
       orGroup: Part1
     - id: SuperCapacitorStockPart
       orGroup: Part2
     - id: PicoManipulatorStockPart
       orGroup: Part2
     - id: SuperMatterBinStockPart
       orGroup: Part2
     - id: SuperCapacitorStockPart
       orGroup: Part3
     - id: PicoManipulatorStockPart
       orGroup: Part3
     - id: SuperMatterBinStockPart
       orGroup: Part3
     - id: SuperCapacitorStockPart
       orGroup: Part4
     - id: PicoManipulatorStockPart
       orGroup: Part4
     - id: SuperMatterBinStockPart
       orGroup: Part4
     - id: SuperCapacitorStockPart
       orGroup: Part5
     - id: PicoManipulatorStockPart
       orGroup: Part5
     - id: SuperMatterBinStockPart
       orGroup: Part5

- type: entity
  parent: CrateGenericSteel
  id: CratePartsT3T4
  name: tier 3/4 parts crate
  description: Contains 5 random tier 3 or 4 parts for upgrading machines.
  components: # Frontier - Fixed the crates spawn in the most stupid way, but its fully working as it need to.
  - type: StorageFill
    contents:
    #tier 3
     - id: SuperCapacitorStockPart
       orGroup: Part1
       prob: 0.2
     - id: PicoManipulatorStockPart
       orGroup: Part1
       prob: 0.2
     - id: SuperMatterBinStockPart
       orGroup: Part1
       prob: 0.2
     - id: SuperCapacitorStockPart
       orGroup: Part2
       prob: 0.2
     - id: PicoManipulatorStockPart
       orGroup: Part2
       prob: 0.2
     - id: SuperMatterBinStockPart
       orGroup: Part2
       prob: 0.2
     - id: SuperCapacitorStockPart
       orGroup: Part3
       prob: 0.2
     - id: PicoManipulatorStockPart
       orGroup: Part3
       prob: 0.2
     - id: SuperMatterBinStockPart
       orGroup: Part3
       prob: 0.2
     - id: SuperCapacitorStockPart
       orGroup: Part4
       prob: 0.2
     - id: PicoManipulatorStockPart
       orGroup: Part4
       prob: 0.2
     - id: SuperMatterBinStockPart
       orGroup: Part4
       prob: 0.2
     - id: SuperCapacitorStockPart
       orGroup: Part5
       prob: 0.2
     - id: PicoManipulatorStockPart
       orGroup: Part5
       prob: 0.2
     - id: SuperMatterBinStockPart
       orGroup: Part5
       prob: 0.2
    #tier 4
     - id: QuadraticCapacitorStockPart
       orGroup: Part1
       prob: 0.1
     - id: FemtoManipulatorStockPart
       orGroup: Part1
       prob: 0.1
     - id: BluespaceMatterBinStockPart
       orGroup: Part1
       prob: 0.1
     - id: QuadraticCapacitorStockPart
       orGroup: Part2
       prob: 0.1
     - id: FemtoManipulatorStockPart
       orGroup: Part2
       prob: 0.1
     - id: BluespaceMatterBinStockPart
       orGroup: Part2
       prob: 0.1
     - id: QuadraticCapacitorStockPart
       orGroup: Part3
       prob: 0.1
     - id: FemtoManipulatorStockPart
       orGroup: Part3
       prob: 0.1
     - id: BluespaceMatterBinStockPart
       orGroup: Part3
       prob: 0.1
     - id: QuadraticCapacitorStockPart
       orGroup: Part4
       prob: 0.1
     - id: FemtoManipulatorStockPart
       orGroup: Part4
       prob: 0.1
     - id: BluespaceMatterBinStockPart
       orGroup: Part4
       prob: 0.1
     - id: QuadraticCapacitorStockPart
       orGroup: Part5
       prob: 0.1
     - id: FemtoManipulatorStockPart
       orGroup: Part5
       prob: 0.1
     - id: BluespaceMatterBinStockPart
       orGroup: Part5
       prob: 0.1

- type: entity
  parent: CrateGenericSteel
  id: CratePartsT4
  name: tier 4 parts crate
  description: Contains 5 random tier 4 parts for upgrading machines.
  components: # Frontier - Fixed the crates spawn in the most stupid way, but its fully working as it need to.
  - type: StorageFill
    contents:
     - id: QuadraticCapacitorStockPart
       orGroup: Part1
     - id: FemtoManipulatorStockPart
       orGroup: Part1
     - id: BluespaceMatterBinStockPart
       orGroup: Part1
     - id: QuadraticCapacitorStockPart
       orGroup: Part2
     - id: FemtoManipulatorStockPart
       orGroup: Part2
     - id: BluespaceMatterBinStockPart
       orGroup: Part2
     - id: QuadraticCapacitorStockPart
       orGroup: Part3
     - id: FemtoManipulatorStockPart
       orGroup: Part3
     - id: BluespaceMatterBinStockPart
       orGroup: Part3
     - id: QuadraticCapacitorStockPart
       orGroup: Part4
     - id: FemtoManipulatorStockPart
       orGroup: Part4
     - id: BluespaceMatterBinStockPart
       orGroup: Part4
     - id: QuadraticCapacitorStockPart
       orGroup: Part5
     - id: FemtoManipulatorStockPart
       orGroup: Part5
     - id: BluespaceMatterBinStockPart
       orGroup: Part5<|MERGE_RESOLUTION|>--- conflicted
+++ resolved
@@ -81,7 +81,6 @@
         #  - Skub
       - id: Skub
         prob: 0.01
-<<<<<<< HEAD
       - id: ResearchDisk10000
         prob: 0.005
       - id: ClothingHeadHatCatEars
@@ -333,10 +332,10 @@
         orGroup: DripLoot
       - id: ClothingUniformJumpsuitCossack
         orGroup: DripLoot
-=======
+        prob: 0.01
       - id: ClothingHeadHatDogEars
+        orGroup: DripLoot
         prob: 0.01
->>>>>>> dfbf47c3
         # TRAITOR EQUIPMENT (0.01%)
       - id: Telecrystal10
         prob: 0.0001
