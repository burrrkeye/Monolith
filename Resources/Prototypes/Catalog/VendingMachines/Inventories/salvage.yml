--- conflicted
+++ resolved
@@ -1,29 +1,16 @@
 ﻿- type: vendingMachineInventory
   id: SalvageEquipmentInventory
   startingInventory:
-<<<<<<< HEAD
-    WeaponCrusherGlaive: 6
-    WeaponProtoKineticAccelerator: 3
-    WeaponCrusher: 6
-    WeaponCrusherDagger: 8
-#    MiningDrill: 3
-    Pickaxe: 10
-    OreBag: 6
-    Floodlight: 10
-    RadioHandheldNF: 5 # Frontier: RadioHandheld<RadioHandheldNF
-    HandheldGPSBasic: 14
-    Flare: 20
-    FlashlightLantern: 15
-#    FultonBeacon: 6
-#    Fulton: 12
-=======
-    Crowbar: 2
-    Pickaxe: 4
-    OreBag: 2
-    Flare: 4
-    FlashlightLantern: 2
-    HandheldGPSBasic: 2
-    RadioHandheld: 2
-    WeaponGrapplingGun: 2
-    WeaponProtoKineticAccelerator: 4
->>>>>>> a7e29f28
+    WeaponCrusherGlaive: 6 # Frontier
+    WeaponProtoKineticAccelerator: 4 # Frontier
+    WeaponCrusher: 6 # Frontier
+    WeaponCrusherDagger: 8 # Frontier
+    # Crowbar: 2 # Frontier
+    Pickaxe: 10 # Frontier: 4<10
+    OreBag: 6 # Frontier: 2<6
+    Floodlight: 10 # Frontier
+    Flare: 20 # Frontier: 4<20
+    FlashlightLantern: 15 # Frontier: 2<15
+    HandheldGPSBasic: 15 # Frontier: 2<15
+    RadioHandheldNF: 5 # Frontier: 2<5, RadioHandheld<RadioHandheldNF
+    # WeaponGrapplingGun: 2 # Frontier