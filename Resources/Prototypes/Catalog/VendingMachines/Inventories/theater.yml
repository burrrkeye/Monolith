- type: vendingMachineInventory
  id: AutoDrobeInventory
  startingInventory:
    ClothingHeadHatJester: 8
    ClothingUniformJumpsuitJester: 8
    ClothingHeadHatJesterAlt: 8
    ClothingUniformJumpsuitJesterAlt: 8
    ClothingShoesJester: 8
    ClothingNeckBellCollar: 8
    ClothingOuterWinterMusician: 4
    ClothingMaskJoy: 2
    ClothingHeadHatCardborg: 2
    ClothingOuterCardborg: 2
    ClothingHeadHatSombrero: 2
    ClothingOuterPonchoClassic: 2
    ClothingUniformJumpsuitKilt: 2 # DeltaV - SCOTTTTLANDDDDD FURREVERRRRR!!
    ClothingHeadHatPwig: 2
    ClothingOuterRobesJudge: 2
    ClothingOuterPoncho: 2
    ClothingHeadHatSantahat: 2
    ClothingOuterSanta: 2
    ClothingHeadHatSkub: 2
    ClothingOuterSkub: 2
    ClothingHeadHatBeretFrench: 2
    ClothingOuterSuitChicken: 2
    ClothingOuterSuitCarp: 2 # DeltaV - Move carp suit out of syndicate uplink into the AutoDrobe
    ClothingHeadHatChickenhead: 2
    ClothingOuterSuitMonkey: 2
    ClothingHeadHatAnimalMonkey: 2
    ClothingHeadHatPumpkin: 2
    ClothingHeadHatShrineMaidenWig: 2
    ClothingOuterSuitShrineMaiden: 2
    Gohei: 2
    ClothingOuterSuitWitchRobes: 2
    ClothingHeadHatWitch1: 2
    ClothingHeadHatRedRacoon: 2
    ClothingOuterRedRacoon: 2
    ClothingHeadPaperSack: 2
    ClothingHeadPaperSackSmile: 2
    ClothingEyesBlindfold: 1
    ClothingHeadRastaHat: 2
    ClothingUniformJumpsuitDameDane: 2
    ClothingShoesDameDane: 2
    ClothingOuterDameDane: 2
    ClothingUniformJumpsuitKimono: 1
    ClothingHeadHatCasa: 1
    FoodPoppy: 1
    ClothingHeadHatGladiator: 1
    ClothingUniformJumpsuitGladiator: 1
    ClothingHeadHatCowboyBrown: 1
    ClothingHeadHatCowboyBlack: 1
    ClothingHeadHatCowboyWhite: 1
    ClothingHeadHatCowboyGrey: 1
    ClothingShoesBootsCowboyBrown: 1
    ClothingShoesBootsCowboyBlack: 1
    ClothingShoesBootsCowboyWhite: 1
<<<<<<< HEAD
    ClothingUniformJumpskirtPerformer: 2 # Frontier
    ClothingShoesBootsPerformer: 2 # Frontier
    ClothingNeckCloakMoth: 2 # Frontier
    ClothingUniformJumpskirtJanimaid: 2 # Frontier
    ClothingNeckCloakVoid: 2 # Frontier
    ClothingHeadBandRed: 1 # Frontier
    ClothingHeadHatPirate: 1 # Frontier
    ClothingOuterCoatPirate: 1 # Frontier
    ClothingUniformJumpsuitPirate: 1 # Frontier
    ClothingEyesEyepatch: 2 # Frontier
    ClothingShoesBootsLaceup: 2 # Frontier
    FoamCutlass: 2 # Frontier
    ClothingHeadSafari: 2 # Frontier
    ClothingUniformJumpsuitSafari: 2 # Frontier
    ClothingUniformRandomArmlessNoSkirt: 6 # Frontier
    ClothingUniformRandomArmless: 6 # Frontier
    ClothingUniformRandomStandard: 6 # Frontier
    ClothingUniformRandomBra: 6 # Frontier
    ClothingUniformRandomShorts: 6 # Frontier
    ClothingUniformRandomShirt: 6 # Frontier
    ClothingHandsGlovesBoxingRed: 2 # Frontier
    ClothingHandsGlovesBoxingBlue: 2 # Frontier
    ClothingHandsGlovesBoxingYellow: 2 # Frontier
    ClothingHandsGlovesBoxingGreen: 2 # Frontier
    UniformShortsRed: 4 # Frontier
    UniformShortsRedWithTop: 4 # Frontier
    ClothingBackpackClown: 2 # Frontier
    ClothingBackpackSatchelClown: 2 # Frontier
    ClothingBackpackDuffelClown: 2 # Frontier
    ClothingBackpackMessengerClown: 2 # Frontier
    ClothingMaskClown: 2 # Frontier
    ClothingShoesClown: 2 # Frontier
    ClothingUniformJumpsuitClown: 2 # Frontier
    ClothingOuterWinterClown: 2 # Frontier
    ClothingOuterClownPriest: 1 # Frontier
    ClothingShoesBootsWinterClown: 2  #Delta V: Add departmental winter boots
    RubberStampClown: 1 # Frontier
    ClothingBackpackMime: 2 # Frontier
    ClothingBackpackSatchelMime: 2 # Frontier
    ClothingBackpackDuffelMime: 2 # Frontier
    ClothingBackpackMessengerMime: 2 # Frontier
    ClothingHeadHatMimesoft: 2 # Frontier
    ClothingMaskMime: 2 # Frontier
    ClothingMaskSadMime: 1 # Frontier
    ClothingMaskScaredMime: 1 # Frontier
    ClothingUniformJumpsuitMime: 2 # Frontier
    ClothingUniformJumpskirtMime: 2 # Frontier
    ClothingOuterWinterMime: 2 # Frontier
    ClothingBeltSuspendersBlack: 2 # Frontier
    ClothingBeltSuspendersRed: 2 # Frontier
    ClothingShoesBootsWinterMime: 2  #Delta V: Add departmental winter boots
    RubberStampMime: 1 # Frontier
  contrabandInventory: # Frontier - Hidden inventory
    ClothingHeadHatMimesoftFlipped: 1
    BarberScissors: 1 # Frontier
=======
  contrabandInventory:
    ClothingHeadHatRichard: 1
    ToyFigurineBoxer: 1
    ToyFigurineMusician: 1
>>>>>>> 7f8f1bfb
  emaggedInventory:
    ClothingShoesBling: 1
    ClothingShoesBootsCowboyFancy: 1
    ClothingOuterDogi: 1
    ClothingMaskBlushingClown: 1
    ClothingMaskBlushingMime: 1
    ClothingHeadHatCowboyBountyHunter: 1<|MERGE_RESOLUTION|>--- conflicted
+++ resolved
@@ -54,7 +54,6 @@
     ClothingShoesBootsCowboyBrown: 1
     ClothingShoesBootsCowboyBlack: 1
     ClothingShoesBootsCowboyWhite: 1
-<<<<<<< HEAD
     ClothingUniformJumpskirtPerformer: 2 # Frontier
     ClothingShoesBootsPerformer: 2 # Frontier
     ClothingNeckCloakMoth: 2 # Frontier
@@ -107,15 +106,12 @@
     ClothingBeltSuspendersRed: 2 # Frontier
     ClothingShoesBootsWinterMime: 2  #Delta V: Add departmental winter boots
     RubberStampMime: 1 # Frontier
-  contrabandInventory: # Frontier - Hidden inventory
-    ClothingHeadHatMimesoftFlipped: 1
-    BarberScissors: 1 # Frontier
-=======
   contrabandInventory:
     ClothingHeadHatRichard: 1
     ToyFigurineBoxer: 1
     ToyFigurineMusician: 1
->>>>>>> 7f8f1bfb
+    ClothingHeadHatMimesoftFlipped: 1 # Frontier
+    BarberScissors: 1 # Frontier
   emaggedInventory:
     ClothingShoesBling: 1
     ClothingShoesBootsCowboyFancy: 1
