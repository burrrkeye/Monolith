--- conflicted
+++ resolved
@@ -1,10 +1,12 @@
 - type: vendingMachineInventory
   id: SecTechInventory
   startingInventory:
-<<<<<<< HEAD
     Handcuffs: 10
     Zipties: 10
     GrenadeFlashBang: 10
+    TearGasGrenade: 4
+    ClusterBangFull: 2
+    GrenadeStinger: 4
     Flash: 10
     FlashlightSeclite: 10
     ClothingEyesGlassesSunglasses: 5
@@ -18,22 +20,6 @@
     Stunbaton: 10
     WeaponDisabler: 10
     CrowbarRed: 10 # Frontier
-=======
-    Handcuffs: 8
-    GrenadeFlashBang: 4
-    TearGasGrenade: 4
-    ClusterBangFull: 2
-    GrenadeStinger: 4
-    Flash: 5
-    FlashlightSeclite: 5
-    ClothingEyesGlassesSunglasses: 2
-    ClothingEyesHudSecurity: 2
-    ClothingBeltSecurityWebbing: 5
-    Zipties: 12
-    RiotShield: 2
-    RiotLaserShield: 2
-    RiotBulletShield: 2
->>>>>>> dfbf47c3
   # security officers need to follow a diet regimen!
   contrabandInventory:
     FoodDonutHomer: 3 # Frontier - No more then 3
