--- conflicted
+++ resolved
@@ -1,5 +1,4 @@
 - type: cargoProduct
-<<<<<<< HEAD
   id: EngineAmeShielding
   icon:
     sprite: Objects/Power/AME/ame_part.rsi
@@ -10,8 +9,6 @@
   group: market
 
 - type: cargoProduct
-=======
->>>>>>> 76823cc5
   id: EngineAmeJar
   icon:
     sprite: Objects/Power/AME/ame_jar.rsi
@@ -22,19 +19,11 @@
   group: market
 
 - type: cargoProduct
-<<<<<<< HEAD
   id: EngineAmeControl
   icon:
     sprite: Structures/Power/Generation/ame.rsi
     state: control
   product: CrateEngineeringAMEControl
-=======
-  id: EngineSingularityGenerator
-  icon:
-    sprite: Structures/Power/Generation/Singularity/generator.rsi
-    state: icon
-  product: CrateEngineeringSingularityGenerator
->>>>>>> 76823cc5
   cost: 4000
   category: Engineering
   group: market
@@ -111,7 +100,6 @@
   # category: Engineering
   # group: market
 
-<<<<<<< HEAD
 # - type: cargoProduct
   # id: EngineTeslaCoil
   # icon:
@@ -121,19 +109,6 @@
   # cost: 1200
   # category: Engineering
   # group: market
-  
-=======
-- type: cargoProduct
-  id: EngineTeslaCoil
-  icon:
-    sprite: Structures/Power/Generation/Tesla/coil.rsi
-    state: coil
-  product: CrateEngineeringTeslaCoil
-  cost: 1200
-  category: Engineering
-  group: market
-
->>>>>>> 76823cc5
 - type: cargoProduct
   id: EngineTeslaGroundingRod
   icon:
