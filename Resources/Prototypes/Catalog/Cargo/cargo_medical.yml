- type: cargoProduct
  id: MedicalSupplies
  icon:
    sprite: Objects/Specific/Medical/firstaidkits.rsi
    state: firstaid
  product: CrateMedicalSupplies
  cost: 2400
  category: cargoproduct-category-name-medical
  group: market

- type: cargoProduct
  id: MedicalChemistrySupplies
  icon:
    sprite: Objects/Specific/Chemistry/beaker.rsi
    state: beaker
  product: CrateChemistrySupplies
  cost: 750
  category: cargoproduct-category-name-medical
  group: market

- type: cargoProduct
  id: MedicalChemistryVials
  icon:
    sprite: Objects/Specific/Chemistry/vial.rsi
    state: vial
  product: CrateChemistryVials
  cost: 1000
  category: cargoproduct-category-name-medical
  group: market

<<<<<<< HEAD
#- type: cargoProduct
#  id: EmergencyBurnKit
#  icon:
#    sprite: Objects/Specific/Medical/firstaidkits.rsi
#    state: burnkit
#  product: CrateEmergencyBurnKit
#  cost: 700
#  category: Medical
#  group: market
=======
- type: cargoProduct
  id: EmergencyBurnKit
  icon:
    sprite: Objects/Specific/Medical/firstaidkits.rsi
    state: burnkit
  product: CrateEmergencyBurnKit
  cost: 700
  category: cargoproduct-category-name-medical
  group: market
>>>>>>> 694ae001

- type: cargoProduct
  id: EmergencyToxinKit
  icon:
    sprite: Objects/Specific/Medical/firstaidkits.rsi
    state: toxinkit
  product: CrateEmergencyToxinKit
  cost: 600
  category: cargoproduct-category-name-medical
  group: market

- type: cargoProduct
  id: EmergencyO2Kit
  icon:
    sprite: Objects/Specific/Medical/firstaidkits.rsi
    state: o2kit
  product: CrateEmergencyO2Kit
  cost: 600
  category: cargoproduct-category-name-medical
  group: market

<<<<<<< HEAD
# - type: cargoProduct
  # id: EmergencyBruteKit
  # icon:
    # sprite: Objects/Specific/Medical/firstaidkits.rsi
    # state: brutekit
  # product: CrateEmergencyBruteKit
  # cost: 3600
  # category: Medical
  # group: market

# - type: cargoProduct
  # id: EmergencyAdvancedKit
  # icon:
    # sprite: Objects/Specific/Medical/firstaidkits.rsi
    # state: advkit
  # product: CrateEmergencyAdvancedKit
  # cost: 3700
  # category: Medical
  # group: market
=======
- type: cargoProduct
  id: EmergencyBruteKit
  icon:
    sprite: Objects/Specific/Medical/firstaidkits.rsi
    state: brutekit
  product: CrateEmergencyBruteKit
  cost: 600
  category: cargoproduct-category-name-medical
  group: market

- type: cargoProduct
  id: EmergencyAdvancedKit
  icon:
    sprite: Objects/Specific/Medical/firstaidkits.rsi
    state: advkit
  product: CrateEmergencyAdvancedKit
  cost: 1200
  category: cargoproduct-category-name-medical
  group: market
>>>>>>> 694ae001

- type: cargoProduct
  id: EmergencyRadiationKit
  icon:
    sprite: Objects/Specific/Medical/firstaidkits.rsi
    state: radkit
  product: CrateEmergencyRadiationKit
  cost: 600
  category: cargoproduct-category-name-medical
  group: market

<<<<<<< HEAD
# - type: cargoProduct
  # id: MedicalBodybags
  # icon:
    # sprite: Objects/Specific/Medical/Morgue/bodybags.rsi
    # state: bag_folded
  # product: CrateBodyBags
  # cost: 700
  # category: Medical
  # group: market

# - type: cargoProduct
  # id: MedicalBiosuit
  # icon:
    # sprite: Clothing/Head/Hoods/Bio/bio.rsi
    # state: icon
  # product: CrateVirologyBiosuit
  # cost: 1100
  # category: Medical
  # group: market

# - type: cargoProduct
  # id: MedicalMindShieldImplants
  # icon:
    # sprite: Objects/Specific/Medical/implanter.rsi
    # state: implanter0
  # product: CrateMindShieldImplants
  # cost: 3000
  # category: Medical
  # group: market
=======
- type: cargoProduct
  id: MedicalBodybags
  icon:
    sprite: Objects/Specific/Medical/Morgue/bodybags.rsi
    state: bag_folded
  product: CrateBodyBags
  cost: 700
  category: cargoproduct-category-name-medical
  group: market

- type: cargoProduct
  id: MedicalBiosuit
  icon:
    sprite: Clothing/Head/Hoods/Bio/bio.rsi
    state: icon
  product: CrateVirologyBiosuit
  cost: 800
  category: cargoproduct-category-name-medical
  group: market

- type: cargoProduct
  id: MedicalMindShieldImplants
  icon:
    sprite: Objects/Specific/Medical/implanter.rsi
    state: implanter0
  product: CrateMindShieldImplants
  cost: 3000
  category: cargoproduct-category-name-medical
  group: market
>>>>>>> 694ae001

- type: cargoProduct
  id: ChemistryP
  icon:
    sprite: Structures/Storage/Crates/chemcrate_secure.rsi
    state: icon
  product: CrateChemistryP
<<<<<<< HEAD
  cost: 750
  category: Medical
=======
  cost: 850
  category: cargoproduct-category-name-medical
>>>>>>> 694ae001
  group: market

- type: cargoProduct
  id: ChemistryS
  icon:
    sprite: Structures/Storage/Crates/chemcrate_secure.rsi
    state: icon
  product: CrateChemistryS
  cost: 750
  category: cargoproduct-category-name-medical
  group: market

- type: cargoProduct
  id: CrateChemistryD
  icon:
    sprite: Structures/Storage/Crates/chemcrate_secure.rsi
    state: icon
  product: CrateChemistryD
  cost: 750
  category: cargoproduct-category-name-medical
  group: market<|MERGE_RESOLUTION|>--- conflicted
+++ resolved
@@ -28,19 +28,9 @@
   category: cargoproduct-category-name-medical
   group: market
 
-<<<<<<< HEAD
-#- type: cargoProduct
-#  id: EmergencyBurnKit
-#  icon:
-#    sprite: Objects/Specific/Medical/firstaidkits.rsi
-#    state: burnkit
-#  product: CrateEmergencyBurnKit
-#  cost: 700
-#  category: Medical
-#  group: market
-=======
 - type: cargoProduct
   id: EmergencyBurnKit
+  abstract: true # Frontier
   icon:
     sprite: Objects/Specific/Medical/firstaidkits.rsi
     state: burnkit
@@ -48,7 +38,6 @@
   cost: 700
   category: cargoproduct-category-name-medical
   group: market
->>>>>>> 694ae001
 
 - type: cargoProduct
   id: EmergencyToxinKit
@@ -70,29 +59,9 @@
   category: cargoproduct-category-name-medical
   group: market
 
-<<<<<<< HEAD
-# - type: cargoProduct
-  # id: EmergencyBruteKit
-  # icon:
-    # sprite: Objects/Specific/Medical/firstaidkits.rsi
-    # state: brutekit
-  # product: CrateEmergencyBruteKit
-  # cost: 3600
-  # category: Medical
-  # group: market
-
-# - type: cargoProduct
-  # id: EmergencyAdvancedKit
-  # icon:
-    # sprite: Objects/Specific/Medical/firstaidkits.rsi
-    # state: advkit
-  # product: CrateEmergencyAdvancedKit
-  # cost: 3700
-  # category: Medical
-  # group: market
-=======
 - type: cargoProduct
   id: EmergencyBruteKit
+  abstract: true # Frontier
   icon:
     sprite: Objects/Specific/Medical/firstaidkits.rsi
     state: brutekit
@@ -103,6 +72,7 @@
 
 - type: cargoProduct
   id: EmergencyAdvancedKit
+  abstract: true # Frontier
   icon:
     sprite: Objects/Specific/Medical/firstaidkits.rsi
     state: advkit
@@ -110,7 +80,6 @@
   cost: 1200
   category: cargoproduct-category-name-medical
   group: market
->>>>>>> 694ae001
 
 - type: cargoProduct
   id: EmergencyRadiationKit
@@ -122,39 +91,9 @@
   category: cargoproduct-category-name-medical
   group: market
 
-<<<<<<< HEAD
-# - type: cargoProduct
-  # id: MedicalBodybags
-  # icon:
-    # sprite: Objects/Specific/Medical/Morgue/bodybags.rsi
-    # state: bag_folded
-  # product: CrateBodyBags
-  # cost: 700
-  # category: Medical
-  # group: market
-
-# - type: cargoProduct
-  # id: MedicalBiosuit
-  # icon:
-    # sprite: Clothing/Head/Hoods/Bio/bio.rsi
-    # state: icon
-  # product: CrateVirologyBiosuit
-  # cost: 1100
-  # category: Medical
-  # group: market
-
-# - type: cargoProduct
-  # id: MedicalMindShieldImplants
-  # icon:
-    # sprite: Objects/Specific/Medical/implanter.rsi
-    # state: implanter0
-  # product: CrateMindShieldImplants
-  # cost: 3000
-  # category: Medical
-  # group: market
-=======
 - type: cargoProduct
   id: MedicalBodybags
+  abstract: true # Frontier
   icon:
     sprite: Objects/Specific/Medical/Morgue/bodybags.rsi
     state: bag_folded
@@ -165,6 +104,7 @@
 
 - type: cargoProduct
   id: MedicalBiosuit
+  abstract: true # Frontier
   icon:
     sprite: Clothing/Head/Hoods/Bio/bio.rsi
     state: icon
@@ -175,6 +115,7 @@
 
 - type: cargoProduct
   id: MedicalMindShieldImplants
+  abstract: true # Frontier
   icon:
     sprite: Objects/Specific/Medical/implanter.rsi
     state: implanter0
@@ -182,7 +123,6 @@
   cost: 3000
   category: cargoproduct-category-name-medical
   group: market
->>>>>>> 694ae001
 
 - type: cargoProduct
   id: ChemistryP
@@ -190,13 +130,8 @@
     sprite: Structures/Storage/Crates/chemcrate_secure.rsi
     state: icon
   product: CrateChemistryP
-<<<<<<< HEAD
-  cost: 750
-  category: Medical
-=======
   cost: 850
   category: cargoproduct-category-name-medical
->>>>>>> 694ae001
   group: market
 
 - type: cargoProduct
