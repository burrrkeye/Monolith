- type: cargoProduct
  id: ServiceJanitorial
  icon:
    sprite: Objects/Specific/Janitorial/janitorial.rsi
    state: cleaner
  product: CrateServiceJanitorialSupplies
  cost: 560
  category: cargoproduct-category-name-service
  group: market

- type: cargoProduct
  id: ServiceLightsReplacement
  icon:
    sprite: Objects/Power/light_bulb.rsi
    state: normal
  product: CrateServiceReplacementLights
  cost: 600
  category: cargoproduct-category-name-service
  group: market

- type: cargoProduct
  id: MousetrapBoxes
  icon:
    sprite: Objects/Devices/mousetrap.rsi
    state: mousetrap
  product: CrateMousetrapBoxes
  cost: 500
  category: cargoproduct-category-name-service
  group: market

<<<<<<< HEAD
# - type: cargoProduct
  # id: ServiceTheatre
  # icon:
    # sprite: Clothing/Mask/mime.rsi
    # state: icon
  # product: CrateServiceTheatre
  # cost: 500
  # category: Service
  # group: market
=======
- type: cargoProduct
  id: ServiceTheatre
  icon:
    sprite: Clothing/Mask/mime.rsi
    state: icon
  product: CrateServiceTheatre
  cost: 1800
  category: cargoproduct-category-name-service
  group: market
>>>>>>> 694ae001

- type: cargoProduct
  id: ServiceSmokeables
  icon:
    sprite: Objects/Consumable/Smokeables/Cigarettes/Cartons/green.rsi
    state: closed
  product: CrateServiceSmokeables
  cost: 1500
  category: cargoproduct-category-name-service
  group: market

- type: cargoProduct
  id: ServiceCustomSmokable
  icon:
    sprite: Objects/Consumable/Smokeables/Cigarettes/Cartons/green.rsi
    state: closed
  product: CrateServiceCustomSmokable
  cost: 1000
  category: cargoproduct-category-name-service
  group: market

- type: cargoProduct
  id: ServiceBureaucracy
  icon:
    sprite: Objects/Misc/bureaucracy.rsi
    state: pen
  product: CrateServiceBureaucracy
  cost: 1000
  category: cargoproduct-category-name-service
  group: market

<<<<<<< HEAD
# - type: cargoProduct
  # id: ServicePersonnel
  # icon:
    # sprite: Objects/Misc/id_cards.rsi
    # state: default
  # product: CrateServicePersonnel
  # cost: 1000
  # category: Service
  # group: market
=======
- type: cargoProduct
  id: ServicePersonnel
  icon:
    sprite: Objects/Misc/id_cards.rsi
    state: default
  product: CrateServicePersonnel
  cost: 1000
  category: cargoproduct-category-name-service
  group: market
>>>>>>> 694ae001

- type: cargoProduct
  id: ServiceBooks
  icon:
    sprite: Objects/Misc/books.rsi
    state: book_icon
  product: CrateServiceBooks
  cost: 1000
  category: cargoproduct-category-name-service
  group: market

- type: cargoProduct
  id: ServiceGuidebooks
  icon:
    sprite: Objects/Misc/books.rsi
    state: book_icon
  product: CrateServiceGuidebooks
  cost: 1300
  category: cargoproduct-category-name-service
  group: market

- type: cargoProduct
  id: ServiceSodaDispenser
  icon:
    sprite: Objects/Consumable/Drinks/generic_jug.rsi
    state: icon
  product: CrateServiceSodaDispenser
  cost: 850
  category: cargoproduct-category-name-service
  group: market

- type: cargoProduct
  id: ServiceBoozeDispenser
  icon:
    sprite: Objects/Consumable/Drinks/generic_jug.rsi
    state: icon
  product: CrateServiceBoozeDispenser
  cost: 750
  category: cargoproduct-category-name-service
  group: market

- type: cargoProduct
  id: ServiceBoxes
  icon:
    sprite: Objects/Storage/boxes.rsi
    state: box
  product: CrateServiceBox
  cost: 400
  category: cargoproduct-category-name-service
  group: market

<<<<<<< HEAD
# - type: cargoProduct
  # id: ServiceJanitorBiosuit
  # icon:
    # sprite: Clothing/Head/Hoods/Bio/janitor.rsi
    # state: icon
  # product: CrateJanitorBiosuit
  # cost: 1100
  # category: Service
  # group: market
=======
- type: cargoProduct
  id: ServiceJanitorBiosuit
  icon:
    sprite: Clothing/Head/Hoods/Bio/janitor.rsi
    state: icon
  product: CrateJanitorBiosuit
  cost: 800
  category: cargoproduct-category-name-service
  group: market
>>>>>>> 694ae001

- type: cargoProduct
  id: ServiceFoodCartHot
  icon:
    sprite: Objects/Specific/Kitchen/food_carts.rsi
    state: icon-hot
  product: FoodCartHot
  cost: 2000
  category: cargoproduct-category-name-service
  group: market

- type: cargoProduct
  id: ServiceFoodCartCold
  icon:
    sprite: Objects/Specific/Kitchen/food_carts.rsi
    state: icon-cold
  product: FoodCartCold
  cost: 2000
  category: cargoproduct-category-name-service
  group: market

- type: cargoProduct
  id: ServiceAnimalCarrier
  icon:
    sprite: Objects/Storage/petcarrier.rsi
    state: icon
  product: PetCarrier
  cost: 500
  category: cargoproduct-category-name-service
  group: market

- type: cargoProduct
  id: JanitorExplosive
  icon:
    sprite: Clothing/Head/Helmets/janitor_bombsuit.rsi
    state: icon
  product: CrateJanitorExplosive
  cost: 1000
  category: cargoproduct-category-name-service
  group: market

- type: cargoProduct
  id: ServiceJanitorTrolley
  icon:
    sprite: Objects/Specific/Janitorial/janitorial_cart.rsi
    state: icon-cart
  product: JanitorialTrolley
  cost: 300
  category: cargoproduct-category-name-service
  group: market
<|MERGE_RESOLUTION|>--- conflicted
+++ resolved
@@ -28,19 +28,9 @@
   category: cargoproduct-category-name-service
   group: market
 
-<<<<<<< HEAD
-# - type: cargoProduct
-  # id: ServiceTheatre
-  # icon:
-    # sprite: Clothing/Mask/mime.rsi
-    # state: icon
-  # product: CrateServiceTheatre
-  # cost: 500
-  # category: Service
-  # group: market
-=======
 - type: cargoProduct
   id: ServiceTheatre
+  abstract: true # Frontier
   icon:
     sprite: Clothing/Mask/mime.rsi
     state: icon
@@ -48,7 +38,6 @@
   cost: 1800
   category: cargoproduct-category-name-service
   group: market
->>>>>>> 694ae001
 
 - type: cargoProduct
   id: ServiceSmokeables
@@ -80,19 +69,9 @@
   category: cargoproduct-category-name-service
   group: market
 
-<<<<<<< HEAD
-# - type: cargoProduct
-  # id: ServicePersonnel
-  # icon:
-    # sprite: Objects/Misc/id_cards.rsi
-    # state: default
-  # product: CrateServicePersonnel
-  # cost: 1000
-  # category: Service
-  # group: market
-=======
 - type: cargoProduct
   id: ServicePersonnel
+  abstract: true # Frontier
   icon:
     sprite: Objects/Misc/id_cards.rsi
     state: default
@@ -100,7 +79,6 @@
   cost: 1000
   category: cargoproduct-category-name-service
   group: market
->>>>>>> 694ae001
 
 - type: cargoProduct
   id: ServiceBooks
@@ -152,19 +130,9 @@
   category: cargoproduct-category-name-service
   group: market
 
-<<<<<<< HEAD
-# - type: cargoProduct
-  # id: ServiceJanitorBiosuit
-  # icon:
-    # sprite: Clothing/Head/Hoods/Bio/janitor.rsi
-    # state: icon
-  # product: CrateJanitorBiosuit
-  # cost: 1100
-  # category: Service
-  # group: market
-=======
 - type: cargoProduct
   id: ServiceJanitorBiosuit
+  abstract: true # Frontier
   icon:
     sprite: Clothing/Head/Hoods/Bio/janitor.rsi
     state: icon
@@ -172,7 +140,6 @@
   cost: 800
   category: cargoproduct-category-name-service
   group: market
->>>>>>> 694ae001
 
 - type: cargoProduct
   id: ServiceFoodCartHot
