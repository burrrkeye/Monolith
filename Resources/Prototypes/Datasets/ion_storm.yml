--- conflicted
+++ resolved
@@ -257,12 +257,8 @@
 #  - AMERICANISM
 #  - ANARCHY
   - ART
-<<<<<<< HEAD
 #  - BADNESS
-=======
-  - BADNESS
   - BALDNESS
->>>>>>> 694ae001
   - BRAVERY
   - CAPITALISM
 #  - CHAOS
@@ -271,14 +267,9 @@
   - COMMUNISM
   - COMPUTING
   - CONFUSION
-<<<<<<< HEAD
 #  - CRUELTY
 #  - DEATH
 #  - DICKISHNESS
-=======
-  - CRUELTY
-  - DEATH
->>>>>>> 694ae001
   - EXISTENCE
   - FINANCIAL SECURITY
   - FREEDOM
@@ -299,14 +290,9 @@
 #  - MARXISM
 #  - MISERY
   - MYSTERY
-<<<<<<< HEAD
+  - NASTINESS
 #  - OPPRESSION
 #  - PAIN
-=======
-  - NASTINESS
-  - OPPRESSION
-  - PAIN
->>>>>>> 694ae001
   - PHYSICS
   - POVERTY
   - PRIDE
@@ -336,11 +322,7 @@
   - BARTENDERS
   - BOTANISTS
   - CAPTAINS
-<<<<<<< HEAD
-#  - CAPTAINS AND HEADS
-=======
-  - CAPTAINS AND HEADS OF STAFF
->>>>>>> 694ae001
+#  - CAPTAINS AND HEADS OF STAFF
   - CARGO TECHNICIANS
   - CHAPLAINS
   - CHEFS
@@ -388,22 +370,13 @@
   - GARGLE BLASTERS
 #  - LEAN
   - LONG ISLAND ICED TEA
-<<<<<<< HEAD
-  - NUKA COLA
+  - NUCLEAR COLA
+  - PIÑA COLADA # AND GETTING CAUGHT IN THE RAIN
 #  - OIL
   - SPACE GLUE
   - SPACE LUBE
 #  - SULFURIC ACID
-#  - WELDER FUEL
-=======
-  - NUCLEAR COLA
-  - PIÑA COLADA # AND GETTING CAUGHT IN THE RAIN
-  - OIL
-  - SPACE GLUE
-  - SPACE LUBE
-  - SULFURIC ACID
-  - WELDING FUEL
->>>>>>> 694ae001
+#  - WELDING FUEL
 
 - type: dataset
   id: IonStormFeelings
@@ -472,12 +445,8 @@
   - CORGI MEAT
   - CRAZY HAMBURGERS
   - DONK POCKETS
-<<<<<<< HEAD
 #  - FLY AMANITA DISHES
-=======
-  - FLY AMANITA DISHES
   - HAPPY HONK MEAL
->>>>>>> 694ae001
   - HOT SOUP
   - GHOST BURGERS
   - LOTSA SPAGHETTI
@@ -500,16 +469,12 @@
   - BE HAPPY
   - BE POLITE
   - BE QUIET
-<<<<<<< HEAD
 #  - BE RUSSIAN
-=======
-  - BE RUSSIAN
   - BE IN SPACE
   - BE IN THE BRIDGE
   - BE IN SECURITY
   - BE IN THE BAR
   - BE IN MAINTENANCE
->>>>>>> 694ae001
   - BELIEVE IN THE HEART OF THE CARDS
   - BELIEVE IN YOURSELF
   - BELIEVE IT
