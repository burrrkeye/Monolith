--- conflicted
+++ resolved
@@ -2164,20 +2164,15 @@
   - Microwave # Frontier
 
 - type: microwaveMealRecipe
-  id: RecipeFoodBakedChevreChaudCotton
-  name: cotton chevre chaud recipe
-  result: FoodBakedChevreChaudCotton
-  time: 5
-  solids:
-<<<<<<< HEAD
+  id: RecipeCookedSpaceshroom
+  name: cooked spaceshroom recipe
+  result: FoodSpaceshroomCooked
+  time: 5
+  solids:
     FoodSpaceshroom: 1
   recipeType: # Frontier
   - Oven # Frontier
   - Microwave # Frontier
-=======
-    FoodChevreSlice: 1
-    FoodBreadBaguetteCottonSlice: 1
->>>>>>> e0163fb0
 
 - type: microwaveMealRecipe
   id: RecipeCannabisButter
@@ -2352,9 +2347,8 @@
     FoodCroissantRaw: 1
     FoodButterSlice: 1
     ShardGlass: 1
-<<<<<<< HEAD
-  recipeType: Oven # Frontier
-=======
+  recipeType: Oven # Frontier
+
 
 - type: microwaveMealRecipe
   id: RecipeInertAnomalyMeat
@@ -2378,5 +2372,4 @@
   result: FoodMeatAnomalyCooked
   time: 5
   solids:
-    FoodMeatAnomaly: 1
->>>>>>> e0163fb0
+    FoodMeatAnomaly: 1