--- conflicted
+++ resolved
@@ -48,15 +48,14 @@
         amount: 2
         doAfter: 4
 
-<<<<<<< HEAD
+    # Frontier
     - to: cocoon
       steps:
       - material: WebSilk
         amount: 8
         doAfter: 6
+    # End Frontier
 
-=======
->>>>>>> 895648aa
   # Deconstruction
   - node: tile
     entity: FloorTileItemWeb
@@ -79,5 +78,7 @@
   - node: boots
     entity: ClothingShoesBootsWinterWeb
 
+  # Frontier
   - node: cocoon
-    entity: WebCocoon+    entity: WebCocoon
+  # End Frontier