--- conflicted
+++ resolved
@@ -1,4 +1,4 @@
-﻿- type: tile
+- type: tile
   id: Plating
   name: tiles-plating
   sprite: /Textures/Tiles/plating.png
@@ -28,21 +28,6 @@
   heatCapacity: 10000
 
 - type: tile
-<<<<<<< HEAD
-  id: PlatingBurnt
-  name: tiles-plating
-  sprite: /Textures/Tiles/plating_burnt.png
-  baseTurf: Lattice
-  isSubfloor: true
-  deconstructTools: [ Axing ] # DeltaV - The return of fireaxe prying
-  footstepSounds:
-    collection: FootstepPlating
-  friction: 0.3
-  heatCapacity: 10000
-
-- type: tile
-=======
->>>>>>> e0163fb0
   id: PlatingAsteroid
   name: tiles-asteroid-plating
   sprite: /Textures/Tiles/Asteroid/asteroid_plating.png
