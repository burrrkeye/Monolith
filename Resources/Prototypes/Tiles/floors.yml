- type: tile
  id: FloorSteel
  name: tiles-steel-floor
  sprite: /Textures/Tiles/steel.png
  variants: 4
  placementVariants:
  - 1.0
  - 1.0
  - 1.0
  - 1.0
  baseTurf: Plating
  isSubfloor: false
  deconstructTools: [ Prying ]
  footstepSounds:
    collection: FootstepFloor
  itemDrop: FloorTileItemSteel
  heatCapacity: 10000

- type: tile
  id: FloorSteelCheckerLight
  name: tiles-steel-floor-checker-light
  sprite: /Textures/Tiles/cafeteria.png
  variants: 4
  placementVariants:
  - 1.0
  - 1.0
  - 1.0
  - 1.0
  baseTurf: Plating
  isSubfloor: false
  deconstructTools: [ Prying ]
  footstepSounds:
    collection: FootstepFloor
  itemDrop: FloorTileItemSteelCheckerLight
  heatCapacity: 10000

- type: tile
  id: FloorSteelCheckerDark
  name: tiles-steel-floor-checker-dark
  sprite: /Textures/Tiles/checker_dark.png
  variants: 4
  placementVariants:
  - 1.0
  - 1.0
  - 1.0
  - 1.0
  baseTurf: Plating
  isSubfloor: false
  deconstructTools: [ Prying ]
  footstepSounds:
    collection: FootstepFloor
  itemDrop: FloorTileItemSteelCheckerDark
  heatCapacity: 10000

- type: tile
  id: FloorSteelMini
  name: tiles-steel-floor-mini
  sprite: /Textures/Tiles/steel_mini.png
  variants: 4
  placementVariants:
  - 1.0
  - 1.0
  - 1.0
  - 1.0
  baseTurf: Plating
  isSubfloor: false
  deconstructTools: [ Prying ]
  footstepSounds:
    collection: FootstepFloor
  itemDrop: FloorTileItemSteel
  heatCapacity: 10000

- type: tile
  id: FloorSteelPavement
  name: tiles-steel-floor-pavement
  sprite: /Textures/Tiles/steel_pavement.png
  variants: 4
  placementVariants:
  - 1.0
  - 1.0
  - 1.0
  - 1.0
  baseTurf: Plating
  isSubfloor: false
  deconstructTools: [ Prying ]
  footstepSounds:
    collection: FootstepFloor
  itemDrop: FloorTileItemSteel
  heatCapacity: 10000

- type: tile
  id: FloorSteelDiagonal
  name: tiles-steel-floor-diagonal
  sprite: /Textures/Tiles/steel_diagonal.png
  variants: 4
  placementVariants:
  - 1.0
  - 1.0
  - 1.0
  - 1.0
  baseTurf: Plating
  isSubfloor: false
  deconstructTools: [ Prying ]
  footstepSounds:
    collection: FootstepFloor
  itemDrop: FloorTileItemSteel
  heatCapacity: 10000

- type: tile
  id: FloorSteelOffset
  name: tiles-steel-floor-offset
  sprite: /Textures/Tiles/steel_offset.png
  baseTurf: Plating
  isSubfloor: false
  deconstructTools: [ Prying ]
  footstepSounds:
    collection: FootstepFloor
  itemDrop: FloorTileItemSteel
  heatCapacity: 10000

- type: tile
  id: FloorSteelMono
  name: tiles-steel-floor-mono
  sprite: /Textures/Tiles/steel_mono.png
  variants: 4
  placementVariants:
  - 1.0
  - 1.0
  - 1.0
  - 1.0
  baseTurf: Plating
  isSubfloor: false
  deconstructTools: [ Prying ]
  footstepSounds:
    collection: FootstepTile
  itemDrop: FloorTileItemSteel
  heatCapacity: 10000

- type: tile
  id: FloorSteelPavementVertical
  name: tiles-steel-floor-pavement-vertical
  sprite: /Textures/Tiles/steel_pavement_vertical.png
  variants: 4
  placementVariants:
  - 1.0
  - 1.0
  - 1.0
  - 1.0
  baseTurf: Plating
  isSubfloor: false
  deconstructTools: [ Prying ]
  footstepSounds:
    collection: FootstepTile
  itemDrop: FloorTileItemSteel
  heatCapacity: 10000

- type: tile
  id: FloorSteelHerringbone
  name: tiles-steel-floor-herringbone
  sprite: /Textures/Tiles/steel_herringbone.png
  variants: 4
  placementVariants:
  - 1.0
  - 1.0
  - 1.0
  - 1.0
  baseTurf: Plating
  isSubfloor: false
  deconstructTools: [ Prying ]
  footstepSounds:
    collection: FootstepTile
  itemDrop: FloorTileItemSteel
  heatCapacity: 10000

- type: tile
  id: FloorSteelDiagonalMini
  name: tiles-steel-floor-diagonal-mini
  sprite: /Textures/Tiles/steel_diagonal_mini.png
  variants: 4
  placementVariants:
  - 1.0
  - 1.0
  - 1.0
  - 1.0
  baseTurf: Plating
  isSubfloor: false
  deconstructTools: [ Prying ]
  footstepSounds:
    collection: FootstepTile
  itemDrop: FloorTileItemSteel
  heatCapacity: 10000

- type: tile
  id: FloorPlastic
  name: tiles-plastic-floor
  sprite: /Textures/Tiles/plastic.png
  variants: 4
  placementVariants:
  - 1.0
  - 1.0
  - 1.0
  - 1.0
  baseTurf: Plating
  isSubfloor: false
  deconstructTools: [ Prying ]
  footstepSounds:
    collection: FootstepFloor
  itemDrop: FloorTileItemSteel
  heatCapacity: 10000

- type: tile
  id: FloorWood
  name: tiles-wood
  sprite: /Textures/Tiles/wood.png
  variants: 4
  placementVariants:
  - 1.0
  - 1.0
  - 1.0
  - 1.0
  baseTurf: Plating
  isSubfloor: false
  deconstructTools: [ Prying ]
  footstepSounds:
    collection: FootstepWood
  barestepSounds:
    collection: BarestepWood
  itemDrop: FloorTileItemWood
  heatCapacity: 10000

- type: tile
  id: FloorWhite
  name: tiles-white-floor
  sprite: /Textures/Tiles/white.png
  variants: 4
  placementVariants:
  - 1.0
  - 1.0
  - 1.0
  - 1.0
  baseTurf: Plating
  isSubfloor: false
  deconstructTools: [ Prying ]
  footstepSounds:
    collection: FootstepTile
  itemDrop: FloorTileItemWhite
  heatCapacity: 10000

- type: tile
  id: FloorWhiteMini
  name: tiles-white-floor-mini
  sprite: /Textures/Tiles/white_mini.png
  variants: 4
  placementVariants:
  - 1.0
  - 1.0
  - 1.0
  - 1.0
  baseTurf: Plating
  isSubfloor: false
  deconstructTools: [ Prying ]
  footstepSounds:
    collection: FootstepTile
  itemDrop: FloorTileItemWhite
  heatCapacity: 10000

- type: tile
  id: FloorWhitePavement
  name: tiles-white-floor-pavement
  sprite: /Textures/Tiles/white_pavement.png
  variants: 4
  placementVariants:
  - 1.0
  - 1.0
  - 1.0
  - 1.0
  baseTurf: Plating
  isSubfloor: false
  deconstructTools: [ Prying ]
  footstepSounds:
    collection: FootstepTile
  itemDrop: FloorTileItemWhite
  heatCapacity: 10000

- type: tile
  id: FloorWhiteDiagonal
  name: tiles-white-floor-diagonal
  sprite: /Textures/Tiles/white_diagonal.png
  variants: 4
  placementVariants:
  - 1.0
  - 1.0
  - 1.0
  - 1.0
  baseTurf: Plating
  isSubfloor: false
  deconstructTools: [ Prying ]
  footstepSounds:
    collection: FootstepTile
  itemDrop: FloorTileItemWhite
  heatCapacity: 10000

- type: tile
  id: FloorWhiteOffset
  name: tiles-white-floor-offset
  sprite: /Textures/Tiles/white_offset.png
  baseTurf: Plating
  isSubfloor: false
  deconstructTools: [ Prying ]
  footstepSounds:
    collection: FootstepTile
  itemDrop: FloorTileItemWhite
  heatCapacity: 10000

- type: tile
  id: FloorWhiteMono
  name: tiles-white-floor-mono
  sprite: /Textures/Tiles/white_mono.png
  variants: 4
  placementVariants:
  - 1.0
  - 1.0
  - 1.0
  - 1.0
  baseTurf: Plating
  isSubfloor: false
  deconstructTools: [ Prying ]
  footstepSounds:
    collection: FootstepTile
  itemDrop: FloorTileItemWhite
  heatCapacity: 10000

- type: tile
  id: FloorWhitePavementVertical
  name: tiles-white-floor-pavement-vertical
  sprite: /Textures/Tiles/white_pavement_vertical.png
  variants: 4
  placementVariants:
  - 1.0
  - 1.0
  - 1.0
  - 1.0
  baseTurf: Plating
  isSubfloor: false
  deconstructTools: [ Prying ]
  footstepSounds:
    collection: FootstepTile
  itemDrop: FloorTileItemWhite
  heatCapacity: 10000

- type: tile
  id: FloorWhiteHerringbone
  name: tiles-white-floor-herringbone
  sprite: /Textures/Tiles/white_herringbone.png
  variants: 4
  placementVariants:
  - 1.0
  - 1.0
  - 1.0
  - 1.0
  baseTurf: Plating
  isSubfloor: false
  deconstructTools: [ Prying ]
  footstepSounds:
    collection: FootstepTile
  itemDrop: FloorTileItemWhite
  heatCapacity: 10000

- type: tile
  id: FloorWhiteDiagonalMini
  name: tiles-white-floor-diagonal-mini
  sprite: /Textures/Tiles/white_diagonal_mini.png
  variants: 4
  placementVariants:
  - 1.0
  - 1.0
  - 1.0
  - 1.0
  baseTurf: Plating
  isSubfloor: false
  deconstructTools: [ Prying ]
  footstepSounds:
    collection: FootstepTile
  itemDrop: FloorTileItemWhite
  heatCapacity: 10000

- type: tile
  id: FloorWhitePlastic
  name: tiles-plastic-white-floor
  sprite: /Textures/Tiles/white_plastic.png
  variants: 4
  placementVariants:
  - 1.0
  - 1.0
  - 1.0
  - 1.0
  baseTurf: Plating
  isSubfloor: false
  deconstructTools: [ Prying ]
  footstepSounds:
    collection: FootstepTile
  itemDrop: FloorTileItemWhite
  heatCapacity: 10000

- type: tile
  id: FloorDark
  name: tiles-dark-floor
  sprite: /Textures/Tiles/dark.png
  variants: 4
  placementVariants:
  - 1.0
  - 1.0
  - 1.0
  - 1.0
  baseTurf: Plating
  isSubfloor: false
  deconstructTools: [ Prying ]
  footstepSounds:
    collection: FootstepTile
  itemDrop: FloorTileItemDark
  heatCapacity: 10000

- type: tile
  id: FloorDarkMini
  name: tiles-dark-floor-mini
  sprite: /Textures/Tiles/dark_mini.png
  variants: 4
  placementVariants:
  - 1.0
  - 1.0
  - 1.0
  - 1.0
  baseTurf: Plating
  isSubfloor: false
  deconstructTools: [ Prying ]
  footstepSounds:
    collection: FootstepTile
  itemDrop: FloorTileItemDark
  heatCapacity: 10000

- type: tile
  id: FloorDarkPavement
  name: tiles-dark-floor-pavement
  sprite: /Textures/Tiles/dark_pavement.png
  variants: 4
  placementVariants:
  - 1.0
  - 1.0
  - 1.0
  - 1.0
  baseTurf: Plating
  isSubfloor: false
  deconstructTools: [ Prying ]
  footstepSounds:
    collection: FootstepTile
  itemDrop: FloorTileItemDark
  heatCapacity: 10000

- type: tile
  id: FloorDarkDiagonal
  name: tiles-dark-floor-diagonal
  sprite: /Textures/Tiles/dark_diagonal.png
  variants: 4
  placementVariants:
  - 1.0
  - 1.0
  - 1.0
  - 1.0
  baseTurf: Plating
  isSubfloor: false
  deconstructTools: [ Prying ]
  footstepSounds:
    collection: FootstepTile
  itemDrop: FloorTileItemDark
  heatCapacity: 10000

- type: tile
  id: FloorDarkOffset
  name: tiles-dark-floor-offset
  sprite: /Textures/Tiles/dark_offset.png
  baseTurf: Plating
  isSubfloor: false
  deconstructTools: [ Prying ]
  footstepSounds:
    collection: FootstepTile
  itemDrop: FloorTileItemDark
  heatCapacity: 10000

- type: tile
  id: FloorDarkMono
  name: tiles-dark-floor-mono
  sprite: /Textures/Tiles/dark_mono.png
  variants: 4
  placementVariants:
  - 1.0
  - 1.0
  - 1.0
  - 1.0
  baseTurf: Plating
  isSubfloor: false
  deconstructTools: [ Prying ]
  footstepSounds:
    collection: FootstepTile
  itemDrop: FloorTileItemDark
  heatCapacity: 10000

- type: tile
  id: FloorDarkPavementVertical
  name: tiles-dark-floor-pavement-vertical
  sprite: /Textures/Tiles/dark_pavement_vertical.png
  variants: 4
  placementVariants:
  - 1.0
  - 1.0
  - 1.0
  - 1.0
  baseTurf: Plating
  isSubfloor: false
  deconstructTools: [ Prying ]
  footstepSounds:
    collection: FootstepTile
  itemDrop: FloorTileItemDark
  heatCapacity: 10000

- type: tile
  id: FloorDarkHerringbone
  name: tiles-dark-floor-herringbone
  sprite: /Textures/Tiles/dark_herringbone.png
  variants: 4
  placementVariants:
  - 1.0
  - 1.0
  - 1.0
  - 1.0
  baseTurf: Plating
  isSubfloor: false
  deconstructTools: [ Prying ]
  footstepSounds:
    collection: FootstepTile
  itemDrop: FloorTileItemDark
  heatCapacity: 10000

- type: tile
  id: FloorDarkDiagonalMini
  name: tiles-dark-floor-diagonal-mini
  sprite: /Textures/Tiles/dark_diagonal_mini.png
  variants: 4
  placementVariants:
  - 1.0
  - 1.0
  - 1.0
  - 1.0
  baseTurf: Plating
  isSubfloor: false
  deconstructTools: [ Prying ]
  footstepSounds:
    collection: FootstepTile
  itemDrop: FloorTileItemDark
  heatCapacity: 10000

- type: tile
  id: FloorDarkPlastic
  name: tiles-plastic-dark-floor
  sprite: /Textures/Tiles/dark_plastic.png
  variants: 4
  placementVariants:
  - 1.0
  - 1.0
  - 1.0
  - 1.0
  baseTurf: Plating
  isSubfloor: false
  deconstructTools: [ Prying ]
  footstepSounds:
    collection: FootstepTile
  itemDrop: FloorTileItemDark
  heatCapacity: 10000

- type: tile
  id: FloorTechMaint
  name: tiles-techmaint-floor
  sprite: /Textures/Tiles/tech_maint.png
  baseTurf: Plating
  isSubfloor: false
  deconstructTools: [ Prying ]
  footstepSounds:
    collection: FootstepHull
  itemDrop: FloorTileItemTechmaint
  heatCapacity: 10000

- type: tile
  id: FloorReinforced
  name: tiles-reinforced-floor
  sprite: /Textures/Tiles/reinforced.png
  baseTurf: Plating
  isSubfloor: false
  deconstructTools: [ Prying ]
  footstepSounds:
    collection: FootstepHull
  itemDrop: FloorTileItemReinforced
  heatCapacity: 10000

- type: tile
  id: FloorMono
  name: tiles-mono-floor
  sprite: /Textures/Tiles/mono.png
  baseTurf: Plating
  isSubfloor: false
  deconstructTools: [ Prying ]
  footstepSounds:
    collection: FootstepTile
  itemDrop: FloorTileItemMono
  heatCapacity: 10000

- type: tile
  id: FloorLino
  name: tiles-linoleum-floor
  sprite: /Textures/Tiles/lino.png
  baseTurf: Plating
  isSubfloor: false
  deconstructTools: [ Prying ]
  footstepSounds:
    collection: FootstepTile
  itemDrop: FloorTileItemLino
  heatCapacity: 10000

- type: tile
  id: FloorSteelDirty
  name: tiles-dirty-steel-floor
  sprite: /Textures/Tiles/steel_dirty.png
  baseTurf: Plating
  isSubfloor: false
  deconstructTools: [ Prying ]
  footstepSounds:
    collection: FootstepPlating
  itemDrop: FloorTileItemDirty
  heatCapacity: 10000

- type: tile
  id: FloorElevatorShaft
  name: tiles-elevator-shaft
  sprite: /Textures/Tiles/elevator_shaft.png
  baseTurf: Plating
  isSubfloor: false
  deconstructTools: [ Prying ]
  footstepSounds:
    collection: FootstepHull
  itemDrop: FloorTileItemElevatorShaft
  heatCapacity: 10000

- type: tile
  id: FloorMetalDiamond
  name: tiles-diamond-plate-floor
  sprite: /Textures/Tiles/metaldiamond.png
  baseTurf: Plating
  isSubfloor: false
  deconstructTools: [ Prying ]
  footstepSounds:
    collection: FootstepHull
  itemDrop: FloorTileItemMetalDiamond
  heatCapacity: 10000

- type: tile
  id: FloorRockVault
  name: tiles-rock-floor
  sprite: /Textures/Tiles/rock_vault.png
  baseTurf: Plating
  isSubfloor: false
  deconstructTools: [ Prying ]
  footstepSounds:
    collection: FootstepAsteroid
  itemDrop: FloorTileItemRockVault
  heatCapacity: 10000

- type: tile
  id: FloorBlue
  name: tiles-blue-tile
  sprite: /Textures/Tiles/blue.png
  baseTurf: Plating
  isSubfloor: false
  deconstructTools: [ Prying ]
  footstepSounds:
    collection: FootstepTile
  itemDrop: FloorTileItemBlue
  heatCapacity: 10000

- type: tile
  id: FloorSteelLime
  name: tiles-lime-floor
  sprite: /Textures/Tiles/lime.png
  variants: 4
  placementVariants:
  - 1.0
  - 1.0
  - 1.0
  - 1.0
  baseTurf: Plating
  isSubfloor: false
  deconstructTools: [ Prying ]
  footstepSounds:
    collection: FootstepFloor
  itemDrop: FloorTileItemLime
  heatCapacity: 10000

- type: tile
  id: FloorMining
  name: tiles-mining-tile
  sprite: /Textures/Tiles/mining_floor.png
  baseTurf: Plating
  isSubfloor: false
  deconstructTools: [ Prying ]
  footstepSounds:
    collection: FootstepTile
  itemDrop: FloorTileItemMining
  heatCapacity: 10000

- type: tile
  id: FloorMiningDark
  name: tiles-mining-dark-tile
  sprite: /Textures/Tiles/mining_floor_dark.png
  baseTurf: Plating
  isSubfloor: false
  deconstructTools: [ Prying ]
  footstepSounds:
    collection: FootstepTile
  itemDrop: FloorTileItemMiningDark
  heatCapacity: 10000

- type: tile
  id: FloorMiningLight
  name: tiles-mining-light-tile
  sprite: /Textures/Tiles/mining_floor_light.png
  baseTurf: Plating
  isSubfloor: false
  deconstructTools: [ Prying ]
  footstepSounds:
    collection: FootstepTile
  itemDrop: FloorTileItemMiningLight
  heatCapacity: 10000

# Departamental
- type: tile
  id: FloorFreezer
  name: tiles-freezer
  sprite: /Textures/Tiles/freezer.png
  baseTurf: Plating
  isSubfloor: false
  deconstructTools: [ Prying ]
  footstepSounds:
    collection: FootstepHull
  itemDrop: FloorTileItemFreezer
  heatCapacity: 10000

- type: tile
  id: FloorShowroom
  name: tiles-showroom-floor
  sprite: /Textures/Tiles/showroom.png
  baseTurf: Plating
  isSubfloor: false
  deconstructTools: [ Prying ]
  footstepSounds:
    collection: FootstepFloor
  itemDrop: FloorTileItemShowroom
  heatCapacity: 10000

- type: tile
  id: FloorHydro
  name: tiles-hydro-floor
  sprite: /Textures/Tiles/hydro.png
  baseTurf: Plating
  isSubfloor: false
  deconstructTools: [ Prying ]
  footstepSounds:
    collection: FootstepFloor
  itemDrop: FloorTileItemHydro
  heatCapacity: 10000

- type: tile
  id: FloorBar
  name: tiles-bar-floor
  sprite: /Textures/Tiles/bar.png
  variants: 4
  placementVariants:
  - 1.0
  - 1.0
  - 1.0
  - 1.0
  baseTurf: Plating
  isSubfloor: false
  deconstructTools: [ Prying ]
  footstepSounds:
    collection: FootstepFloor
  itemDrop: FloorTileItemBar
  heatCapacity: 10000

- type: tile
  id: FloorClown
  name: tiles-clown-floor
  sprite: /Textures/Tiles/clown.png
  baseTurf: Plating
  isSubfloor: false
  deconstructTools: [ Prying ]
  footstepSounds:
    collection: FootstepFloor
  itemDrop: FloorTileItemClown
  heatCapacity: 10000

- type: tile
  id: FloorMime
  name: tiles-mime-floor
  sprite: /Textures/Tiles/mime.png
  baseTurf: Plating
  isSubfloor: false
  deconstructTools: [ Prying ]
  footstepSounds:
    collection: FootstepFloor
  itemDrop: FloorTileItemMime
  heatCapacity: 10000

- type: tile
  id: FloorKitchen
  name: tiles-kitchen-floor
  sprite: /Textures/Tiles/kitchen.png
  baseTurf: Plating
  isSubfloor: false
  deconstructTools: [ Prying ]
  footstepSounds:
    collection: FootstepTile
  itemDrop: FloorTileItemKitchen
  heatCapacity: 10000

- type: tile
  id: FloorLaundry
  name: tiles-laundry-floor
  sprite: /Textures/Tiles/laundry.png
  baseTurf: Plating
  isSubfloor: false
  deconstructTools: [ Prying ]
  footstepSounds:
    collection: FootstepTile
  itemDrop: FloorTileItemLaundry
  heatCapacity: 10000

- type: tile
  id: FloorSteelDamaged
  name: tiles-steel-floor
  sprite: /Textures/Tiles/steel_damaged.png
  variants: 5
  placementVariants:
  - 1.0
  - 1.0
  - 1.0
  - 1.0
  - 1.0
  baseTurf: Plating
  isSubfloor: false
  deconstructTools: [ Prying ]
  footstepSounds:
    collection: FootstepFloor
  itemDrop: FloorTileItemSteel #This should probably be made null when it becomes possible to make it such, in SS13 prying destroyed tiles wouldn't give you anything.
  heatCapacity: 10000

- type: tile
  id: FloorSteelBurnt
  name: tiles-steel-floor
  sprite: /Textures/Tiles/steel_burnt.png
  variants: 2
  placementVariants:
  - 1.0
  - 1.0
  baseTurf: Plating
  isSubfloor: false
  deconstructTools: [ Prying ]
  footstepSounds:
    collection: FootstepFloor
  itemDrop: FloorTileItemSteel #Same case as FloorSteelDamaged, make it null when possible
  heatCapacity: 10000


# Concrete
- type: tile
  id: FloorConcrete
  name: tiles-concrete-tile
  sprite: /Textures/Tiles/Planet/Concrete/concrete.png
  variants: 4
  placementVariants:
  - 1.0
  - 1.0
  - 1.0
  - 1.0
  baseTurf: Plating
  isSubfloor: false
  deconstructTools: [ Prying ]
  footstepSounds:
    collection: FootstepTile
  itemDrop: FloorTileItemConcrete
  heatCapacity: 10000
  weather: true

- type: tile
  id: FloorConcreteMono
  name: tiles-concrete-slab
  sprite: /Textures/Tiles/Planet/Concrete/concrete_mono.png
  variants: 4
  placementVariants:
  - 1.0
  - 1.0
  - 1.0
  - 1.0
  baseTurf: Plating
  isSubfloor: false
  deconstructTools: [ Prying ]
  footstepSounds:
    collection: FootstepTile
  itemDrop: FloorTileItemConcrete
  heatCapacity: 10000
  weather: true

- type: tile
  id: FloorConcreteSmooth
  name: tiles-concrete-smooth
  sprite: /Textures/Tiles/Planet/Concrete/concrete_smooth.png
  variants: 4
  placementVariants:
  - 1.0
  - 1.0
  - 1.0
  - 1.0
  baseTurf: Plating
  isSubfloor: false
  deconstructTools: [ Prying ]
  footstepSounds:
    collection: FootstepTile
  itemDrop: FloorTileItemConcrete
  heatCapacity: 10000
  weather: true

- type: tile
  id: FloorGrayConcrete
  name: tiles-gray-concrete-tile
  sprite: /Textures/Tiles/Planet/Concrete/grayconcrete.png
  variants: 4
  placementVariants:
  - 1.0
  - 1.0
  - 1.0
  - 1.0
  baseTurf: Plating
  isSubfloor: false
  deconstructTools: [ Prying ]
  footstepSounds:
    collection: FootstepTile
  itemDrop: FloorTileItemGrayConcrete
  heatCapacity: 10000
  weather: true

- type: tile
  id: FloorGrayConcreteMono
  name: tiles-gray-concrete-slab
  sprite: /Textures/Tiles/Planet/Concrete/grayconcrete_mono.png
  variants: 4
  placementVariants:
  - 1.0
  - 1.0
  - 1.0
  - 1.0
  baseTurf: Plating
  isSubfloor: false
  deconstructTools: [ Prying ]
  footstepSounds:
    collection: FootstepTile
  itemDrop: FloorTileItemGrayConcrete
  heatCapacity: 10000
  weather: true

- type: tile
  id: FloorGrayConcreteSmooth
  name: tiles-gray-concrete-smooth
  sprite: /Textures/Tiles/Planet/Concrete/grayconcrete_smooth.png
  variants: 4
  placementVariants:
  - 1.0
  - 1.0
  - 1.0
  - 1.0
  baseTurf: Plating
  isSubfloor: false
  deconstructTools: [ Prying ]
  footstepSounds:
    collection: FootstepTile
  itemDrop: FloorTileItemGrayConcrete
  heatCapacity: 10000
  weather: true

- type: tile
  id: FloorOldConcrete
  name: tiles-old-concrete-tile
  sprite: /Textures/Tiles/Planet/Concrete/oldconcrete.png
  variants: 4
  placementVariants:
  - 1.0
  - 1.0
  - 1.0
  - 1.0
  baseTurf: Plating
  isSubfloor: false
  deconstructTools: [ Prying ]
  footstepSounds:
    collection: FootstepTile
  itemDrop: FloorTileItemOldConcrete
  heatCapacity: 10000
  weather: true

- type: tile
  id: FloorOldConcreteMono
  name: tiles-old-concrete-slab
  sprite: /Textures/Tiles/Planet/Concrete/oldconcrete_mono.png
  variants: 4
  placementVariants:
  - 1.0
  - 1.0
  - 1.0
  - 1.0
  baseTurf: Plating
  isSubfloor: false
  deconstructTools: [ Prying ]
  footstepSounds:
    collection: FootstepTile
  itemDrop: FloorTileItemOldConcrete
  heatCapacity: 10000
  weather: true

- type: tile
  id: FloorOldConcreteSmooth
  name: tiles-old-concrete-smooth
  sprite: /Textures/Tiles/Planet/Concrete/oldconcrete_smooth.png
  variants: 4
  placementVariants:
  - 1.0
  - 1.0
  - 1.0
  - 1.0
  baseTurf: Plating
  isSubfloor: false
  deconstructTools: [ Prying ]
  footstepSounds:
    collection: FootstepTile
  itemDrop: FloorTileItemOldConcrete
  heatCapacity: 10000
  weather: true

# Carpets (non smoothing)
- type: tile
  id: FloorArcadeBlue
  name: tiles-blue-arcade-floor
  sprite: /Textures/Tiles/arcadeblue.png
  baseTurf: Plating
  isSubfloor: false
  deconstructTools: [ Prying ]
  footstepSounds:
    collection: FootstepCarpet
  barestepSounds:
    collection: BarestepCarpet
  friction: 0.25
  itemDrop: FloorTileItemArcadeBlue
  heatCapacity: 10000

- type: tile
  id: FloorArcadeBlue2
  name: tiles-blue-arcade-floor
  sprite: /Textures/Tiles/arcadeblue2.png
  baseTurf: Plating
  isSubfloor: false
  deconstructTools: [ Prying ]
  footstepSounds:
    collection: FootstepCarpet
  barestepSounds:
    collection: BarestepCarpet
  friction: 0.25
  itemDrop: FloorTileItemArcadeBlue2
  heatCapacity: 10000

- type: tile
  id: FloorArcadeRed
  name: tiles-red-arcade-floor
  sprite: /Textures/Tiles/arcadered.png
  baseTurf: Plating
  isSubfloor: false
  deconstructTools: [ Prying ]
  footstepSounds:
    collection: FootstepCarpet
  barestepSounds:
    collection: BarestepCarpet
  friction: 0.25
  itemDrop: FloorTileItemArcadeRed
  heatCapacity: 10000

- type: tile
  id: FloorEighties
  name: tiles-eighties-floor
  sprite: /Textures/Tiles/eighties.png
  baseTurf: Plating
  isSubfloor: false
  deconstructTools: [ Prying ]
  footstepSounds:
    collection: FootstepCarpet
  barestepSounds:
    collection: BarestepCarpet
  friction: 0.25
  itemDrop: FloorTileItemEighties
  heatCapacity: 10000

- type: tile
  id: FloorCarpetClown
  name: tiles-clown-carpet-floor
  sprite: /Textures/Tiles/carpetclown.png
  baseTurf: Plating
  isSubfloor: false
  deconstructTools: [ Prying ]
  footstepSounds:
    collection: FootstepCarpet
  barestepSounds:
    collection: BarestepCarpet
  friction: 0.25
  itemDrop: FloorTileItemCarpetClown
  heatCapacity: 10000

- type: tile
  id: FloorCarpetOffice
  name: tiles-office-carpet-floor
  sprite: /Textures/Tiles/carpetoffice.png
  baseTurf: Plating
  isSubfloor: false
  deconstructTools: [ Prying ]
  footstepSounds:
    collection: FootstepCarpet
  barestepSounds:
    collection: BarestepCarpet
  friction: 0.25
  itemDrop: FloorTileItemCarpetOffice
  heatCapacity: 10000

- type: tile
  id: FloorBoxing
  name: tiles-boxing-ring-floor
  sprite: /Textures/Tiles/boxing.png
  variants: 4
  placementVariants:
  - 1.0
  - 1.0
  - 1.0
  - 1.0
  baseTurf: Plating
  isSubfloor: false
  deconstructTools: [ Prying ]
  footstepSounds:
    collection: FootstepFloor
  friction: 0.25
  itemDrop: FloorTileItemBoxing
  heatCapacity: 10000

- type: tile
  id: FloorGym
  name: tiles-gym-floor
  sprite: /Textures/Tiles/gym.png
  variants: 4
  placementVariants:
  - 1.0
  - 1.0
  - 1.0
  - 1.0
  baseTurf: Plating
  isSubfloor: false
  deconstructTools: [ Prying ]
  footstepSounds:
    collection: FootstepFloor
  friction: 0.25
  itemDrop: FloorTileItemGym
  heatCapacity: 10000

# Shuttle
- type: tile
  id: FloorShuttleWhite
  name: tiles-white-shuttle-floor
  sprite: /Textures/Tiles/shuttlewhite.png
  variants: 4
  placementVariants:
  - 1.0
  - 1.0
  - 1.0
  - 1.0
  baseTurf: Plating
  isSubfloor: false
  deconstructTools: [ Prying ]
  footstepSounds:
    collection: FootstepFloor
  itemDrop: FloorTileItemShuttleWhite
  heatCapacity: 10000

- type: tile
  id: FloorShuttleGrey
  name: tiles-grey-shuttle-floor
  sprite: /Textures/Tiles/shuttlegrey.png
  variants: 4
  placementVariants:
  - 1.0
  - 1.0
  - 1.0
  - 1.0
  baseTurf: Plating
  isSubfloor: false
  deconstructTools: [ Prying ]
  footstepSounds:
    collection: FootstepFloor
  itemDrop: FloorTileItemShuttleGrey
  heatCapacity: 10000

- type: tile
  id: FloorShuttleBlack
  name: tiles-black-shuttle-floor
  sprite: /Textures/Tiles/shuttleblack.png
  variants: 4
  placementVariants:
  - 1.0
  - 1.0
  - 1.0
  - 1.0
  baseTurf: Plating
  isSubfloor: false
  deconstructTools: [ Prying ]
  footstepSounds:
    collection: FootstepFloor
  itemDrop: FloorTileItemShuttleBlack
  heatCapacity: 10000

- type: tile
  id: FloorShuttleBlue
  name: tiles-blue-shuttle-floor
  sprite: /Textures/Tiles/shuttleblue.png
  variants: 4
  placementVariants:
  - 1.0
  - 1.0
  - 1.0
  - 1.0
  baseTurf: Plating
  isSubfloor: false
  deconstructTools: [ Prying ]
  footstepSounds:
    collection: FootstepFloor
  itemDrop: FloorTileItemShuttleBlue
  heatCapacity: 10000

- type: tile
  id: FloorShuttleOrange
  name: tiles-orange-shuttle-floor
  sprite: /Textures/Tiles/shuttleorange.png
  variants: 4
  placementVariants:
  - 1.0
  - 1.0
  - 1.0
  - 1.0
  baseTurf: Plating
  isSubfloor: false
  deconstructTools: [ Prying ]
  footstepSounds:
    collection: FootstepFloor
  itemDrop: FloorTileItemShuttleOrange
  heatCapacity: 10000

- type: tile
  id: FloorShuttlePurple
  name: tiles-purple-shuttle-floor
  sprite: /Textures/Tiles/shuttlepurple.png
  variants: 4
  placementVariants:
  - 1.0
  - 1.0
  - 1.0
  - 1.0
  baseTurf: Plating
  isSubfloor: false
  deconstructTools: [ Prying ]
  footstepSounds:
    collection: FootstepFloor
  itemDrop: FloorTileItemShuttlePurple
  heatCapacity: 10000

- type: tile
  id: FloorShuttleRed
  name: tiles-red-shuttle-floor
  sprite: /Textures/Tiles/shuttlered.png
  variants: 4
  placementVariants:
  - 1.0
  - 1.0
  - 1.0
  - 1.0
  baseTurf: Plating
  isSubfloor: false
  deconstructTools: [ Prying ]
  footstepSounds:
    collection: FootstepFloor
  itemDrop: FloorTileItemShuttleRed
  heatCapacity: 10000


# Materials
- type: tile
  id: FloorGold
  name: tiles-gold-tile
  sprite: /Textures/Tiles/gold.png
  baseTurf: Plating
  isSubfloor: false
  deconstructTools: [ Prying ]
  footstepSounds:
    collection: FootstepTile
  itemDrop: FloorTileItemGold
  heatCapacity: 10000

- type: tile
  id: FloorSilver
  name: tiles-silver-tile
  sprite: /Textures/Tiles/silver.png
  baseTurf: Plating
  isSubfloor: false
  deconstructTools: [ Prying ]
  footstepSounds:
    collection: FootstepTile
  itemDrop: FloorTileItemSilver
  heatCapacity: 10000

- type: tile
  id: FloorGlass
  name: tiles-glass-floor
  sprite: /Textures/Tiles/glass.png
  variants: 4
  placementVariants:
  - 1.0
  - 1.0
  - 1.0
  - 1.0
  baseTurf: Plating
  isSubfloor: false
  deconstructTools: [ Prying ]
  footstepSounds:
    collection: FootstepTile
  itemDrop: SheetGlass1
  heatCapacity: 10000

- type: tile
  id: FloorRGlass
  name: tiles-reinforced-glass-floor
  sprite: /Textures/Tiles/rglass.png
  variants: 4
  placementVariants:
  - 1.0
  - 1.0
  - 1.0
  - 1.0
  baseTurf: Plating
  isSubfloor: false
  deconstructTools: [ Prying ]
  footstepSounds:
    collection: FootstepTile
  itemDrop: SheetRGlass1
  heatCapacity: 10000

# Circuits
- type: tile
  id: FloorGreenCircuit
  name: tiles-green-circuit-floor
  sprite: /Textures/Tiles/green_circuit.png
  baseTurf: Plating
  isSubfloor: false
  deconstructTools: [ Prying ]
  footstepSounds:
    collection: FootstepHull
  itemDrop: FloorTileItemGCircuit
  heatCapacity: 10000

- type: tile
  id: FloorBlueCircuit
  name: tiles-blue-circuit-floor
  sprite: /Textures/Tiles/blue_circuit.png
  baseTurf: Plating
  isSubfloor: false
  deconstructTools: [ Prying ]
  footstepSounds:
    collection: FootstepHull
  itemDrop: FloorTileItemBCircuit
  heatCapacity: 10000

# Terrain
- type: tile
  id: FloorAsphalt
  name: tiles-asphalt
  sprite: /Textures/Tiles/Planet/Concrete/asphalt.png
  variants: 10
  placementVariants:
  - 1.0
  - 1.0
  - 1.0
  - 1.0
  - 1.0
  - 1.0
  - 1.0
  - 1.0
  - 1.0
  - 1.0
  baseTurf: FloorDirt
  isSubfloor: true
  footstepSounds:
    collection: FootstepTile
  heatCapacity: 10000
  weather: true

- type: tile
  id: FloorGrass
  name: tiles-planet-grass-floor
  sprite: /Textures/Tiles/grass.png
  baseTurf: FloorDirt
<<<<<<< HEAD
  #canCrowbar: false # Come back
  canShovel: true # Delta V
=======
  isSubfloor: true
>>>>>>> 76823cc5
  footstepSounds:
    collection: FootstepGrass
  itemDrop: FloorTileItemGrass
  heatCapacity: 10000
  weather: true

- type: tile
  id: FloorGrassJungle
  name: tiles-jungle-grass-floor
  sprite: /Textures/Tiles/grassjungle.png
  baseTurf: FloorDirt
<<<<<<< HEAD
  #canCrowbar: false # Come back
  canShovel: true # Delta V
=======
  isSubfloor: true
>>>>>>> 76823cc5
  footstepSounds:
    collection: FootstepGrass
  itemDrop: FloorTileItemGrassJungle
  heatCapacity: 10000
  weather: true

- type: tile
  id: FloorGrassDark
  name: tiles-dark-grass-floor
  sprite: /Textures/Tiles/grassdark.png
  variants: 4
  placementVariants:
  - 1.0
  - 1.0
  - 1.0
  - 1.0
  baseTurf: FloorDirt
<<<<<<< HEAD
  #canCrowbar: false # Come back
  canShovel: true # Delta V
=======
  isSubfloor: true
>>>>>>> 76823cc5
  footstepSounds:
    collection: FootstepGrass
  itemDrop: FloorTileItemGrassDark # Delta V
  heatCapacity: 10000
  weather: true

- type: tile
  id: FloorGrassLight
  name: tiles-light-grass-floor
  sprite: /Textures/Tiles/grasslight.png
  variants: 4
  placementVariants:
  - 1.0
  - 1.0
  - 1.0
  - 1.0
  baseTurf: FloorDirt
<<<<<<< HEAD
  #canCrowbar: false # Come back
  canShovel: true # Delta V
=======
  isSubfloor: true
>>>>>>> 76823cc5
  footstepSounds:
    collection: FootstepGrass
  itemDrop: FloorTileItemGrassLight
  heatCapacity: 10000
  weather: true

- type: tile
  id: FloorDirt
  name: tiles-dirt-floor
  sprite: /Textures/Tiles/dirt.png
  variants: 4
  placementVariants:
  - 1.0
  - 1.0
  - 1.0
  - 1.0
<<<<<<< HEAD
  baseTurf: FloorBedrock # Delta V
  #canCrowbar: false # Come back
  canShovel: true # Delta V
=======
  baseTurf: Plating
  isSubfloor: true
>>>>>>> 76823cc5
  footstepSounds:
    collection: FootstepAsteroid
  itemDrop: FloorTileItemDirt # Delta V
  heatCapacity: 10000
  weather: True

# Asteroid

- type: tile
  id: FloorAsteroidSand
  name: tiles-asteroid-sand
  sprite: /Textures/Tiles/Asteroid/asteroid.png
  variants: 13
  placementVariants:
  - 0.8
  - 0.0166 #Should be roughly 20%.... I think??? I don't know dude, I'm just a YAML monkey.
  - 0.0166
  - 0.0166
  - 0.0166
  - 0.0166
  - 0.0166
  - 0.0166
  - 0.0166
  - 0.0166
  - 0.0166
  - 0.0116
  - 0.0116
  baseTurf: Space
  isSubfloor: true
  footstepSounds:
    collection: FootstepAsteroid
  heatCapacity: 10000
  weather: true

- type: tile
  id: FloorAsteroidSandDug
  name: tiles-asteroid-sand
  sprite: /Textures/Tiles/Asteroid/asteroid_dug.png
  baseTurf: Space
  isSubfloor: true
  footstepSounds:
    collection: FootstepAsteroid
  heatCapacity: 10000
  weather: true

- type: tile
  id: FloorAsteroidSandRed
  name: tiles-asteroid-sand
  sprite: /Textures/Tiles/Asteroid/asteroid_red.png
  variants: 13
  placementVariants:
  - 0.8
  - 0.0166
  - 0.0166
  - 0.0166
  - 0.0166
  - 0.0166
  - 0.0166
  - 0.0166
  - 0.0166
  - 0.0166
  - 0.0166
  - 0.0116
  - 0.0116
  baseTurf: Space
  isSubfloor: true
  footstepSounds:
    collection: FootstepAsteroid
  heatCapacity: 10000
  weather: true

- type: tile
  id: FloorAsteroidTile
  name: tiles-asteroid-tile
  sprite: /Textures/Tiles/Asteroid/asteroid_tile.png
  baseTurf: Plating
  isSubfloor: false
  deconstructTools: [ Prying ]
  footstepSounds:
    collection: FootstepAsteroid
  heatCapacity: 10000
  weather: true

- type: tile
  id: FloorAsteroidIronsand
  name: tiles-asteroid-ironsand
  sprite: /Textures/Tiles/Asteroid/ironsand.png
  variants: 15
  placementVariants:
  - 1.0
  - 1.0
  - 1.0
  - 1.0
  - 1.0
  - 1.0
  - 1.0
  - 1.0
  - 1.0
  - 1.0
  - 1.0
  - 1.0
  - 1.0
  - 1.0
  - 1.0
  baseTurf: Space
  isSubfloor: true
  footstepSounds:
    collection: FootstepAsteroid
  heatCapacity: 10000
  weather: true

- type: tile
  id: FloorAsteroidSandUnvariantized
  name: tiles-asteroid-sand
  sprite: /Textures/Tiles/Asteroid/asteroid0.png
  baseTurf: Space
  isSubfloor: true
  footstepSounds:
    collection: FootstepAsteroid
  heatCapacity: 10000
  weather: true

- type: tile
  id: FloorAsteroidIronsandUnvariantized
  name: tiles-asteroid-ironsand
  sprite: /Textures/Tiles/Asteroid/ironsand0.png
  baseTurf: Space
  isSubfloor: true
  footstepSounds:
    collection: FootstepAsteroid
  heatCapacity: 10000
  weather: true

# Caves
- type: tile
  id: FloorCave
  name: tiles-cave
  sprite: /Textures/Tiles/cave.png
  variants: 7
  placementVariants:
  - 1.0
  - 1.0
  - 1.0
  - 1.0
  - 1.0
  - 1.0
  - 1.0
  baseTurf: Space
  isSubfloor: true
  footstepSounds:
    collection: FootstepAsteroid
  heatCapacity: 10000

- type: tile
  id: FloorCaveDrought
  name: tiles-cave-drought
  sprite: /Textures/Tiles/cavedrought.png
  variants: 8
  placementVariants:
  - 1.0
  - 1.0
  - 1.0
  - 1.0
  - 1.0
  - 1.0
  - 1.0
  - 1.0
  baseTurf: Space
  isSubfloor: true
  footstepSounds:
    collection: FootstepAsteroid
  heatCapacity: 10000

- type: tile
  id: FloorFlesh
  name: tiles-flesh-floor
  sprite: /Textures/Tiles/meat.png
  variants: 4
  placementVariants:
  - 1.0
  - 1.0
  - 1.0
  - 1.0
  baseTurf: Plating
  isSubfloor: false
  deconstructTools: [ Prying ]
  footstepSounds:
    collection: FootstepBlood
  itemDrop: FloorTileItemFlesh
  friction: 0.05 #slippy
  heatCapacity: 10000

- type: tile
  id: FloorTechMaint2
  name: tiles-techmaint2-floor
  sprite: /Textures/Tiles/steel_maint.png
  baseTurf: Plating
  isSubfloor: false
  deconstructTools: [ Prying ]
  footstepSounds:
    collection: FootstepHull
  itemDrop: FloorTileItemSteelMaint
  heatCapacity: 10000

- type: tile
  id: FloorTechMaint3
  name: tiles-techmaint3-floor
  sprite: /Textures/Tiles/grating_maint.png
  variants: 4
  placementVariants:
  - 1.0
  - 1.0
  - 1.0
  - 1.0
  baseTurf: Plating
  isSubfloor: false
  deconstructTools: [ Prying ]
  footstepSounds:
    collection: FootstepHull
  itemDrop: FloorTileItemGratingMaint
  heatCapacity: 10000

- type: tile
  id: FloorWoodTile
  name: tiles-wood2
  sprite: /Textures/Tiles/wood_tile.png
  variants: 4
  placementVariants:
  - 1.0
  - 1.0
  - 1.0
  - 1.0
  baseTurf: Plating
  isSubfloor: false
  deconstructTools: [ Prying ]
  footstepSounds:
    collection: FootstepWood
  barestepSounds:
    collection: BarestepWood
  itemDrop: FloorTileItemWoodPattern
  heatCapacity: 10000

- type: tile
  id: FloorBrokenWood
  name: tiles-wood3
  sprite: /Textures/Tiles/wood_broken.png
  variants: 7
  placementVariants:
  - 1.0
  - 1.0
  - 1.0
  - 1.0
  - 1.0
  - 1.0
  - 1.0
  baseTurf: Plating
  isSubfloor: false
  deconstructTools: [ Prying ]
  footstepSounds:
    collection: FootstepWood
  barestepSounds:
    collection: BarestepWood
  itemDrop: MaterialWoodPlank1
  heatCapacity: 10000

- type: tile
  id: FloorWebTile
  name: tiles-web
  sprite: /Textures/Tiles/Misc/Web/web_tile.png
  baseTurf: Plating
  isSubfloor: false
  deconstructTools: [ Prying ]
  footstepSounds:
    collection: FootstepCarpet
  barestepSounds:
    collection: BarestepCarpet
  itemDrop: FloorTileItemWeb
  heatCapacity: 10000

- type: tile
  id: FloorChromite
  name: tiles-chromite
  sprite: /Textures/Tiles/chromite.png
  variants: 7
  placementVariants:
  - 1.0
  - 1.0
  - 1.0
  - 1.0
  - 1.0
  - 1.0
  - 1.0
  baseTurf: Space
  isSubfloor: true
  footstepSounds:
    collection: FootstepAsteroid
  heatCapacity: 10000

#Hull tiles
- type: tile
  id: FloorHull
  name: tiles-hull
  sprite: /Textures/Tiles/hull.png
  baseTurf: Plating
  isSubfloor: false
  footstepSounds:
    collection: FootstepHull
  itemDrop: FloorTileItemSteel #probably should not be normally obtainable, but the game shits itself and dies when you try to put null here
  heatCapacity: 10000

- type: tile
  id: FloorHullReinforced
  name: tiles-hull-reinforced
  sprite: /Textures/Tiles/hull_reinforced.png
  baseTurf: Plating
  isSubfloor: false
  footstepSounds:
    collection: FootstepHull
  itemDrop: FloorTileItemSteel
  heatCapacity: 100000 #/tg/ has this set as "INFINITY." I don't know if that exists here so I've just added an extra 0
  indestructible: true

- type: tile
  id: FloorReinforcedHardened
  name: tiles-super-reinforced-floor
  sprite: /Textures/Tiles/super_reinforced.png
  baseTurf: Plating
  isSubfloor: false
  footstepSounds:
    collection: FootstepHull
  itemDrop: FloorTileItemReinforced #same case as FloorHull

# Faux sci tiles

# Grass
- type: tile
  id: FloorAstroGrass
  name: tiles-astro-grass
  sprite: /Textures/Tiles/Planet/Grass/grass.png
  variants: 4
  placementVariants:
  - 1.0
  - 1.0
  - 1.0
  - 1.0
  edgeSpritePriority: 1
  edgeSprites:
    SouthEast: /Textures/Tiles/Planet/Grass/single_edge.png
    NorthEast: /Textures/Tiles/Planet/Grass/single_edge.png
    NorthWest: /Textures/Tiles/Planet/Grass/single_edge.png
    SouthWest: /Textures/Tiles/Planet/Grass/single_edge.png
    South: /Textures/Tiles/Planet/Grass/double_edge.png
    East: /Textures/Tiles/Planet/Grass/double_edge.png
    North: /Textures/Tiles/Planet/Grass/double_edge.png
    West: /Textures/Tiles/Planet/Grass/double_edge.png
  baseTurf: Plating
  isSubfloor: false
  deconstructTools: [ Prying ]
  footstepSounds:
    collection: FootstepGrass
  itemDrop: FloorTileItemAstroGrass
  heatCapacity: 10000

# Ice
- type: tile
  id: FloorAstroIce
  name: tiles-astro-ice
  sprite: /Textures/Tiles/Planet/Snow/ice.png
  baseTurf: Plating
  isSubfloor: false
  deconstructTools: [ Prying ]
  friction: 0.05
  heatCapacity: 10000
  mobFriction: 0.5
  mobFrictionNoInput: 0.05
  mobAcceleration: 2
  itemDrop: FloorTileItemAstroIce

- type: tile
  id: FloorWoodLarge
  name: tiles-wood-large
  sprite: /Textures/Tiles/wood_large.png
  variants: 4
  placementVariants:
  - 1.0
  - 1.0
  - 1.0
  - 1.0
  baseTurf: Plating
  isSubfloor: false
  deconstructTools: [ Prying ]
  footstepSounds:
    collection: FootstepWood
  barestepSounds:
    collection: BarestepWood
  itemDrop: FloorTileItemWoodLarge
  heatCapacity: 10000<|MERGE_RESOLUTION|>--- conflicted
+++ resolved
@@ -1421,12 +1421,9 @@
   name: tiles-planet-grass-floor
   sprite: /Textures/Tiles/grass.png
   baseTurf: FloorDirt
-<<<<<<< HEAD
   #canCrowbar: false # Come back
   canShovel: true # Delta V
-=======
   isSubfloor: true
->>>>>>> 76823cc5
   footstepSounds:
     collection: FootstepGrass
   itemDrop: FloorTileItemGrass
@@ -1438,12 +1435,9 @@
   name: tiles-jungle-grass-floor
   sprite: /Textures/Tiles/grassjungle.png
   baseTurf: FloorDirt
-<<<<<<< HEAD
   #canCrowbar: false # Come back
   canShovel: true # Delta V
-=======
   isSubfloor: true
->>>>>>> 76823cc5
   footstepSounds:
     collection: FootstepGrass
   itemDrop: FloorTileItemGrassJungle
@@ -1461,12 +1455,9 @@
   - 1.0
   - 1.0
   baseTurf: FloorDirt
-<<<<<<< HEAD
   #canCrowbar: false # Come back
   canShovel: true # Delta V
-=======
   isSubfloor: true
->>>>>>> 76823cc5
   footstepSounds:
     collection: FootstepGrass
   itemDrop: FloorTileItemGrassDark # Delta V
@@ -1484,12 +1475,9 @@
   - 1.0
   - 1.0
   baseTurf: FloorDirt
-<<<<<<< HEAD
   #canCrowbar: false # Come back
   canShovel: true # Delta V
-=======
   isSubfloor: true
->>>>>>> 76823cc5
   footstepSounds:
     collection: FootstepGrass
   itemDrop: FloorTileItemGrassLight
@@ -1506,19 +1494,14 @@
   - 1.0
   - 1.0
   - 1.0
-<<<<<<< HEAD
   baseTurf: FloorBedrock # Delta V
   #canCrowbar: false # Come back
   canShovel: true # Delta V
-=======
-  baseTurf: Plating
-  isSubfloor: true
->>>>>>> 76823cc5
   footstepSounds:
     collection: FootstepAsteroid
   itemDrop: FloorTileItemDirt # Delta V
   heatCapacity: 10000
-  weather: True
+  weather: true
 
 # Asteroid
 
