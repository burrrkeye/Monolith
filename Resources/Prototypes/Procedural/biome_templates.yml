--- conflicted
+++ resolved
@@ -302,23 +302,6 @@
         cellularReturnType: Distance2
       entities:
         - WallRockBasalt
-<<<<<<< HEAD
-    # chasm time
-    # - !type:BiomeEntityLayer
-      # allowedTiles:
-      # - FloorBasalt
-      # threshold: 0.6
-      # noise:
-        # seed: 3
-        # frequency: 0.02
-        # fractalType: FBm
-        # octaves: 5
-        # lacunarity: 2
-        # gain: 0.4
-      # entities:
-      # - FloorChasmEntity
-=======
->>>>>>> dfbf47c3
     - !type:BiomeDummyLayer
       id: Loot
     # Fill basalt
@@ -529,19 +512,19 @@
       entities:
         - WallRockChromite
     # chasm time
-    - !type:BiomeEntityLayer
-      allowedTiles:
-      - FloorChromite
-      threshold: 0.2
-      noise:
-        seed: 3
-        frequency: 0.1
-        fractalType: FBm
-        octaves: 5
-        lacunarity: 2
-        gain: 0.4
-      entities:
-      - FloorChromiteChasm
+#    - !type:BiomeEntityLayer
+#      allowedTiles:
+#      - FloorChromite
+#      threshold: 0.2
+#      noise:
+#        seed: 3
+#        frequency: 0.1
+#        fractalType: FBm
+#        octaves: 5
+#        lacunarity: 2
+#        gain: 0.4
+#      entities:
+#      - FloorChromiteChasm
     - !type:BiomeDummyLayer
       id: Loot
     # Fill chromite
