# Markers
- type: entity
  id: SalvageShuttleMarker
  name: Salvage shuttle marker
  parent: FTLPoint

# Biome mods -> at least 1 required
- type: salvageBiomeMod
  id: Grasslands
  biome: Grasslands

- type: salvageBiomeMod
  id: Lava
  cost: 2
  biome: Lava

- type: salvageBiomeMod
  id: Snow
  biome: Snow

- type: salvageBiomeMod
  id: Caves
  cost: 1
  biome: Caves
  
- type: salvageBiomeMod
  id: Shadow
  cost: 2
  biome: Shadow

#- type: salvageBiomeMod
#  id: Space
#  cost: 1
#  weather: false
#  biome: null

# Temperature mods -> not required
# Also whitelist it

# Weather mods -> not required
- type: salvageWeatherMod
  id: SnowfallHeavy
  weather: SnowfallHeavy
  cost: 1

- type: salvageWeatherMod
  id: Rain
  weather: Rain

# Light mods -> required
# At some stage with sub-biomes this will probably be moved onto the biome itself
- type: salvageLightMod
  id: Daylight
  desc: Daylight
  color: "#D8B059"
  biomes:
  - Grasslands

- type: salvageLightMod
  id: Lavalight
  desc: Daylight
  color: "#A34931"
  biomes:
  - Lava

- type: salvageLightMod
  id: Evening
  desc: Evening
  color: "#2b3143"

- type: salvageLightMod
  id: Night
  desc: Night time
  cost: 2
  color: null

# Time mods -> at least 1 required
- type: salvageTimeMod
  id: StandardTime

- type: salvageTimeMod
  id: RushTime
  desc: Rush
  minDuration: 420
  maxDuration: 465
  cost: 1

# Misc mods
- type: salvageMod
  id: LongDistance
  desc: Long distance

# Dungeons
#  For now just simple 1-dungeon setups
- type: salvageDungeonMod
  id: Experiment
  proto: Experiment
  biomes:
    - Caves
    - Shadow
    #- LowDesert
    - Snow
    - Grasslands

- type: salvageDungeonMod
  id: LavaBrig
  proto: LavaBrig
  biomes:
    - Lava
    - Shadow

# Air mixtures
- type: salvageAirMod
  id: Space
  desc: No atmosphere
  space: true
  cost: 1
  biomes:
  - Caves
  - Lava

- type: salvageAirMod
  id: Breathable
  gases:
  - 21.824779 # oxygen
  - 82.10312 # nitrogen
  - 0 # carbon dioxide
  - 0 # plasma
  - 0 # tritium
  - 0 # water vapor
  - 0 # miasma
  - 0 # nitrous oxide
  - 0 # frezon
  biomes:
  - Caves
  - Shadow
  #- LowDesert
  - Snow
  - Grasslands

- type: salvageAirMod
  id: Sleepy
  cost: 1
  desc: Dangerous atmosphere
  gases:
  - 21.824779 # oxygen
  - 72.10312 # nitrogen
  - 0 # carbon dioxide
  - 0 # plasma
  - 0 # tritium
  - 0 # water vapor
  - 0 # miasma
  - 8 # nitrous oxide
  - 0 # frezon
  biomes:
  - Caves
  #- LowDesert
  - Snow
  - Grasslands
  - Lava
  - Shadow

- type: salvageAirMod
  id: Poisoned
  cost: 2
  desc: Dangerous atmosphere
  gases:
  - 21.824779 # oxygen
  - 77.10312 # nitrogen
  - 8 # carbon dioxide
  - 0 # plasma
  - 0 # tritium
  - 0 # water vapor
  - 0 # miasma
  - 0 # nitrous oxide
  - 0 # frezon
  biomes:
  - Caves
  #- LowDesert
  - Shadow
  - Snow
  - Grasslands
  - Lava

- type: salvageAirMod
  id: Poison
  cost: 3
  desc: Toxic atmosphere
  gases:
  - 21.824779 # oxygen
  - 55.649558 # nitrogen
  - 20.453562 # carbon dioxide
  - 0 # plasma
  - 0 # tritium
  - 0 # water vapor
  - 0 # miasma
  - 0 # nitrous oxide
  - 0 # frezon
  biomes:
  - Caves
  - Snow
  - Lava

- type: salvageAirMod
  id: Plasma
  cost: 4
  desc: Toxic atmosphere
  gases:
  - 0 # oxygen
  - 21.824779 # nitrogen
  - 41.824779 # carbon dioxide
  - 15.453562 # plasma
  - 0 # tritium
  - 2.9 # water vapor
  - 0 # miasma
  - 0.1 # nitrous oxide
  - 0 # frezon
  biomes:
  - Caves
  - Lava

- type: salvageAirMod
  id: Burnable
  cost: 5
  desc: Volatile atmosphere
  gases:
  - 28.824779 # oxygen
  - 28.824779 # nitrogen
  - 28.824779 # carbon dioxide
  - 15.453562 # plasma
  - 0.1 # tritium
  - 1.9 # water vapor
  - 0 # miasma
  - 0 # nitrous oxide
  - 0 # frezon
  biomes:
  - Caves
  - Lava

# Temperatures

- type: salvageTemperatureMod
  id: RoomTemp
  biomes:
<<<<<<< HEAD
  - Shadow
  - Caves
  #- LowDesert
  - Grasslands
=======
    #- LowDesert
    - Grasslands
>>>>>>> 694ae001

- type: salvageTemperatureMod
  id: Hot
  temperature: 323.15 # 50C
  biomes:
  - Caves
  - Shadow
  #- LowDesert
  - Grasslands
  - Lava

- type: salvageTemperatureMod
  id: Burning
  desc: High temperature
  cost: 1
  temperature: 423.15 # 200C
  biomes:
  - Caves
  #- LowDesert
  - Lava

- type: salvageTemperatureMod
  id: Melting
  desc: Extreme heat
  cost: 4
  temperature: 1273.15 # 1000C hot hot hot
  biomes:
  - Lava

- type: salvageTemperatureMod
  id: Cold
  temperature: 275.15 # 2C
  biomes:
  - Shadow
  - Caves
  #- LowDesert
  - Grasslands
  - Snow

- type: salvageTemperatureMod
  id: Tundra
  desc: Low temperature
  cost: 2
  temperature: 263.15 # -40C
  biomes:
  - Shadow
  - Caves
  - Snow

- type: salvageTemperatureMod
  id: Frozen
  desc: Extreme cold
  cost: 3
  temperature: 123.15 # -150C
  biomes:
<<<<<<< HEAD
  - Snow
=======
    - Lava

- type: salvageDungeonMod
  id: Mineshaft
  proto: Mineshaft
  biomes:
    - Caves

- type: salvageDungeonMod
  id: SnowyLabs
  proto: SnowyLabs
  biomes:
    - Snow
    
- type: salvageDungeonMod
  id: Haunted
  proto: Haunted
  biomes:
    - Caves
>>>>>>> 694ae001
<|MERGE_RESOLUTION|>--- conflicted
+++ resolved
@@ -242,15 +242,10 @@
 - type: salvageTemperatureMod
   id: RoomTemp
   biomes:
-<<<<<<< HEAD
-  - Shadow
-  - Caves
-  #- LowDesert
-  - Grasslands
-=======
-    #- LowDesert
-    - Grasslands
->>>>>>> 694ae001
+  - Shadow
+  - Caves
+  #- LowDesert
+  - Grasslands
 
 - type: salvageTemperatureMod
   id: Hot
@@ -306,9 +301,122 @@
   cost: 3
   temperature: 123.15 # -150C
   biomes:
-<<<<<<< HEAD
-  - Snow
-=======
+    - Snow
+
+# Air mixtures
+- type: salvageAirMod
+  id: Space
+  desc: No atmosphere
+  space: true
+  cost: 2
+  biomes:
+    - Caves
+    - Lava
+
+- type: salvageAirMod
+  id: Breathable
+  cost: 0
+  gases:
+    - 21.824779 # oxygen
+    - 82.10312 # nitrogen
+
+- type: salvageAirMod
+  id: Sleepy
+  cost: 1
+  desc: Dangerous atmosphere
+  gases:
+    - 21.824779 # oxygen
+    - 72.10312 # nitrogen
+    - 0
+    - 0
+    - 0
+    - 0
+    - 0
+    - 10 # nitrous oxide
+  biomes:
+    - Caves
+    #- LowDesert
+    - Snow
+    - Grasslands
+    - Lava
+
+- type: salvageAirMod
+  id: Poisoned
+  cost: 2
+  desc: Dangerous atmosphere
+  gases:
+    - 21.824779 # oxygen
+    - 77.10312 # nitrogen
+    - 10 # carbon dioxide
+  biomes:
+    - Caves
+    #- LowDesert
+    - Snow
+    - Grasslands
+    - Lava
+
+- type: salvageAirMod
+  id: Poison
+  cost: 3
+  desc: Toxic atmosphere
+  gases:
+    - 21.824779 # oxygen
+    - 0
+    - 82.10312 # carbon dioxide
+  biomes:
+    - Caves
+    - Snow
+    - Lava
+
+- type: salvageAirMod
+  id: Plasma
+  cost: 4
+  desc: Toxic atmosphere
+  gases:
+    - 0
+    - 0
+    - 0
+    - 103.927899 # plasma
+  biomes:
+    - Caves
+    - Lava
+
+- type: salvageAirMod
+  id: Burnable
+  cost: 5
+  desc: Volatile atmosphere
+  gases:
+    - 21.824779 # oxygen
+    - 0
+    - 0
+    - 82.10312 # plasma
+  biomes:
+    - Caves
+    - Lava
+
+# Weather mods -> not required
+#- type: salvageWeatherMod
+#  id: SnowfallHeavy
+#  weather: SnowfallHeavy
+#  cost: 1
+#
+#- type: salvageWeatherMod
+#  id: Rain
+#  weather: Rain
+
+# Dungeons
+#  For now just simple 1-dungeon setups
+- type: salvageDungeonMod
+  id: Experiment
+  proto: Experiment
+  biomes:
+    #- LowDesert
+    - Grasslands
+
+- type: salvageDungeonMod
+  id: LavaBrig
+  proto: LavaBrig
+  biomes:
     - Lava
 
 - type: salvageDungeonMod
@@ -327,5 +435,4 @@
   id: Haunted
   proto: Haunted
   biomes:
-    - Caves
->>>>>>> 694ae001
+    - Caves