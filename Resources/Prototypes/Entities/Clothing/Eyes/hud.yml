- type: entity
  id: ShowSecurityIcons
  abstract: true
  categories: [ HideSpawnMenu ]
  components:
  - type: ShowJobIcons
  - type: ShowMindShieldIcons
  - type: ShowCriminalRecordIcons

- type: entity
  id: ShowMedicalIcons
  abstract: true
  categories: [ HideSpawnMenu ]
  components:
  - type: ShowHealthBars
    damageContainers:
    - Biological
  - type: ShowHealthIcons
    damageContainers:
    - Biological

- type: entity
  parent: ClothingEyesBase
  id: ClothingEyesHudDiagnostic
  name: diagnostic hud
  description: A heads-up display capable of analyzing the integrity and status of robotics and exosuits. Made out of see-borg-ium.
  components:
  - type: Sprite
    sprite: Clothing/Eyes/Hud/diag.rsi
  - type: Clothing
    sprite: Clothing/Eyes/Hud/diag.rsi
  - type: ShowHealthBars
    damageContainers:
    - Inorganic
    - Silicon

- type: entity
  parent: [ClothingEyesBase, ShowMedicalIcons]
  id: ClothingEyesHudMedical
  name: medical hud
  description: A heads-up display that scans the humanoids in view and provides accurate data about their health status.
  components:
  - type: Sprite
    sprite: Clothing/Eyes/Hud/med.rsi
  - type: Clothing
    sprite: Clothing/Eyes/Hud/med.rsi
  - type: Tag
    tags:
    - HudMedical
  - type: StaticPrice # Frontier
    price: 30 # Frontier

- type: entity
  parent: [ClothingEyesBase, ShowSecurityIcons, BaseSecurityCommandContraband]
  id: ClothingEyesHudSecurity
  name: security hud
  description: A heads-up display that scans the humanoids in view and provides accurate data about their ID status and security records.
  components:
  - type: Sprite
    sprite: Clothing/Eyes/Hud/sec.rsi
  - type: Clothing
    sprite: Clothing/Eyes/Hud/sec.rsi
  - type: Tag
    tags:
    - HudSecurity

- type: entity
  parent: ClothingEyesBase
  id: ClothingEyesHudBeer
  name: beer goggles
  description: A pair of sunHud outfitted with apparatus to scan reagents, as well as providing an innate understanding of liquid viscosity while in motion.
  components:
  - type: Sprite
    sprite: Clothing/Eyes/Hud/beergoggles.rsi
  - type: Clothing
    sprite: Clothing/Eyes/Hud/beergoggles.rsi
  - type: ShowThirstIcons
  - type: StealTarget
    stealGroup: ClothingEyesHudBeer
  - type: SolutionScanner

- type: entity
  parent: ClothingEyesBase
  id: ClothingEyesHudFriedOnion
  name: fried onion goggles
  description: Filler
  components:
  - type: Sprite
    sprite: Clothing/Eyes/Hud/friedonion.rsi
  - type: Clothing
    sprite: Clothing/Eyes/Hud/friedonion.rsi
  - type: ShowHungerIcons
  - type: Food
  - type: SolutionContainerManager
    solutions:
      food:
        maxVol: 3
        reagents:
        - ReagentId: Nutriment
          Quantity: 3
  - type: FlavorProfile
    flavors:
      - onion
      - greasey

- type: entity
  parent: ClothingEyesBase
  id: ClothingEyesHudOnionBeer
  name: thungerst goggles
  description: Filler
  components:
  - type: Sprite
    sprite: Clothing/Eyes/Hud/onionbeer.rsi
  - type: Clothing
    sprite: Clothing/Eyes/Hud/onionbeer.rsi
  - type: ShowHungerIcons
  - type: ShowThirstIcons

- type: entity
  parent: [ClothingEyesBase, ShowMedicalIcons]
  id: ClothingEyesHudMedOnion
  name: medonion hud
  description: Filler
  components:
  - type: Sprite
    sprite: Clothing/Eyes/Hud/medonion.rsi
  - type: Clothing
    sprite: Clothing/Eyes/Hud/medonion.rsi
  - type: ShowHungerIcons

- type: entity
  parent: [ClothingEyesBase, ShowMedicalIcons]
  id: ClothingEyesHudMedOnionBeer
  name: medthungerst hud
  description: Filler
  components:
  - type: Sprite
    sprite: Clothing/Eyes/Hud/medonionbeer.rsi
  - type: Clothing
    sprite: Clothing/Eyes/Hud/medonionbeer.rsi
  - type: ShowHungerIcons
  - type: ShowThirstIcons

- type: entity
  parent: [ClothingEyesBase, ShowSecurityIcons, ShowMedicalIcons, BaseSecurityCommandContraband]
  id: ClothingEyesHudMedSec
  name: medsec hud
  description: An eye display that looks like a mixture of medical and security huds.
  components:
  - type: Sprite
    sprite: Clothing/Eyes/Hud/medsec.rsi
  - type: Clothing
    sprite: Clothing/Eyes/Hud/medsec.rsi
  - type: Construction
    graph: HudMedSec
    node: medsecHud

- type: entity
  parent: [ClothingEyesBase, ShowSecurityIcons, ShowMedicalIcons]
  id: ClothingEyesHudMultiversal
  name: multiversal hud
  description: Filler
  components:
  - type: Sprite
    sprite: Clothing/Eyes/Hud/medsecengi.rsi
  - type: Clothing
    sprite: Clothing/Eyes/Hud/medsecengi.rsi
  - type: ShowHealthBars
    damageContainers:
    - Biological
    - Inorganic
  - type: ShowSyndicateIcons

- type: entity
  parent: [ClothingEyesBase, ShowSecurityIcons, ShowMedicalIcons]
  id: ClothingEyesHudOmni
  name: omni hud
  description: Filler
  components:
  - type: Sprite
    sprite: Clothing/Eyes/Hud/omni.rsi
  - type: Clothing
    sprite: Clothing/Eyes/Hud/omni.rsi
  - type: ShowHealthBars
    damageContainers:
    - Biological
    - Inorganic
  - type: ShowHungerIcons
  - type: ShowThirstIcons
  - type: ShowSyndicateIcons

- type: entity
<<<<<<< HEAD
  parent: [ClothingEyesBase, ShowSecurityIcons, ContrabandClothing] # Frontier: added ContrabandClothing as parent
=======
  parent: [ClothingEyesBase, ShowSecurityIcons, BaseSyndicateContraband]
>>>>>>> 9a68cf0b
  id: ClothingEyesHudSyndicate
  name: syndicate visor
  description: The syndicate's professional head-up display, designed for better detection of humanoids and their subsequent elimination.
  components:
  - type: Sprite
    sprite: Clothing/Eyes/Hud/synd.rsi
  - type: Clothing
    sprite: Clothing/Eyes/Hud/synd.rsi
  - type: ShowSyndicateIcons

- type: entity
<<<<<<< HEAD
  parent: [ClothingEyesBase, ShowSecurityIcons, ContrabandClothing] # Frontier: added ContrabandClothing as parent
=======
  parent: [ClothingEyesBase, ShowSecurityIcons, BaseSyndicateContraband]
>>>>>>> 9a68cf0b
  id: ClothingEyesHudSyndicateAgent
  name: syndicate agent visor
  description: The Syndicate Agent's professional heads-up display, designed for quick diagnosis of their team's status.
  components:
  - type: Sprite
    sprite: Clothing/Eyes/Hud/syndagent.rsi
  - type: Clothing
    sprite: Clothing/Eyes/Hud/syndagent.rsi
  - type: ShowSyndicateIcons
  - type: ShowHealthBars
    damageContainers:
    - Biological

- type: entity
  parent: [ClothingEyesGlassesSunglasses, ShowSecurityIcons, ContrabandClothing] # Frontier: added ContrabandClothing as parent
  id: ClothingEyesGlassesHiddenSecurity
  suffix: Syndicate

- type: entity
  parent: [ClothingEyesHudMedical, ClothingHeadEyeBaseFlippable]
  id: ClothingEyesEyepatchHudMedical
  name: medical hud eyepatch
  description: A heads-up display that scans the humanoids in view and provides accurate data about their health status. For true patriots.
  components:
  - type: Sprite
    sprite: Clothing/Eyes/Hud/medpatch.rsi
  - type: Clothing
    sprite: Clothing/Eyes/Hud/medpatch.rsi

- type: entity
  parent: [ClothingEyesEyepatchHudMedical, ClothingHeadEyeBaseFlipped]
  id: ClothingEyesEyepatchHudMedicalFlipped
  name: medical hud eyepatch

- type: entity
  parent: [ClothingEyesHudSecurity, ClothingHeadEyeBaseFlippable]
  id: ClothingEyesEyepatchHudSecurity
  name: security hud eyepatch
  description: A heads-up display that scans the humanoids in view and provides accurate data about their ID status and security records. For true patriots.
  components:
  - type: Sprite
    sprite: Clothing/Eyes/Hud/secpatch.rsi
  - type: Clothing
    sprite: Clothing/Eyes/Hud/secpatch.rsi

- type: entity
  parent: [ClothingEyesEyepatchHudSecurity,  ClothingHeadEyeBaseFlipped]
  id: ClothingEyesEyepatchHudSecurityFlipped
  name: security hud eyepatch

- type: entity
  parent: [ClothingEyesHudBeer, ClothingHeadEyeBaseFlippable]
  id: ClothingEyesEyepatchHudBeer
  name: beer hud eyepatch
  description: A pair of sunHud outfitted with apparatus to scan reagents, as well as providing an innate understanding of liquid viscosity while in motion. For true patriots.
  components:
  - type: Sprite
    sprite: Clothing/Eyes/Hud/beerpatch.rsi
  - type: Clothing
    sprite: Clothing/Eyes/Hud/beerpatch.rsi

- type: entity
  parent: [ClothingEyesEyepatchHudBeer, ClothingHeadEyeBaseFlipped]
  id: ClothingEyesEyepatchHudBeerFlipped
  name: beer hud eyepatch

- type: entity
  parent: [ClothingEyesHudDiagnostic, ClothingHeadEyeBaseFlippable]
  id: ClothingEyesEyepatchHudDiag
  name: diagnostic hud eyepatch
  description: A heads-up display capable of analyzing the integrity and status of robotics and exosuits. Made out of see-borg-ium.
  components:
  - type: Sprite
    sprite: Clothing/Eyes/Hud/diagpatch.rsi
  - type: Clothing
    sprite: Clothing/Eyes/Hud/diagpatch.rsi

- type: entity
  parent: [ClothingEyesEyepatchHudDiag, ClothingHeadEyeBaseFlipped]
  id: ClothingEyesEyepatchHudDiagFlipped
  name: diagnostic hud eyepatch<|MERGE_RESOLUTION|>--- conflicted
+++ resolved
@@ -190,11 +190,7 @@
   - type: ShowSyndicateIcons
 
 - type: entity
-<<<<<<< HEAD
-  parent: [ClothingEyesBase, ShowSecurityIcons, ContrabandClothing] # Frontier: added ContrabandClothing as parent
-=======
-  parent: [ClothingEyesBase, ShowSecurityIcons, BaseSyndicateContraband]
->>>>>>> 9a68cf0b
+  parent: [ClothingEyesBase, ShowSecurityIcons, BaseSyndicateContraband, ContrabandClothing] # Frontier: added ContrabandClothing as parent
   id: ClothingEyesHudSyndicate
   name: syndicate visor
   description: The syndicate's professional head-up display, designed for better detection of humanoids and their subsequent elimination.
@@ -206,11 +202,7 @@
   - type: ShowSyndicateIcons
 
 - type: entity
-<<<<<<< HEAD
-  parent: [ClothingEyesBase, ShowSecurityIcons, ContrabandClothing] # Frontier: added ContrabandClothing as parent
-=======
-  parent: [ClothingEyesBase, ShowSecurityIcons, BaseSyndicateContraband]
->>>>>>> 9a68cf0b
+  parent: [ClothingEyesBase, ShowSecurityIcons, BaseSyndicateContraband, ContrabandClothing] # Frontier: added ContrabandClothing as parent
   id: ClothingEyesHudSyndicateAgent
   name: syndicate agent visor
   description: The Syndicate Agent's professional heads-up display, designed for quick diagnosis of their team's status.
