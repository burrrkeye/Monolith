# Belts that need/have visualizers

- type: entity
  parent: NFClothingBeltStorageBase # Frontier: ClothingBeltStorageBase<NFClothingBeltStorageBase
  id: ClothingBeltUtility
  name: utility belt
  description: Can hold various things.
  components:
  - type: Sprite
    sprite: Clothing/Belt/utility.rsi
  - type: Clothing
    sprite: Clothing/Belt/utility.rsi
  - type: Storage
    #maxItemSize: Normal# Frontier
    # TODO: Fill this out more.
    # whitelist: # Frontier: commented out whitelist
      # tags:
        # - Powerdrill
        # - Wirecutter
        # - Crowbar
        # - Screwdriver
        # - Flashlight
        # - Wrench
        # - GeigerCounter
        # - Flare
        # - CableCoil
        # - CigPack
        # - Radio
        # - HolofanProjector
        # - Multitool
        # - AppraisalTool
        # - JawsOfLife
        # - GPS
        # - WeldingMask
      # components:
        # - SprayPainter
        # - NetworkConfigurator
        # - RCD
        # - RCDAmmo
        # - Welder
        # - PowerCell
        # - Geiger
        # - TrayScanner
        # - GasAnalyzer
        # - HandLabeler
  - type: ItemMapper
    mapLayers:
      drill:
        whitelist:
          tags:
          - Powerdrill
      cutters_red:
        whitelist:
          tags:
          - Wirecutter
      crowbar:
        whitelist:
          tags:
          - Crowbar
      crowbar_red:
        whitelist:
          tags:
          - CrowbarRed
      jaws:
        whitelist:
          tags:
          - JawsOfLife
      screwdriver_nuke:
        whitelist:
          tags:
          - Screwdriver
      wrench:
        whitelist:
          tags:
          - Wrench
      multitool:
        whitelist:
          tags:
            - Multitool
    sprite: Clothing/Belt/belt_overlay.rsi
  - type: Appearance

- type: entity
  parent: NFClothingBeltStorageBase # Frontier: ClothingBeltStorageBase<NFClothingBeltStorageBase
  id: ClothingBeltChiefEngineer
  name: chief engineer's toolbelt
  description: Holds tools, looks snazzy.
  components:
  - type: Sprite
    sprite: Clothing/Belt/ce.rsi
  - type: Clothing
    sprite: Clothing/Belt/ce.rsi
  #- type: Storage # Frontier
    #grid: # Frontier
    #- 0,0,9,1 # Frontier
    # TODO: Fill this out more.
    # whitelist: # Frontier: commented out whitelist
      # tags:
        # - Wirecutter
        # - Crowbar
        # - Screwdriver
        # - Flashlight
        # - Wrench
        # - GeigerCounter
        # - Flare
        # - CableCoil
        # - Powerdrill
        # - JawsOfLife
        # - CigPack
        # - Radio
        # - HolofanProjector
        # - Multitool
        # - AppraisalTool
      # components:
        # - SprayPainter
        # - NetworkConfigurator
        # - RCD
        # - RCDAmmo
        # - Welder
        # - Flash
        # - Handcuff
        # - PowerCell
        # - Geiger
        # - TrayScanner
        # - GasAnalyzer
  - type: ItemMapper
    mapLayers:
      drill:
        whitelist:
          tags:
          - Powerdrill
      cutters_red:
        whitelist:
          tags:
          - Wirecutter
      crowbar:
        whitelist:
          tags:
          - Crowbar
      crowbar_red:
        whitelist:
          tags:
          - CrowbarRed
      jaws:
        whitelist:
          tags:
          - JawsOfLife
      screwdriver_nuke:
        whitelist:
          tags:
          - Screwdriver
      multitool:
        whitelist:
          tags:
            - Multitool
      wrench:
        whitelist:
          tags:
          - Wrench
    sprite: Clothing/Belt/belt_overlay.rsi
  - type: Appearance

- type: entity
  parent: NFClothingBeltStorageBase # Frontier: ClothingBeltStorageBase<NFClothingBeltStorageBase
  id: ClothingBeltAssault
  name: assault belt
  description: A tactical assault belt.
  components:
  - type: Sprite
    sprite: Clothing/Belt/assault.rsi
  - type: Clothing
    sprite: Clothing/Belt/assault.rsi
  # - type: Storage # Frontier: commented out whitelist
    # whitelist:
      # tags:
        # - CigPack
        # - Taser
      # components:
        # - Stunbaton
        # - FlashOnTrigger
        # - SmokeOnTrigger
        # - Flash
        # - Handcuff
        # - BallisticAmmoProvider
        # - Ammo
  - type: ItemMapper
    mapLayers:
      flashbang:
        whitelist:
          components:
          - FlashOnTrigger
      stunbaton:
        whitelist:
          components:
          - Stunbaton
      tear_gas_grenade:
        whitelist:
          components:
          - SmokeOnTrigger
    sprite: Clothing/Belt/belt_overlay.rsi
  - type: Appearance

- type: entity
  parent: NFClothingBeltStorageBase
  id: ClothingBeltJanitor
  name: janibelt
  description: A belt used to hold most janitorial supplies.
  components:
  - type: Sprite
    sprite: Clothing/Belt/janitor.rsi
  - type: Clothing
    sprite: Clothing/Belt/janitor.rsi
  #- type: Storage # Frontier
    # whitelist: # Frontier: commented out whitelist
      # tags:
        # - Wrench
        # - Bottle
        # - Spray
        # - Soap
        # - Flashlight
        # - CigPack
        # - TrashBag
        # - WetFloorSign
        # - HolosignProjector
        # - Plunger
        # - LightReplacer
        # - JanicartKeys
      # components:
        # - LightReplacer
        # - SmokeOnTrigger
    #maxItemSize: Large # Frontier
  - type: ItemMapper
    mapLayers:
      bottle:
        whitelist:
          tags:
          - Bottle
      bottle_spray:
        whitelist:
          tags:
          - Spray
      wrench:
        whitelist:
          tags:
          - Wrench
    sprite: Clothing/Belt/belt_overlay.rsi
  - type: Appearance

- type: entity
  parent: NFClothingBeltStorageBase # Frontier: ClothingBeltStorageBase<NFClothingBeltStorageBase
  id: ClothingBeltMedical
  name: medical belt
  description: Can hold various medical equipment.
  components:
  - type: Sprite
    sprite: Clothing/Belt/medical.rsi
  - type: Clothing
    sprite: Clothing/Belt/medical.rsi
  # - type: Storage # Frontier: commented out whitelist
  #   whitelist:
  #     tags:
  #       - Wrench
  #       - Bottle
  #       - Spray
  #       - Brutepack
  #       - Bloodpack
  #       - Gauze
  #       - Ointment
  #       - CigPack
  #       - PillCanister
  #       - Radio
  #       - DiscreteHealthAnalyzer
  #       - SurgeryTool
  #       - Dropper
  #     components:
  #       - Hypospray
  #       - Injector
  #       - Pill
  #       - HandLabeler
  - type: ItemMapper
    mapLayers:
      bottle:
        whitelist:
          tags:
          - Bottle
      hypo:
        whitelist:
          components:
          - Hypospray
      pill:
        whitelist:
          components:
          - Pill
          tags:
          - PillCanister
      bottle_spray:
        whitelist:
          tags:
          - Spray
      # spray_med:
      #   whitelist:
      #     tags:
      #     - SprayMedical
      # wrench_medical:
      #   whitelist:
      #     tags:
      #     - WrenchMedical
      wrench:
        whitelist:
          tags:
          - Wrench
    sprite: Clothing/Belt/belt_overlay.rsi
  - type: Appearance

- type: entity
  parent: ClothingBeltMedical
  id: ClothingBeltMedicalEMT
  name: EMT belt
  description: Perfect for holding various equipment for medical emergencies.
  components:
  - type: Sprite
    sprite: Clothing/Belt/emt.rsi
  - type: Clothing
    sprite: Clothing/Belt/emt.rsi

- type: entity
  parent: NFClothingBeltStorageBase # Frontier: ClothingBeltStorageBase<NFClothingBeltStorageBase
  id: ClothingBeltPlant
  name: botanical belt
  description: A belt used to hold most hydroponics supplies. Suprisingly, not green.
  components:
  - type: Sprite
    sprite: Clothing/Belt/plant.rsi
  - type: Clothing
    sprite: Clothing/Belt/plant.rsi
  # - type: Storage # Frontier: commented out whitelist
  #   whitelist:
  #     tags:
  #       # - PlantAnalyzer
  #       - PlantSampleTaker
  #       - BotanyShovel
  #       - BotanyHoe
  #       - BotanyHatchet
  #       - PlantSampleTaker
  #       - PlantBGone
  #       - Bottle
  #       - Syringe
  #       - CigPack
  #       - Dropper
  #     components:
  #       - Seed
  #       - Smokable
  #       - HandLabeler
  - type: ItemMapper
    mapLayers:
      hatchet:
        whitelist:
          tags:
          - BotanyHatchet
      # hydro:
      #   whitelist:
      #     tags:
      #     - PlantAnalyzer # Dunno what to put here, should be aight.
      hoe:
        whitelist:
          tags:
          - BotanyHoe
      secateurs: # We don't have secateurs and this looks similar enough.
        whitelist:
          tags:
          - BotanyShovel
      plantbgone:
        whitelist:
          tags:
          - PlantBGone
      bottle:
        whitelist:
          tags:
          - Bottle
    sprite: Clothing/Belt/belt_overlay.rsi
  - type: Appearance

- type: entity
  parent: NFClothingBeltStorageBase # Frontier: ClothingBeltStorageBase<NFClothingBeltStorageBase
  id: ClothingBeltChef
  name: chef belt
  description: A belt used to hold kitchen knives and condiments for quick access.
  components:
  - type: Sprite
    sprite: Clothing/Belt/chef.rsi
  - type: Clothing
    sprite: Clothing/Belt/chef.rsi
  # - type: Storage # Frontier: commented out whitelist
    # whitelist:
      # tags:
        # - KitchenKnife
        # - Cleaver
        # - RollingPin
        # - Coldsauce
        # - Enzyme
        # - Hotsauce
        # - Ketchup
        # - BBQsauce
        # - SaltShaker
        # - PepperShaker
        # - CigPack
        # - Packet
        # - Skewer
        # - MonkeyCube
        # - Mayo
      # components:
        # - Mousetrap
        # - Smokable
        # - Utensil
  - type: ItemMapper
    mapLayers:
      kitchenknife:
        whitelist:
          tags:
          - KitchenKnife
      cleaver:
        whitelist:
          tags:
          - Cleaver
      rollingpin:
        whitelist:
          tags:
          - RollingPin
      coldsauce:
        whitelist:
          tags:
          - Coldsauce
      enzyme:
        whitelist:
          tags:
          - Enzyme
      hotsauce:
        whitelist:
          tags:
          - Hotsauce
      ketchup:
        whitelist:
          tags:
          - Ketchup
      bbqsauce:
        whitelist:
          tags:
          - BBQsauce
      saltshaker:
        whitelist:
          tags:
          - SaltShaker
      peppershaker:
        whitelist:
          tags:
          - PepperShaker
    sprite: Clothing/Belt/belt_overlay.rsi
  - type: Appearance

- type: entity
<<<<<<< HEAD
  parent: [ClothingBeltStorageBase, BaseC1Contraband] # Frontier: BaseRestrictedContraband<BaseC1Contraband
=======
  parent: [ClothingBeltStorageBase, ContentsExplosionResistanceBase, BaseRestrictedContraband]
>>>>>>> e0163fb0
  id: ClothingBeltSecurity
  name: security belt
  description: Can hold security gear like handcuffs and flashes.
  components:
  - type: Sprite
    sprite: Clothing/Belt/security.rsi
  - type: Clothing
    sprite: Clothing/Belt/security.rsi
<<<<<<< HEAD
  # - type: Storage # Frontier: commented out whitelist
  #   whitelist:
  #     tags:
  #       - CigPack
  #       - Taser
  #       - SecBeltEquip
  #       - Radio
  #       - Sidearm
  #       - MagazinePistol
  #       - MagazineMagnum
  #       - CombatKnife
  #       - Truncheon
  #     components:
  #       - Stunbaton
  #       - FlashOnTrigger
  #       - SmokeOnTrigger
  #       - Flash
  #       - Handcuff
  #       - BallisticAmmoProvider
  #       - CartridgeAmmo
  #       - DoorRemote
  #       - Whistle
  #       - BalloonPopper
=======
  - type: ExplosionResistance
    damageCoefficient: 0.9
  - type: Storage
    whitelist:
      tags:
        - CigPack
        - Taser
        - SecBeltEquip
        - Radio
        - Sidearm
        - MagazinePistol
        - MagazineMagnum
        - CombatKnife
        - Truncheon
      components:
        - Stunbaton
        - FlashOnTrigger
        - SmokeOnTrigger
        - Flash
        - Handcuff
        - BallisticAmmoProvider
        - CartridgeAmmo
        - DoorRemote
        - Whistle
        - BalloonPopper
>>>>>>> e0163fb0
  - type: ItemMapper
    mapLayers:
      flashbang:
        whitelist:
          components:
          - FlashOnTrigger
      stunbaton:
        whitelist:
          components:
          - Stunbaton
      tear_gas_grenade:
        whitelist:
          components:
          - SmokeOnTrigger
    sprite: Clothing/Belt/belt_overlay.rsi
  - type: Appearance

- type: entity
  parent: [ClothingBeltBase, ClothingSlotBase, BaseC1Contraband] # Frontier: BaseCommandContraband<BaseC1Contraband
  id: ClothingBeltSheath
  name: sabre sheath
  description: An ornate sheath designed to hold an officer's blade.
  components:
  - type: Sprite
    sprite: Clothing/Belt/sheath.rsi
    state: sheath
  - type: Clothing
    sprite: Clothing/Belt/sheath.rsi
  #- type: Item # Frontier
    #size: Ginormous # Frontier
  - type: ItemSlots
    slots:
      item:
        name: Sabre
        insertVerbText: sheath-insert-verb
        ejectVerbText: sheath-eject-verb
        insertSound: /Audio/Items/sheath.ogg
        ejectSound: /Audio/Items/unsheath.ogg
        whitelist:
          tags:
          - CaptainSabre
  - type: ItemMapper
    mapLayers:
      sheath-sabre:
        whitelist:
          tags:
          - CaptainSabre
  - type: Appearance

# Belts without visualizers

- type: entity
  parent: [ClothingBeltAmmoProviderBase, BaseC1Contraband] # Frontier: BaseRestrictedContraband<BaseC1Contraband
  id: ClothingBeltBandolier
  name: bandolier
  description: A bandolier for holding shotgun ammunition.
  components:
  - type: Sprite
    sprite: Clothing/Belt/bandolier.rsi
  - type: Clothing
    sprite: Clothing/Belt/bandolier.rsi
  #- type: Item # Frontier
    #size: Huge # Frontier
  - type: BallisticAmmoProvider
    whitelist:
      tags:
        - ShellShotgun
    capacity: 14

- type: entity
  parent: ClothingBeltBase
  id: ClothingBeltChampion
  name: championship belt
  description: Proves to the world that you are the strongest!
  components:
  - type: Sprite
    sprite: Clothing/Belt/champion.rsi
  - type: Clothing
    sprite: Clothing/Belt/champion.rsi
    quickEquip: true
  - type: Tag
    tags:
    - Kangaroo

- type: entity
  parent: NFClothingBeltStorageBase # Frontier: ClothingBeltStorageBase<NFClothingBeltStorageBase
  id: ClothingBeltHolster
  name: shoulder holster
  description: 'A holster to carry a handgun and ammo. WARNING: Badasses only.'
  components:
  - type: Sprite
    sprite: Clothing/Belt/holster.rsi
  - type: Clothing
    sprite: Clothing/Belt/holster.rsi
  # - type: Storage # Frontier: commented out
    # grid: # Frontier: commented out
    # - 0,0,3,1 # Frontier: commented out

- type: entity
  parent: [NFClothingBeltStorageBase, BaseC3SyndicateContraband, ContrabandClothing] # Frontier: ClothingBeltStorageBase<NFClothingBeltStorageBase, BaseSyndicateContraband<BaseC3SyndicateContraband, added ContrabandClothing as parent
  id: ClothingBeltSyndieHolster
  name: syndicate shoulder holster
  description: A deep shoulder holster capable of holding many types of ballistics.
  components:
  - type: Sprite
    sprite: Clothing/Belt/syndieholster.rsi
  - type: Clothing
    sprite: Clothing/Belt/syndieholster.rsi
  #- type: Item # Frontier
    #size: Ginormous # Frontier
  # - type: Storage # Frontier: commented out
    # maxItemSize: Huge # Frontier: commented out
    # grid: # Frontier: commented out
    # - 0,0,3,3 # Frontier: commented out
    # whitelist: # Frontier: commented out whitelist
      # components:
        # - Gun
        # - BallisticAmmoProvider
        # - CartridgeAmmo

- type: entity
  parent: NFClothingBeltStorageBase # Frontier: ClothingBeltStorageBase<NFClothingBeltStorageBase
  id: ClothingBeltSecurityWebbing
  name: security carrier
  description: Unique and versatile chest rig, can hold security gear.
  components:
  - type: Sprite
    sprite: Clothing/Belt/securitywebbing.rsi
  - type: Clothing
    sprite: Clothing/Belt/securitywebbing.rsi

- type: entity
  parent: NFClothingBeltStorageBase # Frontier: ClothingBeltStorageBase<NFClothingBeltStorageBase, remove BaseSecurityCargoContraband
  id: ClothingBeltMercenaryWebbing # Frontier: Merc to Mercenary
  name: mercenary webbing
  description: Ideal for storing everything from ammo to weapons and combat essentials.
  components:
  - type: Sprite
    sprite: Clothing/Belt/mercwebbing.rsi
  - type: Clothing
    sprite: Clothing/Belt/mercwebbing.rsi

- type: entity
  parent: NFClothingBeltStorageBase # Frontier: ClothingBeltStorageBase<NFClothingBeltStorageBase
  id: ClothingBeltSalvageWebbing
  name: salvage rig
  description: Universal unloading system for work in space.
  components:
  - type: Sprite
    sprite: Clothing/Belt/salvagewebbing.rsi
  - type: Clothing
    sprite: Clothing/Belt/salvagewebbing.rsi

- type: entity
  parent: [NFClothingBeltStorageBase, ContentsExplosionResistanceBase, BaseC1Contraband] # Frontier: ClothingBeltStorageBase<NFClothingBeltStorageBase, BaseSyndicateContraband<BaseC1Contraband
  id: ClothingBeltMilitaryWebbing
  name: chest rig
  description: A set of tactical webbing worn by boarding parties. # Frontier
  components:
  - type: Sprite
    sprite: Clothing/Belt/militarywebbing.rsi
  - type: Clothing
    sprite: Clothing/Belt/militarywebbing.rsi
  - type: ExplosionResistance
    damageCoefficient: 0.5

- type: entity
  parent: ClothingBeltMilitaryWebbing
  id: ClothingBeltMilitaryWebbingMed
  name: medical chest rig
  description: A set of tactical webbing worn by medic operatives. # Frontier
  components:
  - type: Sprite
    sprite: Clothing/Belt/militarywebbingmed.rsi
  - type: Clothing
    sprite: Clothing/Belt/militarywebbingmed.rsi
  #- type: Item # Frontier
    #size: Huge # Frontier
  - type: ExplosionResistance
    damageCoefficient: 0.1

- type: entity
  parent: NFClothingBeltStorageBase # Frontier: ClothingBeltStorageBase<NFClothingBeltStorageBase
  id: ClothingBeltSuspendersRed
  name: red suspenders
  description: For holding your pants up.
  components:
  - type: Tag
    tags:
    - MimeBelt
  - type: Sprite
    sprite: Clothing/Belt/suspenders_red.rsi
    state: icon
  - type: Clothing
    sprite: Clothing/Belt/suspenders_red.rsi
    quickEquip: true

- type: entity
  parent: ClothingBeltSuspendersRed
  id: ClothingBeltSuspendersBlack
  name: black suspenders
  components:
  - type: Sprite
    sprite: Clothing/Belt/suspenders_black.rsi
  - type: Clothing
    sprite: Clothing/Belt/suspenders_black.rsi

- type: entity
  parent: [NFClothingBeltStorageBase, BaseC3WizardContraband, ContrabandClothing] # Frontier: ClothingBeltStorageBase<NFClothingBeltStorageBase, added BaseC3WizardContraband, ContrabandClothing as parent
  id: ClothingBeltWand
  name: wizard belt # Frontier: changed the name from 'wand belt' -> 'wizard belt'
  description: A belt designed to hold various rods of power. A veritable fanny pack of exotic magic.
  components:
  - type: Sprite
    sprite: Clothing/Belt/wand.rsi
  - type: Clothing
    sprite: Clothing/Belt/wand.rsi
  # - type: Storage # Frontier: commented out
    # grid: # Frontier: commented out
    # - 0,0,15,1 # Frontier: commented out
    # whitelist: # Frontier: commented out whitelist
      # tags:
      # - WizardWand<|MERGE_RESOLUTION|>--- conflicted
+++ resolved
@@ -458,11 +458,7 @@
   - type: Appearance
 
 - type: entity
-<<<<<<< HEAD
-  parent: [ClothingBeltStorageBase, BaseC1Contraband] # Frontier: BaseRestrictedContraband<BaseC1Contraband
-=======
-  parent: [ClothingBeltStorageBase, ContentsExplosionResistanceBase, BaseRestrictedContraband]
->>>>>>> e0163fb0
+  parent: [ClothingBeltStorageBase, ContentsExplosionResistanceBase, BaseC1Contraband] # Frontier: BaseRestrictedContraband<BaseC1Contraband
   id: ClothingBeltSecurity
   name: security belt
   description: Can hold security gear like handcuffs and flashes.
@@ -471,7 +467,8 @@
     sprite: Clothing/Belt/security.rsi
   - type: Clothing
     sprite: Clothing/Belt/security.rsi
-<<<<<<< HEAD
+  - type: ExplosionResistance
+    damageCoefficient: 0.9
   # - type: Storage # Frontier: commented out whitelist
   #   whitelist:
   #     tags:
@@ -495,33 +492,6 @@
   #       - DoorRemote
   #       - Whistle
   #       - BalloonPopper
-=======
-  - type: ExplosionResistance
-    damageCoefficient: 0.9
-  - type: Storage
-    whitelist:
-      tags:
-        - CigPack
-        - Taser
-        - SecBeltEquip
-        - Radio
-        - Sidearm
-        - MagazinePistol
-        - MagazineMagnum
-        - CombatKnife
-        - Truncheon
-      components:
-        - Stunbaton
-        - FlashOnTrigger
-        - SmokeOnTrigger
-        - Flash
-        - Handcuff
-        - BallisticAmmoProvider
-        - CartridgeAmmo
-        - DoorRemote
-        - Whistle
-        - BalloonPopper
->>>>>>> e0163fb0
   - type: ItemMapper
     mapLayers:
       flashbang:
