--- conflicted
+++ resolved
@@ -1,10 +1,5 @@
-<<<<<<< HEAD
-﻿- type: entity
+- type: entity
   parent: NFClothingBackpack # Frontier: ClothingBackpack<NFClothingBackpack
-=======
-- type: entity
-  parent: ClothingBackpack
->>>>>>> 7f8f1bfb
   id: ClothingBackpackChameleon
   name: backpack
   description: You wear this on your back and put items into it.
