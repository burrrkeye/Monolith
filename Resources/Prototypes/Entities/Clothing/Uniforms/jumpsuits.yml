- type: entity
  parent: ClothingUniformBase
  id: ClothingUniformJumpsuitDeathSquad
  name: Death squad uniform
  description: Advanced armored jumpsuit used by special forces in special operations.
  components:
  - type: Sprite
    sprite: Clothing/Uniforms/Jumpsuit/deathsquad.rsi
  - type: Clothing
    sprite: Clothing/Uniforms/Jumpsuit/deathsquad.rsi
  - type: Armor
    modifiers:
      coefficients:
        Blunt: 0.8
        Slash: 0.8
        Piercing: 0.8
        Heat: 0.8

- type: entity
  parent: ClothingUniformBase
  id: ClothingUniformJumpsuitAncient
  name: ancient jumpsuit
  description: A terribly ragged and frayed grey jumpsuit. It looks like it hasn't been washed in over a decade.
  components:
  - type: Sprite
    sprite: Clothing/Uniforms/Jumpsuit/ancient.rsi
  - type: Clothing
    sprite: Clothing/Uniforms/Jumpsuit/ancient.rsi

- type: entity
  parent: ClothingUniformBase
  id: ClothingUniformJumpsuitBartender
  name: bartender's uniform
  description: A nice and tidy uniform. Shame about the bar though.
  components:
  - type: Sprite
    sprite: Clothing/Uniforms/Jumpsuit/bartender.rsi
  - type: Clothing
    sprite: Clothing/Uniforms/Jumpsuit/bartender.rsi

- type: entity
  parent: ClothingUniformBase
  id: ClothingUniformJumpsuitJacketMonkey
  name: bartender's jacket monkey
  description: A decent jacket, for a decent monkey.
  components:
  - type: Sprite
    sprite: Clothing/Uniforms/Jumpsuit/punpun.rsi
  - type: Clothing
    sprite: Clothing/Uniforms/Jumpsuit/punpun.rsi
  - type: SuitSensor
    controlsLocked: false
    randomMode: false
    mode: SensorCords

- type: entity
  parent: ClothingUniformBase
  id: ClothingUniformJumpsuitBartenderPurple
  name: purple bartender's uniform
  description: A special purple outfit to serve drinks.
  components:
  - type: Sprite
    sprite: Clothing/Uniforms/Jumpsuit/bartender_purple.rsi
  - type: Clothing
    sprite: Clothing/Uniforms/Jumpsuit/bartender_purple.rsi

- type: entity
  parent: ClothingUniformBase
  id: ClothingUniformJumpsuitCaptain
  name: captain's jumpsuit
  description: It's a blue jumpsuit with some gold markings denoting the rank of "Captain".
  components:
  - type: Sprite
    sprite: Clothing/Uniforms/Jumpsuit/captain.rsi
  - type: Clothing
    sprite: Clothing/Uniforms/Jumpsuit/captain.rsi

- type: entity
  parent: ClothingUniformBase
  id: ClothingUniformJumpsuitCargo
  name: cargo tech jumpsuit
  description: A sturdy jumpsuit, issued to members of the Cargo department.
  components:
  - type: Sprite
    sprite: Clothing/Uniforms/Jumpsuit/cargotech.rsi
  - type: Clothing
    sprite: Clothing/Uniforms/Jumpsuit/cargotech.rsi

- type: entity
  parent: ClothingUniformBase
  id: ClothingUniformJumpsuitSalvageSpecialist
  name: salvage specialist's jumpsuit
  description: It's a snappy jumpsuit with a sturdy set of overalls. It's very dirty.
  components:
  - type: Sprite
    sprite: Clothing/Uniforms/Jumpsuit/salvage.rsi
  - type: Clothing
    sprite: Clothing/Uniforms/Jumpsuit/salvage.rsi

- type: entity
  parent: ClothingUniformBase
  id: ClothingUniformJumpsuitChiefEngineer
  name: chief engineer's jumpsuit
  description: It's a high visibility jumpsuit given to those engineers insane enough to achieve the rank of Chief Engineer. It has minor radiation shielding.
  components:
  - type: Sprite
    sprite: Clothing/Uniforms/Jumpsuit/ce.rsi
  - type: Clothing
    sprite: Clothing/Uniforms/Jumpsuit/ce.rsi

- type: entity
  parent: ClothingUniformBase
  id: ClothingUniformJumpsuitChiefEngineerTurtle
  name: chief engineer's turtleneck
  description: A yellow turtleneck designed specifically for work in conditions of the engineering department.
  components:
  - type: Sprite
    sprite: Clothing/Uniforms/Jumpsuit/ceturtle.rsi
  - type: Clothing
    sprite: Clothing/Uniforms/Jumpsuit/ceturtle.rsi

- type: entity
  parent: ClothingUniformBase
  id: ClothingUniformJumpsuitChaplain
  name: chaplain's jumpsuit
  description: It's a black jumpsuit, often worn by religious folk.
  components:
    - type: Sprite
      sprite: Clothing/Uniforms/Jumpsuit/chaplain.rsi
    - type: Clothing
      sprite: Clothing/Uniforms/Jumpsuit/chaplain.rsi

- type: entity
  parent: ClothingUniformBase
  id: ClothingUniformJumpsuitCentcomOfficial
  name: CentCom official's jumpsuit
  description: It's a jumpsuit worn by CentCom's officials.
  components:
  - type: Sprite
    sprite: Clothing/Uniforms/Jumpsuit/centcom_official.rsi
  - type: Clothing
    sprite: Clothing/Uniforms/Jumpsuit/centcom_official.rsi

- type: entity
  parent: ClothingUniformBase
  id: ClothingUniformJumpsuitCentcomOfficer
  name: CentCom officer's jumpsuit
  description: It's a jumpsuit worn by CentCom Officers.
  components:
  - type: Sprite
    sprite: Clothing/Uniforms/Jumpsuit/centcom_officer.rsi
  - type: Clothing
    sprite: Clothing/Uniforms/Jumpsuit/centcom_officer.rsi

- type: entity
  parent: ClothingUniformBase
  id: ClothingUniformJumpsuitChef
  name: chef uniform
  description: Can't cook without this.
  components:
  - type: Sprite
    sprite: Clothing/Uniforms/Jumpsuit/chef.rsi
  - type: Clothing
    sprite: Clothing/Uniforms/Jumpsuit/chef.rsi

- type: entity
  parent: ClothingUniformBase
  id: ClothingUniformJumpsuitChemistry
  name: chemistry jumpsuit
  description: There's some odd stains on this jumpsuit. Hm.
  components:
  - type: Sprite
    sprite: Clothing/Uniforms/Jumpsuit/chemistry.rsi
  - type: Clothing
    sprite: Clothing/Uniforms/Jumpsuit/chemistry.rsi

- type: entity
  parent: ClothingUniformBase
  id: ClothingUniformJumpsuitVirology
  name: virology jumpsuit
  description: It's made of a special fiber that gives special protection against biohazards. It has a virologist rank stripe on it.
  components:
  - type: Sprite
    sprite: Clothing/Uniforms/Jumpsuit/virology.rsi
  - type: Clothing
    sprite: Clothing/Uniforms/Jumpsuit/virology.rsi

- type: entity
  parent: ClothingUniformBase
  id: ClothingUniformJumpsuitGenetics
  name: genetics jumpsuit
  description: It's made of a special fiber that gives special protection against biohazards. It has a geneticist rank stripe on it.
  components:
  - type: Sprite
    sprite: Clothing/Uniforms/Jumpsuit/genetics.rsi
  - type: Clothing
    sprite: Clothing/Uniforms/Jumpsuit/genetics.rsi

- type: entity
  parent: ClothingUniformBase
  id: ClothingUniformJumpsuitClown
  name: clown suit
  description: HONK!
  components:
  - type: Sprite
    sprite: Clothing/Uniforms/Jumpsuit/clown.rsi
  - type: Clothing
    sprite: Clothing/Uniforms/Jumpsuit/clown.rsi
    femaleMask: UniformTop

- type: entity
  parent: ClothingUniformBase
  id: ClothingUniformJumpsuitJester
  name: jester suit
  description: A jolly dress, well suited to entertain your master, nuncle.
  components:
  - type: Sprite
    sprite: Clothing/Uniforms/Jumpsuit/jester.rsi
  - type: Clothing
    sprite: Clothing/Uniforms/Jumpsuit/jester.rsi

- type: entity
  parent: ClothingUniformJumpsuitJester
  id: ClothingUniformJumpsuitJesterAlt
  components:
  - type: Sprite
    sprite: Clothing/Uniforms/Jumpsuit/jester2.rsi
  - type: Clothing
    sprite: Clothing/Uniforms/Jumpsuit/jester2.rsi

- type: entity
  parent: ClothingUniformBase
  id: ClothingUniformJumpsuitCMO
  name: chief medical officer's jumpsuit
  description: It's a jumpsuit worn by those with the experience to be Chief Medical Officer. It provides minor biological protection.
  components:
  - type: Sprite
    sprite: Clothing/Uniforms/Jumpsuit/cmo.rsi
  - type: Clothing
    sprite: Clothing/Uniforms/Jumpsuit/cmo.rsi

- type: entity
  parent: ClothingUniformBase
  id: ClothingUniformJumpsuitDetective
  name: hard-worn suit
  description: Someone who wears this means business.
  components:
    - type: Sprite
      sprite: Clothing/Uniforms/Jumpsuit/detective.rsi
    - type: Clothing
      sprite: Clothing/Uniforms/Jumpsuit/detective.rsi

- type: entity
  parent: ClothingUniformBase
  id: ClothingUniformJumpsuitDetectiveGrey
  name: noir suit
  description: A hard-boiled private investigator's grey suit, complete with tie clip.
  components:
    - type: Sprite
      sprite: Clothing/Uniforms/Jumpsuit/detective_grey.rsi
    - type: Clothing
      sprite: Clothing/Uniforms/Jumpsuit/detective_grey.rsi

- type: entity
  parent: ClothingUniformBase
  id: ClothingUniformJumpsuitEngineering
  name: engineering jumpsuit
  description: If this suit was non-conductive, maybe engineers would actually do their damn job.
  components:
  - type: Sprite
    sprite: Clothing/Uniforms/Jumpsuit/engineering.rsi
  - type: Clothing
    sprite: Clothing/Uniforms/Jumpsuit/engineering.rsi

- type: entity
  parent: ClothingUniformBase
  id: ClothingUniformJumpsuitEngineeringHazard
  name: hazard jumpsuit
  description: Woven in a grungy, warm orange. Lets others around you know that you really mean business when it comes to work.
  components:
  - type: Sprite
    sprite: Clothing/Uniforms/Jumpsuit/engineering_hazard.rsi
  - type: Clothing
    sprite: Clothing/Uniforms/Jumpsuit/engineering_hazard.rsi

- type: entity
  parent: ClothingUniformBase
  id: ClothingUniformJumpsuitHoP
  name: station representative's jumpsuit
  description: Rather bland and inoffensive. Perfect for vanishing off the face of the universe.
  components:
  - type: Sprite
    sprite: Clothing/Uniforms/Jumpsuit/hop.rsi
  - type: Clothing
    sprite: Clothing/Uniforms/Jumpsuit/hop.rsi

- type: entity
  parent: ClothingUniformBase
  id: ClothingUniformJumpsuitHoS
  name: sheriff's jumpsuit
  description: It's bright red and rather crisp, much like the department's victims tend to be.
  components:
  - type: Sprite
    sprite: Clothing/Uniforms/Jumpsuit/hos.rsi
  - type: Clothing
    sprite: Clothing/Uniforms/Jumpsuit/hos.rsi

- type: entity
  parent: ClothingUniformBase
  id: ClothingUniformJumpsuitHoSAlt
  name: sheriff's turtleneck
  description: It's a turtleneck worn by those strong and disciplined enough to achieve the position of Sheriff.
  components:
  - type: Sprite
    sprite: Clothing/Uniforms/Jumpsuit/hos_alt.rsi
  - type: Clothing
    sprite: Clothing/Uniforms/Jumpsuit/hos_alt.rsi

- type: entity
  parent: ClothingUniformBase
  id: ClothingUniformJumpsuitHoSBlue
  name: sheriff's blue jumpsuit
  description: A blue jumpsuit worn by the Sheriff.
  components:
  - type: Sprite
    sprite: Clothing/Uniforms/Jumpsuit/hos_blue.rsi
  - type: Clothing
    sprite: Clothing/Uniforms/Jumpsuit/hos_blue.rsi

- type: entity
  parent: ClothingUniformBase
  id: ClothingUniformJumpsuitHoSGrey
  name: sheriff's grey jumpsuit
  description: A grey jumpsuit of a Sheriff, which make them look somewhat like a passenger.
  components:
  - type: Sprite
    sprite: Clothing/Uniforms/Jumpsuit/hos_grey.rsi
  - type: Clothing
    sprite: Clothing/Uniforms/Jumpsuit/hos_grey.rsi

- type: entity
  parent: ClothingUniformBase
  id: ClothingUniformJumpsuitHoSParadeMale
  name: sheriff's parade uniform
  description: A male sheriff's luxury-wear, for special occasions.
  components:
  - type: Sprite
    sprite: Clothing/Uniforms/Jumpsuit/hos_parade.rsi
  - type: Clothing
    sprite: Clothing/Uniforms/Jumpsuit/hos_parade.rsi

- type: entity
  parent: ClothingUniformBase
  id: ClothingUniformJumpsuitHydroponics
  name: hydroponics jumpsuit
  description: Has a strong earthy smell to it. Hopefully it's merely dirty as opposed to soiled.
  components:
  - type: Sprite
    sprite: Clothing/Uniforms/Jumpsuit/hydro.rsi
  - type: Clothing
    sprite: Clothing/Uniforms/Jumpsuit/hydro.rsi

- type: entity
  parent: ClothingUniformBase
  id: ClothingUniformJumpsuitJanitor
  name: janitor jumpsuit
  description: The jumpsuit for the poor sop with a mop.
  components:
  - type: Sprite
    sprite: Clothing/Uniforms/Jumpsuit/janitor.rsi
  - type: Clothing
    sprite: Clothing/Uniforms/Jumpsuit/janitor.rsi

- type: entity
  parent: ClothingUniformBase
  id: ClothingUniformJumpsuitKimono
  name: kimono
  description: traditional chinese clothing
  components:
  - type: Sprite
    sprite: Clothing/Uniforms/Jumpsuit/kimono.rsi
  - type: Clothing
    sprite: Clothing/Uniforms/Jumpsuit/kimono.rsi

- type: entity
  parent: ClothingUniformBase
  id: ClothingUniformJumpsuitMedicalDoctor
  name: medical doctor jumpsuit
  description: It's made of a special fiber that provides minor protection against biohazards. It has a cross on the chest denoting that the wearer is trained medical personnel.
  components:
  - type: Sprite
    sprite: Clothing/Uniforms/Jumpsuit/medical.rsi
  - type: Clothing
    sprite: Clothing/Uniforms/Jumpsuit/medical.rsi

- type: entity
  parent: ClothingUniformBase
  id: ClothingUniformJumpsuitMime
  name: mime suit
  description: ...
  components:
  - type: Sprite
    sprite: Clothing/Uniforms/Jumpsuit/mime.rsi
  - type: Clothing
    sprite: Clothing/Uniforms/Jumpsuit/mime.rsi

- type: entity
  parent: ClothingUniformBase
  id: ClothingUniformJumpsuitParamedic
  name: paramedic jumpsuit
  description: It's got a plus on it, that's a good thing right?
  components:
  - type: Sprite
    sprite: Clothing/Uniforms/Jumpsuit/paramedic.rsi
  - type: Clothing
    sprite: Clothing/Uniforms/Jumpsuit/paramedic.rsi

- type: entity
  parent: ClothingUniformBase
  id: ClothingUniformJumpsuitBrigmedic
  name: brigmedic jumpsuit
  description: This uniform is issued to qualified personnel who have been trained. No one cares that the training took half a day.
  components:
  - type: Sprite
    sprite: Clothing/Uniforms/Jumpsuit/brigmedic.rsi
  - type: Clothing
    sprite: Clothing/Uniforms/Jumpsuit/brigmedic.rsi

- type: entity
  parent: ClothingUniformBase
  id: ClothingUniformJumpsuitPrisoner
  name: prisoner jumpsuit
  description: Busted.
  components:
  - type: Sprite
    sprite: Clothing/Uniforms/Jumpsuit/prisoner.rsi
  - type: Clothing
    sprite: Clothing/Uniforms/Jumpsuit/prisoner.rsi
  - type: SuitSensor
    controlsLocked: true
    randomMode: false
    mode: SensorCords
  - type: Tag
    tags:
    - ClothMade
    - PrisonUniform
    - WhitelistChameleon

- type: entity
  parent: ClothingUniformBase
  id: ClothingUniformJumpsuitQM
  name: quartermaster's jumpsuit
  description: 'What can brown do for you?'
  components:
  - type: Sprite
    sprite: Clothing/Uniforms/Jumpsuit/qm.rsi
  - type: Clothing
    sprite: Clothing/Uniforms/Jumpsuit/qm.rsi

- type: entity
  parent: ClothingUniformBase
  id: ClothingUniformJumpsuitQMTurtleneck
  name: quartermasters's turtleneck
  description: A sharp turtleneck made for the hardy work environment of supply.
  components:
    - type: Sprite
      sprite: Clothing/Uniforms/Jumpsuit/qmturtle.rsi
    - type: Clothing
      sprite: Clothing/Uniforms/Jumpsuit/qmturtle.rsi

- type: entity
  parent: ClothingUniformBase
  id: ClothingUniformJumpsuitResearchDirector
  name: research director's turtleneck
  description: It's a turtleneck worn by those with the know-how to achieve the position of Research Director. Its fabric provides minor protection from biological contaminants.
  components:
  - type: Sprite
    sprite: Clothing/Uniforms/Jumpsuit/rnd.rsi
  - type: Clothing
    sprite: Clothing/Uniforms/Jumpsuit/rnd.rsi

- type: entity
  parent: ClothingUniformBase
  id: ClothingUniformJumpsuitScientist
  name: scientist jumpsuit
  description: It's made of a special fiber that provides minor protection against explosives. It has markings that denote the wearer as a scientist.
  components:
  - type: Sprite
    sprite: Clothing/Uniforms/Jumpsuit/scientist.rsi
  - type: Clothing
    sprite: Clothing/Uniforms/Jumpsuit/scientist.rsi

- type: entity
  parent: ClothingUniformBase
  id: ClothingUniformJumpsuitScientistFormal
  name: scientist's formal jumpsuit
  description: A uniform for sophisticated scientists, best worn with its matching tie.
  components:
  - type: Sprite
    sprite: Clothing/Uniforms/Jumpsuit/scientist_formal.rsi
  - type: Clothing
    sprite: Clothing/Uniforms/Jumpsuit/scientist_formal.rsi

- type: entity
  parent: ClothingUniformBase
  id: ClothingUniformJumpsuitRoboticist
  name: roboticist jumpsuit
  description: It's a slimming black with reinforced seams; great for industrial work.
  components:
  - type: Sprite
    sprite: Clothing/Uniforms/Jumpsuit/roboticist.rsi
  - type: Clothing
    sprite: Clothing/Uniforms/Jumpsuit/roboticist.rsi

- type: entity
  parent: ClothingUniformBase
  id: ClothingUniformJumpsuitSec
  name: deputy jumpsuit
  description: A jumpsuit made of strong material, providing robust protection.
  components:
  - type: Sprite
    sprite: Clothing/Uniforms/Jumpsuit/security.rsi
  - type: Clothing
    sprite: Clothing/Uniforms/Jumpsuit/security.rsi

- type: entity
  parent: ClothingUniformBase
  id: ClothingUniformJumpsuitSecBlue
  name: blue deputy jumpsuit
  description: A jumpsuit made of strong material, providing robust protection.
  components:
  - type: Sprite
    sprite: Clothing/Uniforms/Jumpsuit/security_blue.rsi
  - type: Clothing
    sprite: Clothing/Uniforms/Jumpsuit/security_blue.rsi

- type: entity
  parent: ClothingUniformBase
  id: ClothingUniformJumpsuitSecGrey
  name: grey deputy jumpsuit
  description: A tactical relic of years past before Nanotrasen decided it was cheaper to dye the suits red instead of washing out the blood.
  components:
  - type: Sprite
    sprite: Clothing/Uniforms/Jumpsuit/security_grey.rsi
  - type: Clothing
    sprite: Clothing/Uniforms/Jumpsuit/security_grey.rsi

- type: entity
  parent: ClothingUniformBase
  id: ClothingUniformJumpsuitWarden
  name: bailiff's jumpsuit
  description: A formal security suit for officers complete with Nanotrasen belt buckle.
  components:
  - type: Sprite
    sprite: Clothing/Uniforms/Jumpsuit/warden.rsi
  - type: Clothing
    sprite: Clothing/Uniforms/Jumpsuit/warden.rsi

# COLORS

- type: entity
  parent: ClothingUniformBase
  id: ClothingUniformJumpsuitColorGrey
  description: A tasteful grey jumpsuit that reminds you of the good old days.
  name: grey jumpsuit
  components:
  - type: Sprite
    sprite: Clothing/Uniforms/Jumpsuit/Color/grey.rsi
  - type: Clothing
    sprite: Clothing/Uniforms/Jumpsuit/Color/grey.rsi

- type: entity
  parent: ClothingUniformBase
  id: ClothingUniformJumpsuitColorBlack
  name: black jumpsuit
  description: A generic black jumpsuit with no rank markings.
  components:
  - type: Sprite
    sprite: Clothing/Uniforms/Jumpsuit/Color/black.rsi
  - type: Clothing
    sprite: Clothing/Uniforms/Jumpsuit/Color/black.rsi

- type: entity
  parent: ClothingUniformBase
  id: ClothingUniformJumpsuitColorBlue
  name: blue jumpsuit
  description: A generic blue jumpsuit with no rank markings.
  components:
  - type: Sprite
    sprite: Clothing/Uniforms/Jumpsuit/Color/blue.rsi
  - type: Clothing
    sprite: Clothing/Uniforms/Jumpsuit/Color/blue.rsi

- type: entity
  parent: ClothingUniformBase
  id: ClothingUniformJumpsuitColorGreen
  name: green jumpsuit
  description: A generic green jumpsuit with no rank markings.
  components:
  - type: Sprite
    sprite: Clothing/Uniforms/Jumpsuit/Color/green.rsi
  - type: Clothing
    sprite: Clothing/Uniforms/Jumpsuit/Color/green.rsi

- type: entity
  parent: ClothingUniformBase
  id: ClothingUniformJumpsuitColorOrange
  name: orange jumpsuit
  description: "Don't wear this near paranoid security officers."
  components:
  - type: Sprite
    sprite: Clothing/Uniforms/Jumpsuit/Color/orange.rsi
  - type: Clothing
    sprite: Clothing/Uniforms/Jumpsuit/Color/orange.rsi

- type: entity
  parent: ClothingUniformBase
  id: ClothingUniformJumpsuitColorPink
  name: pink jumpsuit
  description: "Just looking at this makes you feel fabulous."
  components:
  - type: Sprite
    sprite: Clothing/Uniforms/Jumpsuit/Color/pink.rsi
  - type: Clothing
    sprite: Clothing/Uniforms/Jumpsuit/Color/pink.rsi

- type: entity
  parent: ClothingUniformBase
  id: ClothingUniformJumpsuitColorRed
  name: red jumpsuit
  description: A generic red jumpsuit with no rank markings.
  components:
  - type: Sprite
    sprite: Clothing/Uniforms/Jumpsuit/Color/red.rsi
  - type: Clothing
    sprite: Clothing/Uniforms/Jumpsuit/Color/red.rsi

- type: entity
  parent: ClothingUniformBase
  id: ClothingUniformJumpsuitColorWhite
  name: white jumpsuit
  description: A generic white jumpsuit with no rank markings.
  components:
  - type: Sprite
    sprite: Clothing/Uniforms/Jumpsuit/Color/white.rsi
  - type: Clothing
    sprite: Clothing/Uniforms/Jumpsuit/Color/white.rsi

- type: entity
  parent: ClothingUniformBase
  id: ClothingUniformJumpsuitColorYellow
  name: yellow jumpsuit
  description: A generic yellow jumpsuit with no rank markings.
  components:
  - type: Sprite
    sprite: Clothing/Uniforms/Jumpsuit/Color/yellow.rsi
  - type: Clothing
    sprite: Clothing/Uniforms/Jumpsuit/Color/yellow.rsi

- type: entity
  parent: ClothingUniformBase
  id: ClothingUniformJumpsuitColorDarkBlue
  name: dark blue jumpsuit
  description: A generic dark blue jumpsuit with no rank markings.
  components:
  - type: Sprite
    sprite: Clothing/Uniforms/Jumpsuit/Color/darkblue.rsi
  - type: Clothing
    sprite: Clothing/Uniforms/Jumpsuit/Color/darkblue.rsi

- type: entity
  parent: ClothingUniformBase
  id: ClothingUniformJumpsuitColorTeal
  name: teal jumpsuit
  description: A generic teal jumpsuit with no rank markings.
  components:
  - type: Sprite
    sprite: Clothing/Uniforms/Jumpsuit/Color/teal.rsi
  - type: Clothing
    sprite: Clothing/Uniforms/Jumpsuit/Color/teal.rsi

- type: entity
  parent: ClothingUniformBase
  id: ClothingUniformJumpsuitColorPurple
  name: purple jumpsuit
  description: A generic purple jumpsuit with no rank markings.
  components:
  - type: Sprite
    sprite: Clothing/Uniforms/Jumpsuit/Color/lightpurple.rsi
  - type: Clothing
    sprite: Clothing/Uniforms/Jumpsuit/Color/lightpurple.rsi

- type: entity
  parent: ClothingUniformBase
  id: ClothingUniformJumpsuitColorDarkGreen
  name: dark green jumpsuit
  description: A generic dark green jumpsuit with no rank markings.
  components:
  - type: Sprite
    sprite: Clothing/Uniforms/Jumpsuit/Color/darkgreen.rsi
  - type: Clothing
    sprite: Clothing/Uniforms/Jumpsuit/Color/darkgreen.rsi

- type: entity
  parent: ClothingUniformBase
  id: ClothingUniformJumpsuitColorLightBrown
  name: light brown jumpsuit
  description: A generic light brown jumpsuit with no rank markings.
  components:
  - type: Sprite
    sprite: Clothing/Uniforms/Jumpsuit/Color/lightbrown.rsi
  - type: Clothing
    sprite: Clothing/Uniforms/Jumpsuit/Color/lightbrown.rsi

- type: entity
  parent: ClothingUniformBase
  id: ClothingUniformJumpsuitColorBrown
  name: brown jumpsuit
  description: A generic brown jumpsuit with no rank markings.
  components:
  - type: Sprite
    sprite: Clothing/Uniforms/Jumpsuit/Color/brown.rsi
  - type: Clothing
    sprite: Clothing/Uniforms/Jumpsuit/Color/brown.rsi

- type: entity
  parent: ClothingUniformBase
  id: ClothingUniformJumpsuitColorMaroon
  name: maroon jumpsuit
  description: A generic maroon jumpsuit with no rank markings.
  components:
  - type: Sprite
    sprite: Clothing/Uniforms/Jumpsuit/Color/maroon.rsi
  - type: Clothing
    sprite: Clothing/Uniforms/Jumpsuit/Color/maroon.rsi

- type: entity
  parent: ClothingUniformBase
  id: ClothingUniformColorRainbow
  name: rainbow jumpsuit
  description: A multi-colored jumpsuit!
  components:
  - type: Sprite
    sprite: Clothing/Uniforms/Jumpsuit/rainbow.rsi
  - type: Clothing
    sprite: Clothing/Uniforms/Jumpsuit/rainbow.rsi

- type: entity
  parent: ClothingUniformBase
  id: ClothingUniformOveralls
  name: overalls
  description: Great for working outdoors.
  components:
  - type: Sprite
    sprite: Clothing/Uniforms/Jumpsuit/overalls.rsi
  - type: Clothing
    sprite: Clothing/Uniforms/Jumpsuit/overalls.rsi

- type: entity
  parent: ClothingUniformBase
  id: ClothingUniformJumpsuitLibrarian
  name: librarian jumpsuit
  description: A cosy green jumper fit for a curator of books.
  components:
  - type: Sprite
    sprite: Clothing/Uniforms/Jumpsuit/librarian.rsi
  - type: Clothing
    sprite: Clothing/Uniforms/Jumpsuit/librarian.rsi

- type: entity
  parent: ClothingUniformBase
<<<<<<< HEAD
  id: ClothingUniformJumpsuitGalaxyRed
  name: red galaxy suit
  description: Red lawsuit for those that conduct business on a galactic scale.
  components:
  - type: Sprite
    sprite: Clothing/Uniforms/Jumpsuit/lawyergalaxyred.rsi
  - type: Clothing
    sprite: Clothing/Uniforms/Jumpsuit/lawyergalaxyred.rsi

- type: entity
  parent: ClothingUniformBase
  id: ClothingUniformJumpsuitGalaxyBlue
  name: blue galaxy suit
  description: Blue lawsuit or those that conduct business on a galactic scale.
  components:
  - type: Sprite
    sprite: Clothing/Uniforms/Jumpsuit/lawyergalaxyblue.rsi
  - type: Clothing
    sprite: Clothing/Uniforms/Jumpsuit/lawyergalaxyblue.rsi

=======
  id: ClothingUniformJumpsuitCurator
  name: sensible suit
  description: It's sensible. Too sensible...
  components:
  - type: Sprite
    sprite: Clothing/Uniforms/Jumpsuit/curator.rsi
  - type: Clothing
    sprite: Clothing/Uniforms/Jumpsuit/curator.rsi
>>>>>>> 535b013f

- type: entity
  parent: ClothingUniformBase
  id: ClothingUniformJumpsuitLawyerRed
  name: red lawyer suit
  description: A flashy red suit worn by lawyers and show-offs.
  components:
  - type: Sprite
    sprite: Clothing/Uniforms/Jumpsuit/lawyerred.rsi
  - type: Clothing
    sprite: Clothing/Uniforms/Jumpsuit/lawyerred.rsi

- type: entity
  parent: ClothingUniformBase
  id: ClothingUniformJumpsuitLawyerBlue
  name: blue lawyer suit
  description: A flashy blue suit worn by lawyers and show-offs.
  components:
  - type: Sprite
    sprite: Clothing/Uniforms/Jumpsuit/lawyerblue.rsi
  - type: Clothing
    sprite: Clothing/Uniforms/Jumpsuit/lawyerblue.rsi

- type: entity
  parent: ClothingUniformBase
  id: ClothingUniformJumpsuitLawyerBlack
  name: black lawyer suit
  description: A subtle black suit worn by lawyers and gangsters.
  components:
  - type: Sprite
    sprite: Clothing/Uniforms/Jumpsuit/lawyerblack.rsi
  - type: Clothing
    sprite: Clothing/Uniforms/Jumpsuit/lawyerblack.rsi

- type: entity
  parent: ClothingUniformBase
  id: ClothingUniformJumpsuitLawyerPurple
  name: purple lawyer suit
  description: A stylish purple piece worn by lawyers and show people.
  components:
  - type: Sprite
    sprite: Clothing/Uniforms/Jumpsuit/lawyerpurple.rsi
  - type: Clothing
    sprite: Clothing/Uniforms/Jumpsuit/lawyerpurple.rsi

- type: entity
  parent: ClothingUniformBase
  id: ClothingUniformJumpsuitLawyerGood
  name: good lawyer's suit
  description: A tacky suit perfect for a CRIMINAL lawyer!
  components:
    - type: Sprite
      sprite: Clothing/Uniforms/Jumpsuit/lawyergood.rsi
    - type: Clothing
      sprite: Clothing/Uniforms/Jumpsuit/lawyergood.rsi

- type: entity
  parent: UnsensoredClothingUniformBase
  id: ClothingUniformJumpsuitPyjamaSyndicateBlack
  name: black syndicate pyjamas
  description: For those long nights in perma.
  components:
  - type: Sprite
    sprite: Clothing/Uniforms/Jumpsuit/pyjamasyndicateblack.rsi
  - type: Clothing
    sprite: Clothing/Uniforms/Jumpsuit/pyjamasyndicateblack.rsi

- type: entity
  parent: UnsensoredClothingUniformBase
  id: ClothingUniformJumpsuitPyjamaSyndicatePink
  name: pink syndicate pyjamas
  description: For those long nights in perma.
  components:
  - type: Sprite
    sprite: Clothing/Uniforms/Jumpsuit/pyjamasyndicatepink.rsi
  - type: Clothing
    sprite: Clothing/Uniforms/Jumpsuit/pyjamasyndicatepink.rsi

- type: entity
  parent: UnsensoredClothingUniformBase
  id: ClothingUniformJumpsuitPyjamaSyndicateRed
  name: red syndicate pyjamas
  description: For those long nights in perma.
  components:
  - type: Sprite
    sprite: Clothing/Uniforms/Jumpsuit/pyjamasyndicatered.rsi
  - type: Clothing
    sprite: Clothing/Uniforms/Jumpsuit/pyjamasyndicatered.rsi

- type: entity
  parent: ClothingUniformBase
  id: ClothingUniformJumpsuitNanotrasen
  name: nanotrasen jumpsuit
  description: A stately blue jumpsuit to represent NanoTrasen.
  components:
  - type: Sprite
    sprite: Clothing/Uniforms/Jumpsuit/nanotrasen.rsi
  - type: Clothing
    sprite: Clothing/Uniforms/Jumpsuit/nanotrasen.rsi

- type: entity
  parent: ClothingUniformBase
  id: ClothingUniformJumpsuitCapFormal
  name: captain's formal suit
  description: A suit for special occasions.
  components:
  - type: Sprite
    sprite: Clothing/Uniforms/Jumpsuit/capformal.rsi
  - type: Clothing
    sprite: Clothing/Uniforms/Jumpsuit/capformal.rsi

- type: entity
  parent: ClothingUniformBase
  id: ClothingUniformJumpsuitCentcomFormal
  name: central command formal suit
  description: A suit for special occasions.
  components:
  - type: Sprite
    sprite: Clothing/Uniforms/Jumpsuit/centcomformal.rsi
  - type: Clothing
    sprite: Clothing/Uniforms/Jumpsuit/centcomformal.rsi

- type: entity
  parent: ClothingUniformBase
  id: ClothingUniformJumpsuitHosFormal
  name: hos's formal suit
  description: A suit for special occasions.
  components:
  - type: Sprite
    sprite: Clothing/Uniforms/Jumpsuit/hosformal.rsi
  - type: Clothing
    sprite: Clothing/Uniforms/Jumpsuit/hosformal.rsi

- type: entity
  parent: UnsensoredClothingUniformBase
  id: ClothingUniformJumpsuitOperative
  name: operative jumpsuit
  description: Uniform for elite syndicate operatives performing tactical operations in deep space.
  components:
  - type: Sprite
    sprite: Clothing/Uniforms/Jumpsuit/operative.rsi
  - type: Clothing
    sprite: Clothing/Uniforms/Jumpsuit/operative.rsi

- type: entity
  parent: ClothingUniformBase
  id: ClothingUniformJumpsuitTacticool
  name: tacticool jumpsuit
  description: Uniform for subpar operative LARPers performing tactical insulated glove theft in deep space.
  components:
    - type: Sprite
      sprite: Clothing/Uniforms/Jumpsuit/tacticool.rsi
    - type: Clothing
      sprite: Clothing/Uniforms/Jumpsuit/tacticool.rsi
    # Too cool for sensors to be on
    - type: SuitSensor
      randomMode: false
      mode: SensorOff

- type: entity
  parent: UnsensoredClothingUniformBase
  id: ClothingUniformJumpsuitMercenary
  name: mercenary jumpsuit
  description: Clothing for real mercenaries who have gone through fire, water and the jungle of planets flooded with dangerous monsters or targets for which a reward has been assigned.
  components:
  - type: Sprite
    sprite: Clothing/Uniforms/Jumpsuit/mercenary.rsi
  - type: Clothing
    sprite: Clothing/Uniforms/Jumpsuit/mercenary.rsi

- type: entity
  parent: UnsensoredClothingUniformBase
  id: ClothingUniformJumpsuitNinja
  name: ninja jumpsuit
  description: Comfortable ninja suit, for convenience when relaxing and when you need to practice.
  components:
  - type: Sprite
    sprite: Clothing/Uniforms/Jumpsuit/ninja.rsi
  - type: Clothing
    sprite: Clothing/Uniforms/Jumpsuit/ninja.rsi

- type: entity
  parent: ClothingUniformBase
  id: ClothingUniformJumpsuitAtmos
  name: atmospheric technician jumpsuit
  description: I am at work. I can't leave work. Work is breathing. I am testing air quality.
  components:
  - type: Sprite
    sprite: Clothing/Uniforms/Jumpsuit/atmos.rsi
  - type: Clothing
    sprite: Clothing/Uniforms/Jumpsuit/atmos.rsi

- type: entity
  parent: ClothingUniformBase
  id: ClothingUniformJumpsuitAtmosCasual
  name: atmospheric technician's casual jumpsuit
  description: Might as well relax with a job as easy as yours.
  components:
  - type: Sprite
    sprite: Clothing/Uniforms/Jumpsuit/atmos_casual.rsi
  - type: Clothing
    sprite: Clothing/Uniforms/Jumpsuit/atmos_casual.rsi

- type: entity
  parent: ClothingUniformBase
  id: ClothingUniformJumpsuitPsychologist
  name: psychologist suit
  description: I don't lose things. I place things in locations which later elude me.
  components:
  - type: Sprite
    sprite: Clothing/Uniforms/Jumpsuit/psychologist.rsi
  - type: Clothing
    sprite: Clothing/Uniforms/Jumpsuit/psychologist.rsi

- type: entity
  parent: ClothingUniformBase
  id: ClothingUniformJumpsuitReporter
  name: reporter suit
  description: A good reporter remains a skeptic all their life.
  components:
  - type: Sprite
    sprite: Clothing/Uniforms/Jumpsuit/reporter.rsi
  - type: Clothing
    sprite: Clothing/Uniforms/Jumpsuit/reporter.rsi

- type: entity
  parent: ClothingUniformBase
  id: ClothingUniformJumpsuitSafari
  name: safari suit
  description: Perfect for a jungle excursion.
  components:
  - type: Sprite
    sprite: Clothing/Uniforms/Jumpsuit/safari.rsi
  - type: Clothing
    sprite: Clothing/Uniforms/Jumpsuit/safari.rsi

- type: entity
  parent: ClothingUniformBase
  id: ClothingUniformJumpsuitJournalist
  name: journalist suit
  description: If journalism is good, it is controversial, by nature.
  components:
  - type: Sprite
    sprite: Clothing/Uniforms/Jumpsuit/journalist.rsi
  - type: Clothing
    sprite: Clothing/Uniforms/Jumpsuit/journalist.rsi

- type: entity
  parent: ClothingUniformBase
  id: ClothingUniformJumpsuitMonasticRobeDark
  name: dark monastic robe
  description: It's a dark robe, often worn by religious folk.
  components:
    - type: Sprite
      sprite: Clothing/Uniforms/Jumpsuit/monastic_robe_dark.rsi
    - type: Clothing
      sprite: Clothing/Uniforms/Jumpsuit/monastic_robe_dark.rsi

- type: entity
  parent: ClothingUniformBase
  id: ClothingUniformJumpsuitMonasticRobeLight
  name: light monastic robe
  description: It's a light robe, often worn by religious folk.
  components:
    - type: Sprite
      sprite: Clothing/Uniforms/Jumpsuit/monastic_robe_light.rsi
    - type: Clothing
      sprite: Clothing/Uniforms/Jumpsuit/monastic_robe_light.rsi

- type: entity
  parent: ClothingUniformBase
  id: ClothingUniformJumpsuitMusician
  name: musician's tuxedo
  description: A fancy tuxedo for the musically inclined.  Perfect for any lounge act!
  components:
  - type: Sprite
    sprite: Clothing/Uniforms/Jumpsuit/musician.rsi
  - type: Clothing
    sprite: Clothing/Uniforms/Jumpsuit/musician.rsi

- type: entity
  parent: ClothingUniformBase
  id: ClothingUniformJumpsuitERTEngineer
  name: ERT engineering uniform
  description: A special suit made for the elite engineers under CentCom.
  components:
  - type: Sprite
    sprite: Clothing/Uniforms/Jumpsuit/ert_engineer.rsi
  - type: Clothing
    sprite: Clothing/Uniforms/Jumpsuit/ert_engineer.rsi
  - type: Armor
    modifiers:
      coefficients:
        Radiation: 0.8

- type: entity
  parent: ClothingUniformBase
  id: ClothingUniformJumpsuitERTJanitor
  name: ERT janitorial uniform
  description: A special suit made for the elite janitors under CentCom.
  components:
  - type: Sprite
    sprite: Clothing/Uniforms/Jumpsuit/ert_janitor.rsi
  - type: Clothing
    sprite: Clothing/Uniforms/Jumpsuit/ert_janitor.rsi

- type: entity
  parent: ClothingUniformBase
  id: ClothingUniformJumpsuitERTLeader
  name: ERT leader uniform
  description: A special suit made for the best of the elites under CentCom.
  components:
  - type: Sprite
    sprite: Clothing/Uniforms/Jumpsuit/ert_leader.rsi
  - type: Clothing
    sprite: Clothing/Uniforms/Jumpsuit/ert_leader.rsi
  - type: Armor
    modifiers:
      coefficients:
        Blunt: 0.8
        Slash: 0.8
        Piercing: 0.8

- type: entity
  parent: ClothingUniformBase
  id: ClothingUniformJumpsuitERTMedic
  name: ERT medical uniform
  description: A special suit made for the elite medics under CentCom.
  components:
  - type: Sprite
    sprite: Clothing/Uniforms/Jumpsuit/ert_medic.rsi
  - type: Clothing
    sprite: Clothing/Uniforms/Jumpsuit/ert_medic.rsi

- type: entity
  parent: ClothingUniformBase
  id: ClothingUniformJumpsuitERTSecurity
  name: ERT security uniform
  description: A special suit made for the elite security under CentCom.
  components:
  - type: Sprite
    sprite: Clothing/Uniforms/Jumpsuit/ert_security.rsi
  - type: Clothing
    sprite: Clothing/Uniforms/Jumpsuit/ert_security.rsi
  - type: Armor
    modifiers:
      coefficients:
        Blunt: 0.8
        Slash: 0.8
        Piercing: 0.8

- type: entity
  parent: ClothingUniformJumpsuitClown
  id: ClothingUniformJumpsuitCluwne
  name: cluwne suit
  suffix: Unremoveable
  description: Cursed cluwne suit.
  components:
  - type: Sprite
    sprite: Clothing/Uniforms/Jumpsuit/cluwne.rsi
  - type: Clothing
    sprite: Clothing/Uniforms/Jumpsuit/cluwne.rsi
  - type: Unremoveable

- type: entity
  parent: ClothingUniformBase
  id: ClothingUniformJumpsuitDameDane
  name: yakuza outfit
  description: Baka mitai...
  components:
  - type: Sprite
    sprite: Clothing/Uniforms/Jumpsuit/damedaneoutfit.rsi
  - type: Clothing
    sprite: Clothing/Uniforms/Jumpsuit/damedaneoutfit.rsi

- type: entity
  parent: ClothingUniformBase
  id: ClothingUniformJumpsuitPirate
  name: pirate slops
  description: A pirate variation of a space sailor's jumpsuit.
  components:
  - type: Sprite
    sprite: Clothing/Uniforms/Jumpsuit/pirate.rsi
  - type: Clothing
    sprite: Clothing/Uniforms/Jumpsuit/pirate.rsi
  - type: AddAccentClothing
    accent: PirateAccent

- type: entity
  parent: ClothingUniformBase
  id: ClothingUniformJumpsuitCossack
  name: cossack suit
  description: the good old pants and brigantine.
  components:
  - type: Sprite
    sprite: Clothing/Uniforms/Jumpsuit/cossack.rsi
  - type: Clothing
    sprite: Clothing/Uniforms/Jumpsuit/cossack.rsi

- type: entity
  parent: ClothingUniformBase
  id: ClothingUniformJumpsuitHawaiBlack
  name: black hawaiian shirt
  description: Black as a starry night.
  components:
  - type: Sprite
    sprite: Clothing/Uniforms/Jumpsuit/hawaiblack.rsi
  - type: Clothing
    sprite: Clothing/Uniforms/Jumpsuit/hawaiblack.rsi

- type: entity
  parent: ClothingUniformBase
  id: ClothingUniformJumpsuitHawaiBlue
  name: blue hawaiian shirt
  description: Blue as a huge ocean.
  components:
  - type: Sprite
    sprite: Clothing/Uniforms/Jumpsuit/hawaiblue.rsi
  - type: Clothing
    sprite: Clothing/Uniforms/Jumpsuit/hawaiblue.rsi

- type: entity
  parent: ClothingUniformBase
  id: ClothingUniformJumpsuitHawaiRed
  name: red hawaiian shirt
  description: Red as a juicy watermelons.
  components:
  - type: Sprite
    sprite: Clothing/Uniforms/Jumpsuit/hawaired.rsi
  - type: Clothing
    sprite: Clothing/Uniforms/Jumpsuit/hawaired.rsi

- type: entity
  parent: ClothingUniformBase
  id: ClothingUniformJumpsuitHawaiYellow
  name: yellow hawaiian shirt
  description: Yellow as a bright sun.
  components:
  - type: Sprite
    sprite: Clothing/Uniforms/Jumpsuit/hawaiyellow.rsi
  - type: Clothing
    sprite: Clothing/Uniforms/Jumpsuit/hawaiyellow.rsi

- type: entity
  parent: ClothingUniformBase
  id: ClothingUniformJumpsuitSyndieFormal
  name: syndicate formal suit
  description: "The syndicate's uniform is made in an elegant style, it's even a pity to do dirty tricks in this."
  components:
  - type: Sprite
    sprite: Clothing/Uniforms/Jumpsuit/syndieformal.rsi
  - type: Clothing
    sprite: Clothing/Uniforms/Jumpsuit/syndieformal.rsi

- type: entity
  parent: ClothingUniformBase
  id: ClothingUniformJumpsuitFlannel
  name: flannel jumpsuit
  description: Smells like someones been grillin'.
  components:
    - type: Sprite
      sprite: Clothing/Uniforms/Jumpsuit/flannel.rsi
    - type: Clothing
      sprite: Clothing/Uniforms/Jumpsuit/flannel.rsi

- type: entity
  parent: ClothingUniformBase
  id: ClothingUniformJumpsuitSeniorEngineer
  name: senior engineer jumpsuit
  description: A sign of skill and prestige within the engineering department.
  components:
  - type: Sprite
    sprite: Clothing/Uniforms/Jumpsuit/senior_engineer.rsi
  - type: Clothing
    sprite: Clothing/Uniforms/Jumpsuit/senior_engineer.rsi

- type: entity
  parent: ClothingUniformBase
  id: ClothingUniformJumpsuitSeniorResearcher
  name: senior researcher jumpsuit
  description: A sign of skill and prestige within the science department.
  components:
  - type: Sprite
    sprite: Clothing/Uniforms/Jumpsuit/senior_researcher.rsi
  - type: Clothing
    sprite: Clothing/Uniforms/Jumpsuit/senior_researcher.rsi

- type: entity
  parent: ClothingUniformBase
  id: ClothingUniformJumpsuitSeniorPhysician
  name: senior physician jumpsuit
  description: A sign of skill and prestige within the medical department.
  components:
  - type: Sprite
    sprite: Clothing/Uniforms/Jumpsuit/senior_physician.rsi
  - type: Clothing
    sprite: Clothing/Uniforms/Jumpsuit/senior_physician.rsi

- type: entity
  parent: ClothingUniformBase
  id: ClothingUniformJumpsuitSeniorOfficer
  name: senior officer jumpsuit
  description: A sign of skill and prestige within the security department.
  components:
  - type: Sprite
    sprite: Clothing/Uniforms/Jumpsuit/senior_officer.rsi
  - type: Clothing
    sprite: Clothing/Uniforms/Jumpsuit/senior_officer.rsi

- type: entity
  parent: ClothingUniformBase
  id: ClothingUniformJumpsuitWeb
  name: web jumpsuit
  description: Makes it clear that you are one with the webs.
  components:
  - type: Sprite
    sprite: Clothing/Uniforms/Jumpsuit/web.rsi
  - type: Clothing
    sprite: Clothing/Uniforms/Jumpsuit/web.rsi
  - type: Butcherable
    butcheringType: Knife
    spawned:
    - id: MaterialWebSilk1
      amount: 8
  - type: FlavorProfile
    flavors:
      - cobwebs
    ignoreReagents:
      - Fiber
  - type: SolutionContainerManager
    solutions: # 24 (3 (fiber count of web) * 8 (to craft)) + 6 (magical crafting bonus)
      food:
        maxVol: 30
        reagents:
        - ReagentId: Fiber
          Quantity: 30
  - type: Construction
    graph: WebObjects
    node: jumpsuit

- type: entity
  parent: ClothingUniformBase
  id: ClothingUniformJumpsuitLoungewear
  name: loungewear
  description: A long stretch of fabric that wraps around your body for comfort.
  components:
  - type: Sprite
    sprite: Clothing/Uniforms/Jumpsuit/loungewear.rsi
  - type: Clothing
    sprite: Clothing/Uniforms/Jumpsuit/loungewear.rsi

- type: entity
  parent: ClothingUniformBase
  id: ClothingUniformJumpsuitGladiator
  name: gladiator uniform
  description: Made for true gladiators (or Ash Walkers).
  components:
  - type: Sprite
    sprite: Clothing/Uniforms/Jumpsuit/gladiator.rsi
  - type: Clothing
    sprite: Clothing/Uniforms/Jumpsuit/gladiator.rsi

- type: entity
  parent: ClothingUniformBase
  id: ClothingUniformJumpsuitCasualBlue
  name: casual blue jumpsuit
  description: A loose worn blue shirt with a grey pants, perfect for someone looking to relax.
  components:
  - type: Sprite
    sprite: Clothing/Uniforms/Jumpsuit/casual.rsi
    layers:
    - state: icon-jumpsuit
    - state: icon-shirt
      color: "#134fc1"
  - type: Item
    inhandVisuals:
      left:
      - state: inhand-left-jumpsuit
      - state: inhand-left-shirt
        color: "#134fc1"
      right:
      - state: inhand-right-jumpsuit
      - state: inhand-right-shirt
        color: "#134fc1"
  - type: Clothing
    sprite: Clothing/Uniforms/Jumpsuit/casual.rsi
    clothingVisuals:
      jumpsuit:
      - state: equipped-INNERCLOTHING-jumpsuit
      - state: equipped-INNERCLOTHING-shirt
        color: "#134fc1"

- type: entity
  parent: ClothingUniformBase
  id: ClothingUniformJumpsuitCasualPurple
  name: casual purple jumpsuit
  description: A loose worn purple shirt with a grey pants, perfect for someone looking to relax.
  components:
  - type: Sprite
    sprite: Clothing/Uniforms/Jumpsuit/casual.rsi
    layers:
    - state: icon-jumpsuit
    - state: icon-shirt
      color: "#9c0dff"
  - type: Item
    inhandVisuals:
      left:
      - state: inhand-left-jumpsuit
      - state: inhand-left-shirt
        color: "#9c0dff"
      right:
      - state: inhand-right-jumpsuit
      - state: inhand-right-shirt
        color: "#9c0dff"
  - type: Clothing
    sprite: Clothing/Uniforms/Jumpsuit/casual.rsi
    clothingVisuals:
      jumpsuit:
      - state: equipped-INNERCLOTHING-jumpsuit
      - state: equipped-INNERCLOTHING-shirt
        color: "#9c0dff"

- type: entity
  parent: ClothingUniformBase
  id: ClothingUniformJumpsuitCasualRed
  name: casual red jumpsuit
  description: A loose worn red shirt with a grey pants, perfect for someone looking to relax.
  components:
  - type: Sprite
    sprite: Clothing/Uniforms/Jumpsuit/casual.rsi
    layers:
    - state: icon-jumpsuit
    - state: icon-shirt
      color: "#b30000"
  - type: Item
    inhandVisuals:
      left:
      - state: inhand-left-jumpsuit
      - state: inhand-left-shirt
        color: "#b30000"
      right:
      - state: inhand-right-jumpsuit
      - state: inhand-right-shirt
        color: "#b30000"
  - type: Clothing
    sprite: Clothing/Uniforms/Jumpsuit/casual.rsi
    clothingVisuals:
      jumpsuit:
      - state: equipped-INNERCLOTHING-jumpsuit
      - state: equipped-INNERCLOTHING-shirt
        color: "#b30000"<|MERGE_RESOLUTION|>--- conflicted
+++ resolved
@@ -769,7 +769,17 @@
 
 - type: entity
   parent: ClothingUniformBase
-<<<<<<< HEAD
+  id: ClothingUniformJumpsuitCurator
+  name: sensible suit
+  description: It's sensible. Too sensible...
+  components:
+  - type: Sprite
+    sprite: Clothing/Uniforms/Jumpsuit/curator.rsi
+  - type: Clothing
+    sprite: Clothing/Uniforms/Jumpsuit/curator.rsi
+
+- type: entity
+  parent: ClothingUniformBase
   id: ClothingUniformJumpsuitGalaxyRed
   name: red galaxy suit
   description: Red lawsuit for those that conduct business on a galactic scale.
@@ -790,16 +800,6 @@
   - type: Clothing
     sprite: Clothing/Uniforms/Jumpsuit/lawyergalaxyblue.rsi
 
-=======
-  id: ClothingUniformJumpsuitCurator
-  name: sensible suit
-  description: It's sensible. Too sensible...
-  components:
-  - type: Sprite
-    sprite: Clothing/Uniforms/Jumpsuit/curator.rsi
-  - type: Clothing
-    sprite: Clothing/Uniforms/Jumpsuit/curator.rsi
->>>>>>> 535b013f
 
 - type: entity
   parent: ClothingUniformBase
