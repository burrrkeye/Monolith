--- conflicted
+++ resolved
@@ -134,17 +134,14 @@
     tags:
     - Hardsuit
     - WhitelistChameleon
-<<<<<<< HEAD
     - HidesHarpyWings #Frontier, needed for Harpies
   - type: PhysicalComposition # Frontier
     materialComposition:
       Durathread: 300
       Cloth: 100
       Steel: 100
-=======
   - type: ClothingRequiredStepTriggerImmune
     slots: WITHOUT_POCKET
->>>>>>> 13dbb95d
 
 - type: entity
   abstract: true
@@ -163,15 +160,12 @@
   - type: HeldSpeedModifier
   - type: Item
     size: Huge
-<<<<<<< HEAD
+  - type: ClothingRequiredStepTriggerImmune
+    slots: WITHOUT_POCKET
   - type: PhysicalComposition # Frontier
     materialComposition:
       Durathread: 100
       Cloth: 100
-=======
-  - type: ClothingRequiredStepTriggerImmune
-    slots: WITHOUT_POCKET
->>>>>>> 13dbb95d
 
 - type: entity
   parent: ClothingOuterBase
