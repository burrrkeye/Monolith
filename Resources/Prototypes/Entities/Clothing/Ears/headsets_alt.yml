﻿- type: entity
  abstract: true
  parent: ClothingHeadset
  id: ClothingHeadsetAlt
  name: headset
  description: An updated, modular intercom that fits over the head. Takes encryption keys.
  components:
  - type: Sprite
    state: icon_alt
  - type: Clothing
    equippedPrefix: alt

- type: entity
  parent: ClothingHeadsetAlt
  id: ClothingHeadsetAltCargo
  name: quartermaster's over-ear headset
  components:
  - type: ContainerFill
    containers:
      key_slots:
      - EncryptionKeyCargo
#      - EncryptionKeyCommand # Frontier
      - EncryptionKeyCommon
  - type: Sprite
    sprite: Clothing/Ears/Headsets/cargo.rsi
  - type: Clothing
    sprite: Clothing/Ears/Headsets/cargo.rsi

- type: entity
  parent: [ClothingHeadsetAlt, BaseC2ContrabandUnredeemable] # Frontier: add BaseC2ContrabandUnredeemable as a parent
  id: ClothingHeadsetAltCentCom
  name: CentComm over-ear headset
  components:
  - type: ContainerFill
    containers:
      key_slots:
      - EncryptionKeyCentCom
      - EncryptionKeyStationMaster
  - type: Sprite
    sprite: Clothing/Ears/Headsets/centcom.rsi
  - type: Clothing
    sprite: Clothing/Ears/Headsets/centcom.rsi

- type: entity
<<<<<<< HEAD
  parent: ClothingHeadsetAltCentCom
  id: ClothingHeadsetAltCentComFake
  suffix: Fake
  components:
  - type: ContainerFill
    containers:
      key_slots:
      - EncryptionKeyCommon

- type: entity
  parent: [ClothingHeadsetAlt, BaseC2ContrabandUnredeemable] # Frontier: BaseCommandContraband<BaseC2ContrabandUnredeemable
=======
  parent: [ClothingHeadsetAlt, BaseCommandContraband]
>>>>>>> a7e29f28
  id: ClothingHeadsetAltCommand
  name: command over-ear headset
  components:
  - type: ContainerFill
    containers:
      key_slots:
      - EncryptionKeyStationMaster
  - type: Sprite
    sprite: Clothing/Ears/Headsets/command.rsi
  - type: Clothing
    sprite: Clothing/Ears/Headsets/command.rsi

- type: entity
  parent: ClothingHeadsetAlt # Frontier: remove BaseCommandContraband
  id: ClothingHeadsetAltEngineering
  name: chief engineer's over-ear headset
  components:
  - type: ContainerFill
    containers:
      key_slots:
      - EncryptionKeyEngineering
#      - EncryptionKeyCommand # Frontier
      - EncryptionKeyCommon
  - type: Sprite
    sprite: Clothing/Ears/Headsets/engineering.rsi
  - type: Clothing
    sprite: Clothing/Ears/Headsets/engineering.rsi

- type: entity
  parent: ClothingHeadsetAlt # Frontier: remove BaseCommandContraband
  id: ClothingHeadsetAltMedical
  name: chief medical officer's over-ear headset
  components:
  - type: ContainerFill
    containers:
      key_slots:
      - EncryptionKeyMedical
#      - EncryptionKeyCommand # Frontier
      - EncryptionKeyCommon
  - type: Sprite
    sprite: Clothing/Ears/Headsets/medical.rsi
  - type: Clothing
    sprite: Clothing/Ears/Headsets/medical.rsi
  - type: StealTarget
    stealGroup: ClothingHeadsetAltMedical

- type: entity
  parent: [ClothingHeadsetAlt, BaseC2ContrabandUnredeemable] # Frontier: BaseCommandContraband<BaseC2ContrabandUnredeemable
  id: ClothingHeadsetAltSecurity
  name: head of security's over-ear headset
  components:
  - type: ContainerFill
    containers:
      key_slots:
      - EncryptionKeySecurity
      - EncryptionKeyCommand
      - EncryptionKeyCommon
  - type: Sprite
    sprite: Clothing/Ears/Headsets/security.rsi
  - type: Clothing
    sprite: Clothing/Ears/Headsets/security.rsi

- type: entity
  parent: ClothingHeadsetAlt # Frontier: remove BaseCommandContraband
  id: ClothingHeadsetAltScience
  name: research director's over-ear headset
  components:
  - type: ContainerFill
    containers:
      key_slots:
      - EncryptionKeyScience
#      - EncryptionKeyCommand # Frontier
      - EncryptionKeyCommon
  - type: Sprite
    sprite: Clothing/Ears/Headsets/science.rsi
  - type: Clothing
    sprite: Clothing/Ears/Headsets/science.rsi

- type: entity
  parent: [ClothingHeadsetAlt, BaseC3SyndicateContraband, ContrabandClothing] # Frontier: BaseSyndicateContraband<BaseC3SyndicateContraband, added ContrabandClothing as parent
  id: ClothingHeadsetAltSyndicate
  name: blood-red over-ear headset
  description: An updated, modular syndicate intercom that fits over the head and takes encryption keys (there are 5 key slots.).
  components:
  - type: Headset
  - type: EncryptionKeyHolder
    keySlots: 6 # Frontier 5<6
  - type: ContainerFill
    containers:
      key_slots:
      - EncryptionKeySyndie
  - type: Sprite
    sprite: Clothing/Ears/Headsets/syndicate.rsi
  - type: Clothing
    sprite: Clothing/Ears/Headsets/syndicate.rsi

- type: entity
  parent: [ClothingHeadsetAlt, BaseC3SyndicateContraband, ContrabandClothing] # Frontier: add BaseC3SyndicateContraband, added ContrabandClothing as parent
  id: ClothingHeadsetAltFreelancer
  name: freelancer's over-ear headset
  components:
    - type: Headset
    - type: EncryptionKeyHolder
      keySlots: 5
    - type: ContainerFill
      containers:
        key_slots:
          - EncryptionKeyFreelance
    - type: Sprite
      sprite: Clothing/Ears/Headsets/freelance.rsi
    - type: Clothing
      sprite: Clothing/Ears/Headsets/freelance.rsi<|MERGE_RESOLUTION|>--- conflicted
+++ resolved
@@ -42,21 +42,7 @@
     sprite: Clothing/Ears/Headsets/centcom.rsi
 
 - type: entity
-<<<<<<< HEAD
-  parent: ClothingHeadsetAltCentCom
-  id: ClothingHeadsetAltCentComFake
-  suffix: Fake
-  components:
-  - type: ContainerFill
-    containers:
-      key_slots:
-      - EncryptionKeyCommon
-
-- type: entity
   parent: [ClothingHeadsetAlt, BaseC2ContrabandUnredeemable] # Frontier: BaseCommandContraband<BaseC2ContrabandUnredeemable
-=======
-  parent: [ClothingHeadsetAlt, BaseCommandContraband]
->>>>>>> a7e29f28
   id: ClothingHeadsetAltCommand
   name: command over-ear headset
   components:
