--- conflicted
+++ resolved
@@ -418,11 +418,7 @@
     price: 0
 
 - type: entity
-<<<<<<< HEAD
-  parent: [ClothingHandsBase, BaseC2ContrabandUnredeemable] # Frontier: BaseRestrictedContraband<BaseC2ContrabandUnredeemable
-=======
-  parent: [ClothingHandsBase, BaseSecurityContraband]
->>>>>>> 4dfd3e57
+  parent: [ClothingHandsBase, BaseC2ContrabandUnredeemable] # Frontier: BaseSecurityContraband<BaseC2ContrabandUnredeemable
   id: ClothingHandsGlovesForensic
   name: forensic gloves
   description: Do not leave fibers or fingerprints. If you work without them, you're A TERRIBLE DETECTIVE.
