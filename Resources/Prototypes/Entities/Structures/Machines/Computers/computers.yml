--- conflicted
+++ resolved
@@ -119,13 +119,9 @@
     tags:
       - Syndicate
   - type: RadarConsole
-<<<<<<< HEAD
-    maxRange: 512
-=======
     maxRange: 384
   - type: WorldLoader
     radius: 1536
->>>>>>> 694ae001
   - type: PointLight
     radius: 1.5
     energy: 1.6
