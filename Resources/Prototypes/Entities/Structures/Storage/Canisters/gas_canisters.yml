- type: entity
  abstract: true
  parent: BaseStructureDynamic
  id: GasCanister
  name: gas canister
  description: A canister that can contain any type of gas. It can be attached to connector ports using a wrench.
  components:
    - type: InteractionOutline
    - type: Transform
      noRot: true
    - type: Sprite
      sprite: _NF/Structures/Storage/canister.rsi # Frontier
      noRot: true
      layers:
        - state: air # Frontier
    - type: Appearance
    - type: GenericVisualizer
      visuals:
        enum.AnchorVisuals.Anchored:
          connectedToPort:
            False: { state: can-connector, visible: false }
            True: { state: can-connector, visible: true }
        enum.GasCanisterVisuals.TankInserted:
          tankInserted:
            False: { state: can-open, visible: false }
            True: { state: can-open, visible: true }
        enum.LockVisuals.Locked:
          locked:
            False: { state: unlocked, shader: "unshaded" }
            True: { state: locked, shader: "unshaded" }
        enum.GasCanisterVisuals.PressureState:
          pressureLight:
            0: { state: can-o0, shader: "unshaded" }
            1: { state: can-o1, shader: "unshaded" }
            2: { state: can-o2, shader: "unshaded" }
            3: { state: can-o3, shader: "unshaded" }
    - type: UserInterface
      interfaces:
        enum.GasCanisterUiKey.Key:
          type: GasCanisterBoundUserInterface
    - type: Destructible
      thresholds:
        - trigger:
            !type:DamageTrigger
            damage: 600
          behaviors:
            - !type:DoActsBehavior
              acts: [ "Destruction" ]
        - trigger:
            !type:DamageTrigger
            damage: 300
          behaviors:
            - !type:PlaySoundBehavior
              sound:
                collection: MetalBreak
            - !type:SpawnEntitiesBehavior
              spawn:
                GasCanisterBrokenBase:
                  min: 1
                  max: 1
            - !type:DoActsBehavior
              acts: [ "Destruction" ]
            - !type:DumpCanisterBehavior
    - type: Damageable
      damageContainer: Inorganic
      damageModifierSet: Metallic
    - type: Physics
      bodyType: Dynamic
    - type: Fixtures
      fixtures:
        fix1:
          shape:
            !type:PhysShapeAabb
            bounds: "-0.25,-0.25,0.25,0.25"
          density: 190
          mask:
          - SmallMobMask #this is so they can go under plastic flaps
          layer:
          - MachineLayer
    - type: AtmosDevice
      requireAnchored: false
      joinSystem: true
    - type: ContainerContainer
      containers:
        tank_slot: !type:ContainerSlot {}
    - type: NodeContainer
      nodes:
        port:
          !type:PortablePipeNode
          nodeGroupID: Pipe
          rotationsEnabled: false
          volume: 1
    - type: ItemSlots
    - type: GasPortable
    - type: GasCanister
      gasTankSlot:
        name: comp-gas-canister-slot-name-gas-tank
        whitelist:
          components:
            - GasTank
    - type: StaticPrice
      price: 125 # Frontier: 200<125
    - type: AccessReader
#      access: [["Atmospherics"], ["Engineering"], ["Research"], ["Captain"]] # Frontier
    - type: Construction # Frontier
      graph: NFStorageCanister # Frontier
      node: storagecanister # Frontier
    - type: Lock
<<<<<<< HEAD
      locked: true
=======
      locked: false
    - type: GuideHelp
      guides:
      - GasCanisters
>>>>>>> 11e5d591

- type: entity
  parent: GasCanister
  id: StorageCanister
  name: storage canister
  components:
    - type: Sprite
      layers:
        - state: storage # Frontier
    - type: GasCanister
      gasMixture:
        volume: 1000
        moles: # List of gasses for easy reference
          - 0 # oxygen
          - 0 # nitrogen
          - 0 # CO2
          - 0 # Plasma
          - 0 # Tritium
          - 0 # Water vapor
          - 0 # Ammonia
          - 0 # N2O
          - 0 # Frezon
        temperature: 293.15
    - type: Destructible
      thresholds:
      - trigger:
          !type:DamageTrigger
          damage: 600
        behaviors:
          - !type:DoActsBehavior
            acts: [ "Destruction" ]
      - trigger:
          !type:DamageTrigger
          damage: 300
        behaviors:
        - !type:PlaySoundBehavior
          sound:
            collection: MetalBreak
        - !type:SpawnEntitiesBehavior
          spawn:
            StorageCanisterBroken:
              min: 1
              max: 1
        - !type:DoActsBehavior
          acts: [ "Destruction" ]
        - !type:DumpCanisterBehavior

# Filled canisters, contain 1871.71051 moles each

- type: entity
  parent: GasCanister
  id: AirCanister
  name: air canister
  description: A canister that can contain any type of gas. This one is supposed to contain air mixture. It can be attached to connector ports using a wrench.
  components:
  - type: Sprite
    layers:
      - state: air # Frontier
  - type: GasCanister
    gasMixture:
      volume: 1000
      moles:
        - 393.0592071 # oxygen 21%
        - 1478.6513029 # nitrogen 79%
      temperature: 293.15
  - type: Destructible
    thresholds:
    - trigger:
        !type:DamageTrigger
        damage: 600
      behaviors:
        - !type:DoActsBehavior
          acts: [ "Destruction" ]
    - trigger:
        !type:DamageTrigger
        damage: 300
      behaviors:
      - !type:PlaySoundBehavior
        sound:
          collection: MetalBreak
      - !type:SpawnEntitiesBehavior
        spawn:
          AirCanisterBroken:
            min: 1
            max: 1
      - !type:DoActsBehavior
        acts: [ "Destruction" ]
      - !type:DumpCanisterBehavior

- type: entity
  parent: GasCanister
  id: OxygenCanister
  name: oxygen canister
  description: A canister that can contain any type of gas. This one is supposed to contain oxygen. It can be attached to connector ports using a wrench.
  components:
  - type: Sprite
    layers:
      - state: oxygen # Frontier
  - type: GasCanister
    gasMixture:
      volume: 1000
      moles:
        - 1871.71051 # oxygen
      temperature: 293.15
  - type: Destructible
    thresholds:
    - trigger:
        !type:DamageTrigger
        damage: 600
      behaviors:
        - !type:DoActsBehavior
          acts: [ "Destruction" ]
    - trigger:
        !type:DamageTrigger
        damage: 300
      behaviors:
      - !type:PlaySoundBehavior
        sound:
          collection: MetalBreak
      - !type:SpawnEntitiesBehavior
        spawn:
          OxygenCanisterBroken:
            min: 1
            max: 1
      - !type:DoActsBehavior
        acts: [ "Destruction" ]
      - !type:DumpCanisterBehavior

- type: entity
  id: LiquidOxygenCanister
  parent: OxygenCanister
  name: liquid oxygen canister
  description: A canister that can contain any type of gas. This one is supposed to contain liquid oxygen. It can be attached to connector ports using a wrench.
  components:
  - type: Sprite
    layers:
      - state: oxygen_liquid # Frontier
  - type: GasCanister
    gasMixture:
      volume: 1000
      moles:
        - 18710.71051 # oxygen
      temperature: 72
#  - type: AccessReader # Frontier
#    access: [["Atmospherics"]] # Frontier
  - type: Destructible # Frontier
    thresholds:
    - trigger:
        !type:DamageTrigger
        damage: 600
      behaviors:
        - !type:DoActsBehavior
          acts: [ "Destruction" ]
    - trigger:
        !type:DamageTrigger
        damage: 300
      behaviors:
      - !type:PlaySoundBehavior
        sound:
          collection: MetalBreak
      - !type:SpawnEntitiesBehavior
        spawn:
          LiquidOxygenCanisterBroken:
            min: 1
            max: 1
      - !type:DoActsBehavior
        acts: [ "Destruction" ]
      - !type:DumpCanisterBehavior

- type: entity
  parent: GasCanister
  id: NitrogenCanister
  name: nitrogen canister
  description: A canister that can contain any type of gas. This one is supposed to contain nitrogen. It can be attached to connector ports using a wrench.
  components:
    - type: Sprite
      layers:
        - state: nitrogen # Frontier
    - type: GasCanister
      gasMixture:
        volume: 1000
        moles:
          - 0 # oxygen
          - 1871.71051 # nitrogen
        temperature: 293.15
    - type: Destructible
      thresholds:
      - trigger:
          !type:DamageTrigger
          damage: 600
        behaviors:
          - !type:DoActsBehavior
            acts: [ "Destruction" ]
      - trigger:
          !type:DamageTrigger
          damage: 300
        behaviors:
        - !type:PlaySoundBehavior
          sound:
            collection: MetalBreak
        - !type:SpawnEntitiesBehavior
          spawn:
            NitrogenCanisterBroken:
              min: 1
              max: 1
        - !type:DoActsBehavior
          acts: [ "Destruction" ]
        - !type:DumpCanisterBehavior

- type: entity
  id: LiquidNitrogenCanister
  parent: NitrogenCanister
  name: liquid nitrogen canister
  description: A canister that can contain any type of gas. This one is supposed to contain liquid nitrogen. It can be attached to connector ports using a wrench.
  components:
  - type: Sprite
    layers:
      - state: nitrogen_liquid # Frontier
  - type: GasCanister
    gasMixture:
      volume: 1000
      moles:
        - 0 # oxygen
        - 18710.71051 # nitrogen
      temperature: 72
#  - type: AccessReader # Frontier
#    access: [["Atmospherics"]] # Frontier
  - type: Destructible
    thresholds:
    - trigger:
        !type:DamageTrigger
        damage: 600
      behaviors:
        - !type:DoActsBehavior
          acts: [ "Destruction" ]
    - trigger:
        !type:DamageTrigger
        damage: 300
      behaviors:
      - !type:PlaySoundBehavior
        sound:
          collection: MetalBreak
      - !type:SpawnEntitiesBehavior
        spawn:
          LiquidNitrogenCanisterBroken:
            min: 1
            max: 1
      - !type:DoActsBehavior
        acts: [ "Destruction" ]
      - !type:DumpCanisterBehavior

- type: entity
  parent: GasCanister
  id: CarbonDioxideCanister
  name: carbon dioxide canister
  description: A canister that can contain any type of gas. This one is supposed to contain carbon dioxide. It can be attached to connector ports using a wrench.
  components:
    - type: Sprite
      layers:
        - state: carbon # Frontier
    - type: GasCanister
      gasMixture:
        volume: 1000
        moles:
          - 0 # oxygen
          - 0 # nitrogen
          - 1871.71051 # CO2
        temperature: 293.15
    - type: Destructible
      thresholds:
      - trigger:
          !type:DamageTrigger
          damage: 600
        behaviors:
          - !type:DoActsBehavior
            acts: [ "Destruction" ]
      - trigger:
          !type:DamageTrigger
          damage: 300
        behaviors:
        - !type:PlaySoundBehavior
          sound:
            collection: MetalBreak
        - !type:SpawnEntitiesBehavior
          spawn:
            CarbonDioxideCanisterBroken:
              min: 1
              max: 1
        - !type:DoActsBehavior
          acts: [ "Destruction" ]
        - !type:DumpCanisterBehavior
#    - type: Lock # Frontier
#      locked: true # Frontier

- type: entity
  id: LiquidCarbonDioxideCanister
  parent: CarbonDioxideCanister
  name: liquid carbon dioxide canister
  description: A canister that can contain any type of gas. This one is supposed to contain liquid carbon dioxide. It can be attached to connector ports using a wrench.
  components:
  - type: Sprite
    layers:
      - state: carbon_liquid # Frontier
  - type: GasCanister
    gasMixture:
      volume: 1000
      moles:
        - 0 # oxygen
        - 0 # nitrogen
        - 18710.71051 # CO2
      temperature: 72
#  - type: AccessReader # Frontier
#    access: [["Atmospherics"]] # Frontier
  - type: Destructible
    thresholds:
    - trigger:
        !type:DamageTrigger
        damage: 600
      behaviors:
        - !type:DoActsBehavior
          acts: [ "Destruction" ]
    - trigger:
        !type:DamageTrigger
        damage: 300
      behaviors:
      - !type:PlaySoundBehavior
        sound:
          collection: MetalBreak
      - !type:SpawnEntitiesBehavior
        spawn:
          LiquidCarbonDioxideCanisterBroken:
            min: 1
            max: 1
      - !type:DoActsBehavior
        acts: [ "Destruction" ]
      - !type:DumpCanisterBehavior

- type: entity
  parent: GasCanister
  id: PlasmaCanister
  name: plasma canister
  description: A canister that can contain any type of gas. This one is supposed to contain plasma. It can be attached to connector ports using a wrench.
  components:
    - type: Sprite
      layers:
        - state: plasma # Frontier
    - type: GasCanister
      gasMixture:
        volume: 1000
        moles:
          - 0 # oxygen
          - 0 # nitrogen
          - 0 # carbon dioxide
          - 1871.71051 # plasma
        temperature: 293.15
    - type: Destructible
      thresholds:
      - trigger:
          !type:DamageTrigger
          damage: 600
        behaviors:
          - !type:DoActsBehavior
            acts: [ "Destruction" ]
      - trigger:
          !type:DamageTrigger
          damage: 300
        behaviors:
        - !type:PlaySoundBehavior
          sound:
            collection: MetalBreak
        - !type:SpawnEntitiesBehavior
          spawn:
            PlasmaCanisterBroken:
              min: 1
              max: 1
        - !type:DoActsBehavior
          acts: [ "Destruction" ]
        - !type:DumpCanisterBehavior
#    - type: Lock # Frontier
#      locked: true # Frontier
    - type: PirateBountyItem # Frontier
      id: PlasmaCanister # Frontier

- type: entity
  parent: GasCanister
  id: TritiumCanister
  name: tritium canister
  description: A canister that can contain any type of gas. This one is supposed to contain tritium. It can be attached to connector ports using a wrench.
  components:
    - type: Sprite
      layers:
        - state: tritium # Frontier
    - type: GasCanister
      gasMixture:
        volume: 1000
        moles:
          - 0 # oxygen
          - 0 # nitrogen
          - 0 # CO2
          - 0 # Plasma
          - 1871.71051 # Tritium
        temperature: 293.15
    - type: Destructible
      thresholds:
      - trigger:
          !type:DamageTrigger
          damage: 600
        behaviors:
          - !type:DoActsBehavior
            acts: [ "Destruction" ]
      - trigger:
          !type:DamageTrigger
          damage: 300
        behaviors:
        - !type:PlaySoundBehavior
          sound:
            collection: MetalBreak
        - !type:SpawnEntitiesBehavior
          spawn:
            TritiumCanisterBroken:
              min: 1
              max: 1
        - !type:DoActsBehavior
          acts: [ "Destruction" ]
        - !type:DumpCanisterBehavior
#    - type: Lock
#      locked: true

- type: entity
  parent: GasCanister
  id: WaterVaporCanister
  name: water vapor canister
  description: A canister that can contain any type of gas. This one is supposed to contain water vapor. It can be attached to connector ports using a wrench.
  components:
    - type: Sprite
      layers:
        - state: water_vapor
    - type: GasCanister
      gasMixture:
        volume: 1000
        moles:
          - 0 # oxygen
          - 0 # nitrogen
          - 0 # CO2
          - 0 # Plasma
          - 0 # Tritium
          - 1871.71051 # Water vapor
        temperature: 293.15
    - type: Destructible
      thresholds:
      - trigger:
          !type:DamageTrigger
          damage: 600
        behaviors:
          - !type:DoActsBehavior
            acts: [ "Destruction" ]
      - trigger:
          !type:DamageTrigger
          damage: 300
        behaviors:
        - !type:PlaySoundBehavior
          sound:
            collection: MetalBreak
        - !type:SpawnEntitiesBehavior
          spawn:
            WaterVaporCanisterBroken:
              min: 1
              max: 1
        - !type:DoActsBehavior
          acts: [ "Destruction" ]
        - !type:DumpCanisterBehavior

- type: entity
  parent: GasCanister
  id: AmmoniaCanister
  name: ammonia canister
  description: A canister that can contain any type of gas. This one is supposed to contain ammonia. It can be attached to connector ports using a wrench.
  components:
    - type: Sprite
      layers:
        - state: ammonia # Frontier
    - type: GasCanister
      gasMixture:
        volume: 1000
        moles:
          - 0 # oxygen
          - 0 # nitrogen
          - 0 # CO2
          - 0 # Plasma
          - 0 # Tritium
          - 0 #  Water vapor
          - 1871.71051 # Ammonia
        temperature: 293.15
    - type: Destructible
      thresholds:
      - trigger:
          !type:DamageTrigger
          damage: 600
        behaviors:
          - !type:DoActsBehavior
            acts: [ "Destruction" ]
      - trigger:
          !type:DamageTrigger
          damage: 300
        behaviors:
        - !type:PlaySoundBehavior
          sound:
            collection: MetalBreak
        - !type:SpawnEntitiesBehavior
          spawn:
            AmmoniaCanisterBroken:
              min: 1
              max: 1
        - !type:DoActsBehavior
          acts: [ "Destruction" ]
        - !type:DumpCanisterBehavior
#    - type: Lock
#      locked: true

- type: entity
  parent: GasCanister
  id: NitrousOxideCanister
  name: nitrous oxide canister
  description: A canister that can contain any type of gas. This one is supposed to contain nitrous oxide. It can be attached to connector ports using a wrench.
  components:
    - type: Sprite
      layers:
        - state: nitrous_oxide # Frontier
    - type: GasCanister
      gasMixture:
        volume: 1000
        moles:
          - 0 # oxygen
          - 0 # nitrogen
          - 0 # CO2
          - 0 # Plasma
          - 0 # Tritium
          - 0 #  Water vapor
          - 0 # Ammonia
          - 1871.71051 # N2O
        temperature: 293.15
    - type: Destructible
      thresholds:
      - trigger:
          !type:DamageTrigger
          damage: 600
        behaviors:
          - !type:DoActsBehavior
            acts: [ "Destruction" ]
      - trigger:
          !type:DamageTrigger
          damage: 300
        behaviors:
        - !type:PlaySoundBehavior
          sound:
            collection: MetalBreak
        - !type:SpawnEntitiesBehavior
          spawn:
            NitrousOxideCanisterBroken:
              min: 1
              max: 1
        - !type:DoActsBehavior
          acts: [ "Destruction" ]
        - !type:DumpCanisterBehavior

- type: entity
  parent: GasCanister
  id: FrezonCanister
  name: frezon canister
  description: A canister that can contain any type of gas. This one is supposed to contain frezon. It can be attached to connector ports using a wrench.
  components:
  - type: Sprite
    layers:
    - state: frezon
  - type: GasCanister
    gasMixture:
      volume: 1000
      moles:
      - 0 # oxygen
      - 0 # nitrogen
      - 0 # CO2
      - 0 # Plasma
      - 0 # Tritium
      - 0 # Water vapor
      - 0 # Ammonia
      - 0 # N2O
      - 1871.71051 # Frezon
      temperature: 293.15
  - type: Destructible
    thresholds:
    - trigger:
        !type:DamageTrigger
        damage: 600
      behaviors:
        - !type:DoActsBehavior
          acts: [ "Destruction" ]
    - trigger:
        !type:DamageTrigger
        damage: 300
      behaviors:
      - !type:PlaySoundBehavior
        sound:
          collection: MetalBreak
      - !type:SpawnEntitiesBehavior
        spawn:
          FrezonCanisterBroken:
            min: 1
            max: 1
      - !type:DoActsBehavior
        acts: [ "Destruction" ]
      - !type:DumpCanisterBehavior
#  - type: Lock
#    locked: true

# Broke Entities

- type: entity
  parent: BaseStructureDynamic
  id: GasCanisterBrokenBase
  name: broken gas canister
  description: A broken gas canister. Not useless yet, as it can be salvaged for high quality materials.
  components:
    - type: Destructible
      thresholds:
      - trigger:
          !type:DamageTrigger
          damage: 200
        behaviors:
          - !type:DoActsBehavior
            acts: [ "Destruction" ]
      - trigger:
          !type:DamageTrigger
          damage: 100
        behaviors:
        - !type:PlaySoundBehavior
          sound:
            collection: MetalBreak
        - !type:SpawnEntitiesBehavior
          spawn:
            SheetPlasteel1:
              min: 1
              max: 2
        - !type:DoActsBehavior
          acts: [ "Destruction" ]
    - type: Damageable
      damageContainer: Inorganic
      damageModifierSet: Metallic
    - type: InteractionOutline
    - type: Sprite
      sprite: _NF/Structures/Storage/canister.rsi # Frontier
      state: air-1 # Frontier
    - type: Physics
      bodyType: Dynamic
    - type: Fixtures
      fixtures:
        fix1:
          shape:
            !type:PhysShapeAabb
            bounds: "-0.4,-0.3,0.4,0.3"
          density: 190
          mask:
          - MachineMask
          layer:
          - MachineLayer
    - type: PhysicalComposition
      materialComposition:
        Steel: 500
    - type: StaticPrice
      price: 60 # Frontier: 125<60 - TODO: material value rework

- type: entity
  parent: GasCanisterBrokenBase
  id: StorageCanisterBroken
  categories: [ HideSpawnMenu ]
  components:
  - type: Sprite
    state: storage-1 # Frontier

- type: entity
  parent: GasCanisterBrokenBase
  id: AirCanisterBroken
  categories: [ HideSpawnMenu ]
  components:
  - type: Sprite
    state: air-1 # Frontier

- type: entity
  parent: GasCanisterBrokenBase
  id: OxygenCanisterBroken
  categories: [ HideSpawnMenu ]
  components:
  - type: Sprite
    state: oxygen-1 # Frontier

- type: entity
  parent: GasCanisterBrokenBase
  id: NitrogenCanisterBroken
  categories: [ HideSpawnMenu ]
  components:
  - type: Sprite
    state: nitrogen-1 # Frontier

- type: entity
  parent: GasCanisterBrokenBase
  id: CarbonDioxideCanisterBroken
  categories: [ HideSpawnMenu ]
  components:
  - type: Sprite
    state: carbon-1 # Frontier

- type: entity
  parent: GasCanisterBrokenBase
  id: PlasmaCanisterBroken
  categories: [ HideSpawnMenu ]
  components:
  - type: Sprite
    state: plasma-1 # Frontier

- type: entity
  parent: GasCanisterBrokenBase
  id: TritiumCanisterBroken
  categories: [ HideSpawnMenu ]
  components:
  - type: Sprite
    state: tritium-1 # Frontier

- type: entity
  parent: GasCanisterBrokenBase
  id: WaterVaporCanisterBroken
  name: broken water vapor canister
  categories: [ HideSpawnMenu ]
  components:
  - type: Sprite
    state: water_vapor-1

- type: entity
  parent: GasCanisterBrokenBase
  id: AmmoniaCanisterBroken
  categories: [ HideSpawnMenu ]
  components:
  - type: Sprite
    state: ammonia-1

- type: entity
  parent: GasCanisterBrokenBase
  id: NitrousOxideCanisterBroken
  categories: [ HideSpawnMenu ]
  components:
  - type: Sprite
    state: nitrous_oxide-1 # Frontier

- type: entity
  parent: GasCanisterBrokenBase
  id: FrezonCanisterBroken
  categories: [ HideSpawnMenu ]
  components:
  - type: Sprite
    state: frezon-1<|MERGE_RESOLUTION|>--- conflicted
+++ resolved
@@ -106,14 +106,10 @@
       graph: NFStorageCanister # Frontier
       node: storagecanister # Frontier
     - type: Lock
-<<<<<<< HEAD
-      locked: true
-=======
-      locked: false
+      locked: true # Frontier: false<true
     - type: GuideHelp
       guides:
       - GasCanisters
->>>>>>> 11e5d591
 
 - type: entity
   parent: GasCanister
