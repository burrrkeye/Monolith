# NOTE! All mobs that come out of this should have Salvage rulesets.
# These rulesets exist because Salvage mobs kept harassing the station and going out of control.

- type: entity
  name: Salvage Material Crate Spawner
  id: SalvageMaterialCrateSpawner
  parent: MarkerBase
  components:
    - type: Sprite
      layers:
        - state: red
        - sprite: Structures/Storage/Crates/generic.rsi
          state: icon
    - type: RandomSpawner
      rarePrototypes:
        - SalvageHumanCorpse
        - CrateMaterialPlasteel
#        - CrateMaterialWood
        - CrateMaterialPlastic
        - CrateSalvageEquipment
        - CrateMaterialSteel
        - CrateMaterialGlass
        - CrateServiceJanitorialSupplies
        - CrateHydroponicsSeedsMedicinal
        - CrateEmergencyInternals
#        - CrateFoodMRE
        - CrateMaterialTextiles
        - CrateMedicalSupplies
        - CrateEngineeringCableBulk
        - CrateMaterialCardboard
        - CrateServiceBooks
        - CrateServiceSmokeables
        - CrateTrashCartFilled
        - ClosetMaintenanceFilledRandom
        - ClosetEmergencyFilledRandom
      rareChance: 0.4
      prototypes:
        - CrateSalvageAssortedGoodies
      chance: 0.9
      offset: 0.0

- type: entity
  name: Salvage Canister Spawner
  id: SalvageCanisterSpawner
  parent: MarkerBase
  components:
    - type: Sprite
      layers:
        - state: red
        - sprite: Structures/Storage/canister.rsi
          state: blue
    - type: RandomSpawner
      rarePrototypes:
        - PlasmaCanister
      rareChance: 0.03
      prototypes:
        - AirCanister
        - NitrogenCanister
        - OxygenCanister
        - CarbonDioxideCanister
        - WaterVaporCanister
      chance: 0.9
      offset: 0.0

- type: entity
  name: salvage loot spawner
  id: SalvageLootSpawner
  parent: MarkerBase
  components:
    - type: Sprite
      layers:
        - state: red
        - sprite: Objects/Weapons/Melee/crusher.rsi
          state: icon
    - type: RandomSpawner
      prototypes:
      - WeaponCrusher
      - WeaponCrusherDagger
      - WeaponCrusherGlaive
      - MiningDrill
      offset: 0.0

- type: entity
<<<<<<< HEAD
  parent: MarkerBase
  id: SalvagePartsT3T4Spawner
  name: tier 3/4 machine part
  components:
  - type: Sprite
    layers:
    - sprite: Objects/Misc/stock_parts.rsi
      state: super_matter_bin
  - type: RandomSpawner
    rarePrototypes:
    - QuadraticCapacitorStockPart
    - FemtoManipulatorStockPart
    - BluespaceMatterBinStockPart
    rareChance: 0.05
    prototypes:
    - SuperCapacitorStockPart
    - PicoManipulatorStockPart
    - SuperMatterBinStockPart
    chance: 0.95
    offset: 0.0

- type: entity
  parent: MarkerBase
  id: SalvagePartsT3Spawner
  name: tier 3 machine part
  suffix: Spawner
  components:
  - type: Sprite
    layers:
    - sprite: Objects/Misc/stock_parts.rsi
      state: super_matter_bin
  - type: RandomSpawner
    prototypes:
    - SuperCapacitorStockPart
    - PicoManipulatorStockPart
    - SuperMatterBinStockPart
    offset: 0.0

- type: entity
  parent: MarkerBase
  id: SalvagePartsT4Spawner
  name: tier 4 machine part
  suffix: Spawner
  components:
  - type: Sprite
    layers:
    - sprite: Objects/Misc/stock_parts.rsi
      state: bluespace_matter_bin
  - type: RandomSpawner
    prototypes:
    - QuadraticCapacitorStockPart
    - FemtoManipulatorStockPart #Frontier - Fixed this from tier 3 part to tier 4
    - BluespaceMatterBinStockPart
    offset: 0.0

- type: entity
=======
>>>>>>> dfbf47c3
  name: Salvage Mob Spawner
  id: SalvageMobSpawner
  parent: MarkerBase
  suffix: 25
  components:
    - type: Sprite
      layers:
        - state: red
        - sprite: Mobs/Aliens/Carps/space.rsi
          state: icon
    - type: RandomSpawner
      rarePrototypes:
      - MobSharkSalvage
      rareChance: 0.2
      prototypes:
        - MobCarpSalvage
        - MobCarpSalvage
        - MobCarpSalvage
        - MobCarpSalvage
        - MobCarpSalvage
        - MobTickSalvage
        - MobTickSalvage
        - MobTickSalvage
        - PlushieCarp
        - DehydratedSpaceCarp
      chance: 0.25
      offset: 0.2

- type: entity #I made this in case someone decided to make a terrifying space tick swarm for salvage. that someone may be me -EG404
  name: Salvage Space Tick Spawner
  id: SpaceTickSpawner
  parent: MarkerBase
  suffix: 100
  components:
    - type: Sprite
      layers:
        - state: red
        - sprite: Mobs/Aliens/Xenos/spacetick.rsi
          state: icon
    - type: ConditionalSpawner
      prototypes:
        - MobTickSalvage

- type: entity
  name: Salvage Space Bear Spawner
  id: SpawnMobBearSalvage
  parent: MarkerBase
  components:
  - type: Sprite
    layers:
    - state: green
    - state: bear
      sprite: Mobs/Animals/bear.rsi
  - type: ConditionalSpawner
    prototypes:
    - MobBearSpaceSalvage

- type: entity
  id: SalvageMobSpawner75
  parent: SalvageMobSpawner
  suffix: 75
  components:
  - type: RandomSpawner
    rarePrototypes:
    - MobSharkSalvage
    rareChance: 0.2
    prototypes:
    - MobCarpSalvage
    - MobCarpSalvage
    - MobCarpSalvage
    - MobCarpSalvage
    - MobCarpSalvage
    - MobTickSalvage
    - MobTickSalvage
    - MobTickSalvage
    - PlushieCarp
    - DehydratedSpaceCarp
    chance: 0.75
    offset: 0.2

- type: entity
  name: Salvage Space Kangaroo Spawner
  id: SpawnMobKangarooSalvage
  parent: MarkerBase
  components:
  - type: Sprite
    layers:
    - state: green
    - state: kangaroo-space
      sprite: Mobs/Animals/kangaroo.rsi
  - type: ConditionalSpawner
    prototypes:
    - MobKangarooSpaceSalvage

- type: entity
  name: Salvage Space Spider Spawner
  id: SpawnMobSpiderSalvage
  parent: MarkerBase
  components:
  - type: Sprite
    layers:
    - state: green
    - state: spacespider
      sprite: Mobs/Animals/spacespider.rsi
  - type: ConditionalSpawner
    prototypes:
    - MobSpiderSpaceSalvage

- type: entity
  name: Salvage Space Cobra Spawner
  id: SpawnMobCobraSalvage
  parent: MarkerBase
  components:
  - type: Sprite
    layers:
      - state: green
      - state: spacecobra
        sprite: Mobs/Animals/spacecobra.rsi
  - type: ConditionalSpawner
    prototypes:
    - MobCobraSpaceSalvage

- type: entity
  name: Salvage Flesh Spawner
  id: SalvageFleshSpawner
  parent: SalvageMobSpawner
  suffix: 100
  components:
    - type: Sprite
      layers:
        - state: red
        - sprite: Mobs/Aliens/flesh.rsi
          state: jared
    - type: RandomSpawner
      rarePrototypes:
      - MobSharkSalvage
      rareChance: 0
      prototypes:
      - MobFleshJaredSalvage
      - MobFleshGolemSalvage
      - MobFleshGolemSalvage
      - MobFleshClampSalvage
      - MobFleshClampSalvage
      - MobFleshLoverSalvage
      - MobFleshLoverSalvage
      chance: 1
      offset: 0.2<|MERGE_RESOLUTION|>--- conflicted
+++ resolved
@@ -63,25 +63,23 @@
       offset: 0.0
 
 - type: entity
-  name: salvage loot spawner
-  id: SalvageLootSpawner
-  parent: MarkerBase
-  components:
-    - type: Sprite
-      layers:
-        - state: red
-        - sprite: Objects/Weapons/Melee/crusher.rsi
-          state: icon
-    - type: RandomSpawner
-      prototypes:
-      - WeaponCrusher
-      - WeaponCrusherDagger
-      - WeaponCrusherGlaive
-      - MiningDrill
+  name: Salvage T2 Machine Parts Spawner
+  id: SalvagePartsT2Spawner
+  parent: MarkerBase
+  components:
+    - type: Sprite
+      layers:
+        - state: red
+        - sprite: Objects/Misc/stock_parts.rsi
+          state: advanced_matter_bin
+    - type: RandomSpawner
+      prototypes:
+        - AdvancedCapacitorStockPart
+        - NanoManipulatorStockPart
+        - AdvancedMatterBinStockPart
       offset: 0.0
 
 - type: entity
-<<<<<<< HEAD
   parent: MarkerBase
   id: SalvagePartsT3T4Spawner
   name: tier 3/4 machine part
@@ -138,8 +136,6 @@
     offset: 0.0
 
 - type: entity
-=======
->>>>>>> dfbf47c3
   name: Salvage Mob Spawner
   id: SalvageMobSpawner
   parent: MarkerBase
