- type: entity
  id: SmallboxItem
  parent: BaseStorageItem
  abstract: true
  components:
  - type: Storage
    grid:
    - 0,0,6,1
  - type: Item
<<<<<<< HEAD
    size: 10
  - type: StaticPrice
    price: 10
=======
    size: Small
>>>>>>> dfbf47c3

- type: entity
  name: match stick
  parent: BaseItem
  id: Matchstick
  description: A simple match stick, used for lighting fine smokables.
  components:
  - type: Tag
    tags:
    - Matchstick
    - Trash
  - type: SpaceGarbage
  - type: Sprite
    sprite: Objects/Tools/matches.rsi
    layers:
      - state: match_unlit
  - type: Item
    sprite: Objects/Tools/matches.rsi
    heldPrefix: unlit
    size: Tiny
  - type: Matchstick
    duration: 10
    igniteSound:
      path: /Audio/Items/match_strike.ogg
  - type: PointLight
    enabled: false
    radius: 1.1
    color: darkorange
  - type: Appearance
  - type: BurnStateVisuals
    unlitIcon: match_unlit
    litIcon: match_lit
    burntIcon: match_burnt
  - type: StaticPrice
    price: 2

- type: entity
  parent: Matchstick
  id: MatchstickSpent
  suffix: spent
  components:
  - type: Sprite
    layers:
      - state: match_burnt
  - type: Matchstick
    state: Burnt
  - type: StaticPrice
    price: 1

- type: entity
  name: match box
  parent: [ SmallboxItem, BaseBagOpenClose ]
  id: Matchbox
  description: A small box of Almost But Not Quite Plasma Premium Matches.
  components:
  - type: EmitSoundOnLand
    sound:
      path: /Audio/Items/matchbox_drop.ogg
  - type: Matchbox
  - type: Sprite
    sprite: Objects/Tools/matches.rsi
    layers:
    - state: matchbox
    - state: matchbox-open
      map: ["openLayer"]
    - state: matchbox1
      map: ["matchbox1"]
      visible: false
    - state: matchbox2
      map: ["matchbox2"]
      visible: false
    - state: matchbox3
      map: ["matchbox3"]
      visible: false
  - type: Item
    sprite: Objects/Tools/matches.rsi
    heldPrefix: matchbox
    size: Small
  - type: Storage
    grid:
    - 0,0,2,1
  - type: StorageFill
    contents:
      - id: Matchstick
        amount: 6
  - type: ItemCounter
    count:
      tags: [Matchstick]
    composite: true
    layerStates:
    - matchbox1
    - matchbox2
    - matchbox3
  - type: Appearance
  - type: Tag
    tags:
    - Trash
  - type: SpaceGarbage<|MERGE_RESOLUTION|>--- conflicted
+++ resolved
@@ -7,13 +7,9 @@
     grid:
     - 0,0,6,1
   - type: Item
-<<<<<<< HEAD
-    size: 10
+    size: Small
   - type: StaticPrice
     price: 10
-=======
-    size: Small
->>>>>>> dfbf47c3
 
 - type: entity
   name: match stick
