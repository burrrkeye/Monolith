--- conflicted
+++ resolved
@@ -23,7 +23,7 @@
           Quantity: 20
         - ReagentId: Flavorol
           Quantity: 5
-          
+
 - type: entity
   parent: FoodBreadBase
   id: FoodBreadSliceBase
@@ -226,7 +226,7 @@
           Quantity: 1.2
         - ReagentId: Flavorol
           Quantity: 1.5
-          
+
 - type: entity
   name: meat bread
   parent: FoodBreadBase
@@ -252,15 +252,12 @@
           Quantity: 30
         - ReagentId: Vitamin
           Quantity: 5
-<<<<<<< HEAD
         - ReagentId: Flavorol
           Quantity: 10
-=======
   - type: Tag
     tags:
     - Meat
     - Bread
->>>>>>> 535b013f
 # Tastes like bread, meat.
 
 - type: entity
@@ -286,16 +283,12 @@
           Quantity: 6
         - ReagentId: Vitamin
           Quantity: 1.2
-<<<<<<< HEAD
         - ReagentId: Flavorol
           Quantity: 2
-          
-=======
   - type: Tag
     tags:
     - Meat
 
->>>>>>> 535b013f
 - type: entity
   name: mimana bread
   parent: FoodBreadBase
@@ -358,7 +351,7 @@
           Quantity: 1
         - ReagentId: Flavorol
           Quantity: 1
-          
+
 - type: entity
   name: bread
   parent: FoodBreadBase
@@ -410,15 +403,12 @@
           Quantity: 5
         - ReagentId: Protein
           Quantity: 5
-<<<<<<< HEAD
-        - ReagentId: Flavorol
-          Quantity: 5
-=======
+        - ReagentId: Flavorol
+          Quantity: 5
   - type: Tag
     tags:
     - Meat
     - Bread
->>>>>>> 535b013f
 
 - type: entity
   name: sausage bread slice
@@ -445,14 +435,11 @@
           Quantity: 1
         - ReagentId: Protein
           Quantity: 1
-<<<<<<< HEAD
         - ReagentId: Flavorol
           Quantity: 2
-=======
   - type: Tag
     tags:
     - Meat
->>>>>>> 535b013f
 
 - type: entity
   name: spider meat bread
@@ -481,15 +468,12 @@
           Quantity: 5
         - ReagentId: Toxin
           Quantity: 15
-<<<<<<< HEAD
         - ReagentId: Flavorol
           Quantity: 10
-=======
   - type: Tag
     tags:
     - Meat
     - Bread
->>>>>>> 535b013f
 # Tastes like bread, cobwebs.
 
 - type: entity
@@ -517,16 +501,12 @@
           Quantity: 1.2
         - ReagentId: Toxin
           Quantity: 3
-<<<<<<< HEAD
         - ReagentId: Flavorol
           Quantity: 2
-          
-=======
   - type: Tag
     tags:
     - Meat
 
->>>>>>> 535b013f
 - type: entity
   name: tofu bread
   parent: FoodBreadBase
@@ -581,7 +561,7 @@
           Quantity: 2.4
         - ReagentId: Flavorol
           Quantity: 3
-          
+
 - type: entity
   name: xeno meat bread
   parent: FoodBreadBase
@@ -607,15 +587,12 @@
           Quantity: 30
         - ReagentId: Vitamin
           Quantity: 5
-<<<<<<< HEAD
         - ReagentId: Flavorol
           Quantity: 10
-=======
   - type: Tag
     tags:
     - Meat
     - Bread
->>>>>>> 535b013f
 # Tastes like bread, acid.
 
 - type: entity
@@ -641,15 +618,12 @@
           Quantity: 6
         - ReagentId: Vitamin
           Quantity: 1.2
-<<<<<<< HEAD
         - ReagentId: Flavorol
           Quantity: 2.4
-=======
   - type: Tag
     tags:
     - Meat
 
->>>>>>> 535b013f
 # Other than bread/slices
 
 - type: entity
