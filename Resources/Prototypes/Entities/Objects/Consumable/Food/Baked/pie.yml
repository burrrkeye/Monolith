--- conflicted
+++ resolved
@@ -51,14 +51,8 @@
           Quantity: 1.2
         - ReagentId: Vitamin
           Quantity: 1
-<<<<<<< HEAD
         - ReagentId: Flavorol
           Quantity: 1.5
-  - type: Tag
-    tags:
-    - NoSpinOnThrow
-=======
->>>>>>> 947832c6
 
 # Pie
 
