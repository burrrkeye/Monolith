--- conflicted
+++ resolved
@@ -237,7 +237,7 @@
           Quantity: 1
         - ReagentId: Flavorol
           Quantity: 3
-          
+
 # Tastes like crust, tomato, cheese, carrot.
 
 - type: entity
@@ -265,16 +265,13 @@
           Quantity: 6
         - ReagentId: Omnizine
           Quantity: 9
-<<<<<<< HEAD
         - ReagentId: Flavorol
           Quantity: 15
-=======
-  - type: Tag
-    tags:
-    - Meat
-    - Pizza
-
->>>>>>> 535b013f
+  - type: Tag
+    tags:
+    - Meat
+    - Pizza
+
 
 - type: entity
   name: slice of donk-pocket pizza
@@ -299,15 +296,12 @@
           Quantity: 1
         - ReagentId: Omnizine
           Quantity: 1.5
-<<<<<<< HEAD
         - ReagentId: Flavorol
           Quantity: 3
-=======
-  - type: Tag
-    tags:
-    - Meat
-    - Pizza
->>>>>>> 535b013f
+  - type: Tag
+    tags:
+    - Meat
+    - Pizza
 # Tastes like crust, tomato, cheese, meat, laziness.
 
 - type: entity
@@ -487,17 +481,13 @@
           Quantity: 10
         - ReagentId: Omnizine
           Quantity: 30
-<<<<<<< HEAD
         - ReagentId: Flavorol
           Quantity: 15
-          
-=======
-  - type: Tag
-    tags:
-    - Meat
-    - Pizza
-
->>>>>>> 535b013f
+  - type: Tag
+    tags:
+    - Meat
+    - Pizza
+
 - type: entity
   name: slice of Arnold's pizza
   parent: FoodPizzaSliceBase
@@ -527,15 +517,12 @@
           Quantity: 1.6
         - ReagentId: Omnizine
           Quantity: 5
-<<<<<<< HEAD
         - ReagentId: Flavorol
           Quantity: 4
-=======
-  - type: Tag
-    tags:
-    - Meat
-    - Pizza
->>>>>>> 535b013f
+  - type: Tag
+    tags:
+    - Meat
+    - Pizza
 # Tastes like crust, tomato, cheese, pepperoni, 9 millimeter bullets.
 
 #TODO: Make this do poison damage and make cut pizza slices eventually rot into this.
