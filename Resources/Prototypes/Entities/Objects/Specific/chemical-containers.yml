--- conflicted
+++ resolved
@@ -45,13 +45,9 @@
       maxFillLevels: 6
       fillBaseName: jug
     - type: StaticPrice
-<<<<<<< HEAD
       price: 10
-=======
-      price: 80
     - type: Label
       originalName: jug
->>>>>>> 947832c6
 
 - type: entity
   parent: Jug
