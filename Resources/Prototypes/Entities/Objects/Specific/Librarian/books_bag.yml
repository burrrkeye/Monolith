- type: entity
  name: books bag
  id: BooksBag
  parent: BaseStorageItem
  description: A refined bag to carry your own library
  components:
    - type: Sprite
      sprite: Objects/Specific/Library/Equipment/books_bag.rsi
      state: icon
    - type: Clothing
      sprite: Objects/Specific/Library/Equipment/books_bag.rsi
      quickEquip: false
      slots:
        - belt
    - type: Item
      size: Ginormous
    - type: Storage
      grid:
      - 0,0,7,3
      quickInsert: true
      areaInsert: true
      whitelist:
        tags:
          - Book
          - Dice
          - Document
<<<<<<< HEAD
    - type: Dumpable
    - type: MagnetPickup # Frontier
=======
          - Figurine
          - TabletopBoard
          - Write
    - type: Dumpable
>>>>>>> f969fd2b
<|MERGE_RESOLUTION|>--- conflicted
+++ resolved
@@ -24,12 +24,8 @@
           - Book
           - Dice
           - Document
-<<<<<<< HEAD
-    - type: Dumpable
-    - type: MagnetPickup # Frontier
-=======
           - Figurine
           - TabletopBoard
           - Write
     - type: Dumpable
->>>>>>> f969fd2b
+    - type: MagnetPickup # Frontier