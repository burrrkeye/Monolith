- type: entity
  id: BasePowerCell
  abstract: true
  parent: BaseItem
  components:
  - type: Battery
    pricePerJoule: 0.15
  - type: PowerCell
  - type: Explosive
    explosionType: Default
    maxIntensity: 200
    intensitySlope: 1.5
  - type: Sprite
    sprite: Objects/Power/power_cells.rsi
  - type: SolutionContainerManager
    solutions:
      battery:
        maxVol: 5
  - type: InjectableSolution
    solution: battery
  - type: DrawableSolution
    solution: battery
  - type: Extractable
    juiceSolution:
      reagents:
        - ReagentId: Zinc
          Quantity: 5
  - type: Tag
    tags:
      - DroneUsable
  - type: Appearance
  - type: PowerCellVisuals
  - type: Riggable

- type: entity
  name: potato battery
  description: Someone's stuck two nails and some wire in a large potato. Somehow it provides a little charge.
  id: PowerCellPotato
  parent: BasePowerCell
  components:
  - type: Sprite
    layers:
    - state: potato
  - type: Battery
    maxCharge: 200
    startingCharge: 200

- type: entity
  name: small-capacity power cell
  description: A rechargeable power cell. This is the cheapest kind you can find.
  id: PowerCellSmall
  suffix: Full
  parent: BasePowerCell
  components:
  - type: Sprite
    layers:
    - map: [ "enum.PowerCellVisualLayers.Base" ]
      state: small
    - map: [ "enum.PowerCellVisualLayers.Unshaded" ]
      state: o2
      shader: unshaded
  - type: Battery
    maxCharge: 360
    startingCharge: 360
  - type: MachinePart
    part: PowerCell
    rating: 1
  - type: Tag
    tags:
      - PowerCellSmall

- type: entity
  id: PowerCellSmallPrinted
  suffix: Empty
  parent: PowerCellSmall
  components:
  - type: Sprite
    layers:
      - map: [ "enum.PowerCellVisualLayers.Base" ]
        state: small
      - map: [ "enum.PowerCellVisualLayers.Unshaded" ]
        state: o2
        shader: unshaded
        visible: false
  - type: Battery
    maxCharge: 360
    startingCharge: 0

- type: entity
  name: medium-capacity power cell
  description: A rechargeable power cell. This is the popular and reliable version.
  id: PowerCellMedium
  suffix: Full
  parent: BasePowerCell
  components:
  - type: Sprite
    layers:
    - map: [ "enum.PowerCellVisualLayers.Base" ]
      state: medium
    - map: [ "enum.PowerCellVisualLayers.Unshaded" ]
      state: o2
      shader: unshaded
  - type: Battery
    maxCharge: 720
    startingCharge: 720
<<<<<<< HEAD
  - type: StaticPrice
    price: 75
=======
  - type: MachinePart
    part: PowerCell
    rating: 2    
>>>>>>> 535b013f

- type: entity
  id: PowerCellMediumPrinted
  suffix: Empty
  parent: PowerCellMedium
  components:
  - type: Sprite
    layers:
      - map: [ "enum.PowerCellVisualLayers.Base" ]
        state: medium
      - map: [ "enum.PowerCellVisualLayers.Unshaded" ]
        state: o2
        shader: unshaded
        visible: false
  - type: Battery
    maxCharge: 720
    startingCharge: 0

- type: entity
  name: high-capacity power cell
  description: A rechargeable standardized power cell. This premium brand stores up to 50% more energy than the competition.
  id: PowerCellHigh
  suffix: Full
  parent: BasePowerCell
  components:
  - type: Sprite
    layers:
    - map: [ "enum.PowerCellVisualLayers.Base" ]
      state: high
    - map: [ "enum.PowerCellVisualLayers.Unshaded" ]
      state: o2
      shader: unshaded
  - type: Battery
    maxCharge: 1080
    startingCharge: 1080
  - type: MachinePart
    part: PowerCell
    rating: 3
    
- type: entity
  id: PowerCellHighPrinted
  suffix: Empty
  parent: PowerCellHigh
  components:
  - type: Sprite
    layers:
      - map: [ "enum.PowerCellVisualLayers.Base" ]
        state: high
      - map: [ "enum.PowerCellVisualLayers.Unshaded" ]
        state: o2
        shader: unshaded
        visible: false
  - type: Battery
    maxCharge: 1080
    startingCharge: 0

- type: entity
  name: hyper-capacity power cell
  description: A rechargeable standardized power cell. This one looks like a rare and powerful prototype.
  id: PowerCellHyper
  suffix: Full
  parent: BasePowerCell
  components:
  - type: Sprite
    layers:
    - map: [ "enum.PowerCellVisualLayers.Base" ]
      state: hyper
    - map: [ "enum.PowerCellVisualLayers.Unshaded" ]
      state: o2
      shader: unshaded
  - type: Battery
    maxCharge: 1800
    startingCharge: 1800
  - type: MachinePart
    part: PowerCell
    rating: 4
    
- type: entity
  id: PowerCellHyperPrinted
  suffix: Empty
  parent: PowerCellHyper
  components:
  - type: Sprite
    layers:
      - map: [ "enum.PowerCellVisualLayers.Base" ]
        state: hyper
      - map: [ "enum.PowerCellVisualLayers.Unshaded" ]
        state: o2
        shader: unshaded
        visible: false
  - type: Battery
    maxCharge: 1800
    startingCharge: 0

- type: entity
  name: small microreactor cell
  description: A rechargeable standardized microreactor cell. Intended for low-power devices, it slowly recharges by itself.
  id: PowerCellMicroreactor
  suffix: Full
  parent: BasePowerCell
  components:
    - type: Sprite
      layers:
      - map: [ "enum.PowerCellVisualLayers.Base" ]
        state: microreactor
      - map: [ "enum.PowerCellVisualLayers.Unshaded" ]
        state: o2
        shader: unshaded
    - type: Battery
      maxCharge: 50
      startingCharge: 50
    - type: BatterySelfRecharger
      autoRecharge: true
      autoRechargeRate: 0.16667 #takes about 5 minutes to charge itself back to full

- type: entity
  name: antique power cell prototype
  description: A small cell that self recharges. Used in old laser arms research.
  id: PowerCellAntiqueProto
  parent: BasePowerCell
  components:
    - type: Sprite
      layers:
      - map: [ "enum.PowerCellVisualLayers.Base" ]
        state: antique
      - map: [ "enum.PowerCellVisualLayers.Unshaded" ]
        state: o2
        shader: unshaded
    - type: Battery
      maxCharge: 1200
      startingCharge: 1200
    - type: BatterySelfRecharger
      autoRecharge: true
      autoRechargeRate: 40<|MERGE_RESOLUTION|>--- conflicted
+++ resolved
@@ -103,14 +103,11 @@
   - type: Battery
     maxCharge: 720
     startingCharge: 720
-<<<<<<< HEAD
+  - type: MachinePart
+    part: PowerCell
+    rating: 2
   - type: StaticPrice
     price: 75
-=======
-  - type: MachinePart
-    part: PowerCell
-    rating: 2    
->>>>>>> 535b013f
 
 - type: entity
   id: PowerCellMediumPrinted
@@ -149,7 +146,7 @@
   - type: MachinePart
     part: PowerCell
     rating: 3
-    
+
 - type: entity
   id: PowerCellHighPrinted
   suffix: Empty
@@ -187,7 +184,7 @@
   - type: MachinePart
     part: PowerCell
     rating: 4
-    
+
 - type: entity
   id: PowerCellHyperPrinted
   suffix: Empty
