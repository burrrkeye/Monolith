--- conflicted
+++ resolved
@@ -61,11 +61,7 @@
 - type: entity
   name: flashbang
   description: Eeeeeeeeeeeeeeeeeeeeee.
-<<<<<<< HEAD
-  parent: [ GrenadeBase, BaseC2ContrabandUnredeemable ] # Frontier: BaseRestrictedContraband<BaseC2ContrabandUnredeemable
-=======
-  parent: [ GrenadeBase, BaseSecurityContraband ]
->>>>>>> 4dfd3e57
+  parent: [ GrenadeBase, BaseC2ContrabandUnredeemable ] # Frontier: BaseSecurityContraband<BaseC2ContrabandUnredeemable
   id: GrenadeFlashBang
   components:
   - type: Sprite
@@ -170,17 +166,10 @@
 
 
 - type: entity
-<<<<<<< HEAD
-  name: supermatter grenade
-  description: Grenade that simulates delamination of the supermatter engine, pulling things in a heap and exploding after some time.
-  parent: [GrenadeBase, BaseC3SyndicateContraband] # Frontier: BaseSyndicateContraband<BaseC3SyndicateContraband
-  id: SupermatterGrenade
-=======
-  parent: [ GrenadeBase, BaseSyndicateContraband ]
+  parent: [ GrenadeBase, BaseC3SyndicateContraband ] # Frontier: BaseSyndicateContraband<BaseC3SyndicateContraband
   id: SingularityGrenade
   name: singularity grenade
   description: Grenade that simulates the power of a singularity, pulling things in a heap.
->>>>>>> 4dfd3e57
   components:
   - type: Sprite
     sprite: Objects/Weapons/Grenades/singularitygrenade.rsi
@@ -237,11 +226,7 @@
 - type: entity
   name: whitehole grenade
   description: Grenade that repulses everything around for some time.
-<<<<<<< HEAD
-  parent: [SupermatterGrenade, BaseC3SyndicateContraband] # Frontier: added BaseC3SyndicateContraband
-=======
   parent: SingularityGrenade
->>>>>>> 4dfd3e57
   id: WhiteholeGrenade
   components:
   - type: Sprite
@@ -404,11 +389,7 @@
       path: /Audio/Effects/hallelujah.ogg
 
 - type: entity
-<<<<<<< HEAD
-  parent: [ GrenadeBase, BaseC2ContrabandUnredeemable ] # Frontier: BaseRestrictedContraband<BaseC2ContrabandUnredeemable
-=======
-  parent: [ GrenadeBase, BaseSecurityContraband ]
->>>>>>> 4dfd3e57
+  parent: [ GrenadeBase, BaseC2ContrabandUnredeemable ] # Frontier: BaseSecurityContraband<BaseC2ContrabandUnredeemable
   id: SmokeGrenade
   name: smoke grenade
   description: A tactical grenade that releases a large, long-lasting cloud of smoke when used.
