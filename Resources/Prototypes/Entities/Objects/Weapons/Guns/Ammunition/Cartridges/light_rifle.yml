--- conflicted
+++ resolved
@@ -1,11 +1,7 @@
 - type: entity
   id: BaseCartridgeLightRifle
   name: cartridge (.30 rifle)
-<<<<<<< HEAD
-  parent: [ BaseCartridge, BaseC1Contraband ] # Frontier: BaseRestrictedContraband<BaseC1Contraband
-=======
-  parent: [ BaseCartridge, BaseSecurityContraband ]
->>>>>>> 4dfd3e57
+  parent: [ BaseCartridge, BaseC1Contraband ] # Frontier: BaseSecurityContraband<BaseC1Contraband
   abstract: true
   components:
   - type: Tag
