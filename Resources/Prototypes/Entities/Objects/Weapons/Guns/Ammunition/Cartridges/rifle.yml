- type: entity
  id: BaseCartridgeRifle
  name: cartridge (.20 rifle)
  parent: BaseCartridge
  abstract: true
  components:
  - type: Tag
    tags:
      - Cartridge
      - CartridgeRifle
  - type: CartridgeAmmo
    proto: BulletRifle
  - type: Sprite
    sprite: Objects/Weapons/Guns/Ammunition/Casings/ammo_casing.rsi
    layers:
    - state: base
      map: ["enum.AmmoVisualLayers.Base"]
  - type: Appearance
  - type: SpentAmmoVisuals
<<<<<<< HEAD
  - type: StaticPrice
    price: 1
=======
>>>>>>> dfbf47c3

- type: entity
  id: CartridgeRifle
  name: cartridge (.20 rifle)
  parent: BaseCartridgeRifle
  components:
  - type: CartridgeAmmo
    proto: BulletRifle

- type: entity
  id: CartridgeRiflePractice
  name: cartridge (.20 rifle practice)
  parent: BaseCartridgeRifle
  components:
  - type: CartridgeAmmo
    proto: BulletRiflePractice

- type: entity
  id: CartridgeRifleRubber
  name: cartridge (.20 rifle rubber)
  parent: BaseCartridgeRifle
  components:
  - type: CartridgeAmmo
    proto: BulletRifleRubber

- type: entity
  id: CartridgeRifleIncendiary
  name: cartridge (.20 rifle incendiary)
  parent: BaseCartridgeRifle
  components:
  - type: CartridgeAmmo
    proto: BulletRifleIncendiary

- type: entity
  id: CartridgeRifleUranium
  name: cartridge (.20 rifle uranium)
  parent: BaseCartridgeRifle
  components:
  - type: CartridgeAmmo
    proto: BulletRifleUranium<|MERGE_RESOLUTION|>--- conflicted
+++ resolved
@@ -17,11 +17,8 @@
       map: ["enum.AmmoVisualLayers.Base"]
   - type: Appearance
   - type: SpentAmmoVisuals
-<<<<<<< HEAD
   - type: StaticPrice
     price: 1
-=======
->>>>>>> dfbf47c3
 
 - type: entity
   id: CartridgeRifle
