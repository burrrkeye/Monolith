--- conflicted
+++ resolved
@@ -1,11 +1,7 @@
 - type: entity
   id: SpeedLoaderLightRifle
   name: "speed loader (.30 rifle)"
-<<<<<<< HEAD
-  parent: [ BaseItem, BaseC1Contraband ] # Frontier: BaseRestrictedContraband<BaseC1Contraband
-=======
-  parent: [ BaseItem, BaseSecurityContraband ]
->>>>>>> 4dfd3e57
+  parent: [ BaseItem, BaseC1Contraband ] # Frontier: BaseSecurityContraband<BaseC1Contraband
   components:
   - type: Tag
     tags:
