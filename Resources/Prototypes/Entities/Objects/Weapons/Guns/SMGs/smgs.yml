- type: entity
  name: BaseSMG
  parent: BaseItem
  id: BaseWeaponSubMachineGun
  description: A rooty tooty point and shooty.
  abstract: true
  components:
  - type: Sprite
  - type: Item
    size: Large
  - type: Clothing
    sprite: Objects/Weapons/Guns/SMGs/atreides.rsi
    quickEquip: false
    slots:
    - Back
    - suitStorage
  - type: AmmoCounter
  - type: Gun
    minAngle: 2
    maxAngle: 16
    fireRate: 8
    burstFireRate: 8
    angleIncrease: 3
    angleDecay: 16  
    selectedMode: FullAuto
    availableModes:
    - SemiAuto
    - FullAuto
    soundGunshot:
      path: /Audio/Weapons/Guns/Gunshots/smg.ogg
    defaultDirection: 1, 0
  - type: ChamberMagazineAmmoProvider
    soundRack:
      path: /Audio/Weapons/Guns/Cock/smg_cock.ogg
  - type: ItemSlots
    slots:
      gun_magazine:
        name: Magazine
        startingItem: MagazinePistolSubMachineGun
        insertSound: /Audio/Weapons/Guns/MagIn/smg_magin.ogg
        ejectSound: /Audio/Weapons/Guns/MagOut/smg_magout.ogg
        priority: 2
        whitelist:
          tags:
            - MagazinePistolSubMachineGun
        whitelistFailPopup: gun-magazine-whitelist-fail
      gun_chamber:
        name: Chamber
        startingItem: CartridgePistol
        priority: 1
        whitelist:
          tags:
            - CartridgePistol
  - type: ContainerContainer
    containers:
      gun_magazine: !type:ContainerSlot
      gun_chamber: !type:ContainerSlot
  - type: StaticPrice
    price: 500

- type: entity
  name: Atreides
  parent: [BaseWeaponSubMachineGun, BaseC3SyndicateContraband] # Frontier: BaseMajorContraband<BaseC3SyndicateContraband
  id: WeaponSubMachineGunAtreides
  description: Pla-ket-ket-ket-ket! Uses .35 auto ammo. An illegal firearm often used by Syndicate agents.
  components:
  - type: Sprite
    sprite: Objects/Weapons/Guns/SMGs/atreides.rsi
    layers:
    - state: base
      map: ["enum.GunVisualLayers.Base"]
    - state: mag-0
      map: ["enum.GunVisualLayers.Mag"]
  - type: Gun
    fireRate: 10
    soundGunshot:
      path: /Audio/Weapons/Guns/Gunshots/atreides.ogg
  - type: MagazineVisuals
    magState: mag
    steps: 1
    zeroVisible: true
  - type: Appearance

- type: entity
<<<<<<< HEAD
  name: C-20r sub machine gun
  parent: [BaseWeaponSubMachineGun, BaseC3SyndicateContraband] # Frontier: BaseSyndicateContraband<BaseC3SyndicateContraband
=======
  name: C-20r submachine gun
  parent: [BaseWeaponSubMachineGun, BaseSyndicateContraband]
>>>>>>> e0163fb0
  id: WeaponSubMachineGunC20r
  description: An illegal firearm that is often used by the infamous nuclear operatives. Uses .35 auto ammo.
  components:
  - type: Sprite
    sprite: Objects/Weapons/Guns/SMGs/c20r.rsi
    layers:
    - state: base
      map: ["enum.GunVisualLayers.Base"]
    - state: mag-0
      map: ["enum.GunVisualLayers.Mag"]
  - type: Clothing
    sprite: Objects/Weapons/Guns/SMGs/c20r.rsi
  - type: Wieldable
    unwieldOnUse: false
  - type: GunWieldBonus
    minAngle: -19
    maxAngle: -16
  - type: Gun
    minAngle: 21
    maxAngle: 32
    shotsPerBurst: 5
    availableModes:
    - SemiAuto
    - Burst
    - FullAuto
    soundGunshot:
      path: /Audio/Weapons/Guns/Gunshots/c-20r.ogg
  - type: ChamberMagazineAmmoProvider
    autoEject: true
  - type: MagazineVisuals
    magState: mag
    steps: 6
    zeroVisible: true
  - type: Appearance

- type: entity
  name: Drozd
  parent: [BaseWeaponSubMachineGun, BaseC2ContrabandUnredeemable] # Frontier: BaseRestrictedContraband<BaseC2ContrabandUnredeemable
  id: WeaponSubMachineGunDrozd
  description: An excellent fully automatic Heavy SMG. An illegal firearm often used by Syndicate agents.
  components:
    - type: Sprite
      sprite: Objects/Weapons/Guns/SMGs/drozd.rsi
      layers:
        - state: base
          map: ["enum.GunVisualLayers.Base"]
        - state: mag-0
          map: ["enum.GunVisualLayers.Mag"]
    - type: Clothing
      sprite: Objects/Weapons/Guns/SMGs/drozd.rsi
    - type: Wieldable
      unwieldOnUse: false
    - type: GunWieldBonus
      minAngle: -19
      maxAngle: -16
    - type: Gun
      minAngle: 21
      maxAngle: 32
      fireRate: 12
      burstFireRate: 12
      selectedMode: Burst
      soundGunshot:
        path: /Audio/Weapons/Guns/Gunshots/atreides.ogg
      availableModes:
        - Burst
      shotsPerBurst: 3
      burstCooldown: 0.25
    - type: ItemSlots
      slots:
        gun_magazine:
          name: Magazine
          startingItem: MagazinePistolSubMachineGun
          insertSound: /Audio/Weapons/Guns/MagIn/smg_magin.ogg
          ejectSound: /Audio/Weapons/Guns/MagOut/smg_magout.ogg
          priority: 2
          whitelist:
            tags:
              - MagazinePistolSubMachineGun
          whitelistFailPopup: gun-magazine-whitelist-fail
        gun_chamber:
          name: Chamber
          startingItem: CartridgePistol
          priority: 1
          whitelist:
            tags:
              - CartridgePistol
    - type: MagazineVisuals
      magState: mag
      steps: 1
      zeroVisible: true
    - type: Appearance

- type: entity
  name: Vector
  parent: BaseWeaponSubMachineGun
  id: WeaponSubMachineGunVector
  suffix: Deprecated use Drozd
  description: An excellent fully automatic Heavy SMG. Uses .45 magnum ammo. An illegal firearm often used by Syndicate agents.
  components:
  - type: Sprite
    sprite: Objects/Weapons/Guns/SMGs/vector.rsi
    layers:
      - state: base
        map: ["enum.GunVisualLayers.Base"]
      - state: mag-0
        map: ["enum.GunVisualLayers.Mag"]
  - type: Clothing
    sprite: Objects/Weapons/Guns/SMGs/vector.rsi
  - type: Gun
    fireRate: 6
    selectedMode: FullAuto
    soundGunshot:
      path: /Audio/Weapons/Guns/Gunshots/atreides.ogg
    availableModes:
    - FullAuto
  - type: ItemSlots
    slots:
      gun_magazine:
        name: Magazine
        startingItem: MagazineMagnumSubMachineGun
        insertSound: /Audio/Weapons/Guns/MagIn/smg_magin.ogg
        ejectSound: /Audio/Weapons/Guns/MagOut/smg_magout.ogg
        priority: 2
        whitelist:
          tags:
            - MagazineMagnumSubMachineGun
      gun_chamber:
        name: Chamber
        startingItem: CartridgeMagnum
        priority: 1
        whitelist:
          tags:
            - CartridgeMagnum
        whitelistFailPopup: gun-magazine-whitelist-fail
  - type: MagazineVisuals
    magState: mag
    steps: 1
    zeroVisible: true
  - type: Appearance

- type: entity
  name: WT550
  parent: [ BaseWeaponSubMachineGun, BaseC2Contraband ] # Frontier: BaseRestrictedContraband<BaseC2Contraband
  id: WeaponSubMachineGunWt550
  description: An excellent SMG, produced by NanoTrasen's Small Arms Division. Uses .35 auto ammo. On the receiver is a label that says 'for authorized use only.'
  components:
  - type: Sprite
    sprite: Objects/Weapons/Guns/SMGs/wt550.rsi
    layers:
      - state: base
        map: ["enum.GunVisualLayers.Base"]
      - state: base-unshaded
        map: ["enum.GunVisualLayers.BaseUnshaded"]
        shader: unshaded
      - state: mag-0
        map: ["enum.GunVisualLayers.Mag"]
      - state: mag-unshaded-0
        map: ["enum.GunVisualLayers.MagUnshaded"]
        shader: unshaded
  - type: Clothing
    sprite: Objects/Weapons/Guns/SMGs/wt550.rsi
  - type: ChamberMagazineAmmoProvider
    boltClosed: null
  - type: Gun
    fireRate: 5.5
    minAngle: 1
    maxAngle: 6
    angleIncrease: 1.5
    angleDecay: 6  
    selectedMode: FullAuto
    shotsPerBurst: 5
    burstCooldown: 0.2
    burstFireRate: 7
    availableModes:
    - SemiAuto
    - Burst
    - FullAuto
  - type: ItemSlots
    slots:
      gun_magazine:
        name: Magazine
        startingItem: MagazinePistolSubMachineGunTopMounted
        insertSound: /Audio/Weapons/Guns/MagIn/smg_magin.ogg
        ejectSound: /Audio/Weapons/Guns/MagOut/smg_magout.ogg
        priority: 2
        whitelist:
          tags:
            - MagazinePistolSubMachineGunTopMounted
        whitelistFailPopup: gun-magazine-whitelist-fail
      gun_chamber:
        name: Chamber
        startingItem: CartridgePistol
        priority: 1
        whitelist:
          tags:
            - CartridgePistol
  - type: MagazineVisuals
    magState: mag
    steps: 6
    zeroVisible: true
  - type: Appearance<|MERGE_RESOLUTION|>--- conflicted
+++ resolved
@@ -82,13 +82,8 @@
   - type: Appearance
 
 - type: entity
-<<<<<<< HEAD
-  name: C-20r sub machine gun
+  name: C-20r submachine gun
   parent: [BaseWeaponSubMachineGun, BaseC3SyndicateContraband] # Frontier: BaseSyndicateContraband<BaseC3SyndicateContraband
-=======
-  name: C-20r submachine gun
-  parent: [BaseWeaponSubMachineGun, BaseSyndicateContraband]
->>>>>>> e0163fb0
   id: WeaponSubMachineGunC20r
   description: An illegal firearm that is often used by the infamous nuclear operatives. Uses .35 auto ammo.
   components:
