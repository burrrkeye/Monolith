--- conflicted
+++ resolved
@@ -189,11 +189,7 @@
 
 - type: entity
   name: mk 58
-<<<<<<< HEAD
-  parent: [BaseWeaponPistol, BaseC1Contraband] # Frontier: BaseRestrictedContraband<BaseC2ContrabandUnredeemable<BaseC1Contraband to match weapon description
-=======
-  parent: [BaseWeaponPistol, BaseSecurityContraband]
->>>>>>> 4dfd3e57
+  parent: [BaseWeaponPistol, BaseC1Contraband] # Frontier: BaseSecurityContraband<BaseC2ContrabandUnredeemable<BaseC1Contraband to match weapon description
   id: WeaponPistolMk58
   description: A cheap, civilian grade, ubiquitous sidearm, produced by a NanoTrasen subsidiary. Uses .35 auto ammo.
   components:
@@ -217,11 +213,7 @@
 
 - type: entity
   name: N1984
-<<<<<<< HEAD
-  parent: [BaseWeaponPistol, BaseC2ContrabandUnredeemable] # Frontier: BaseRestrictedContraband<BaseC2ContrabandUnredeemable
-=======
-  parent: [BaseWeaponPistol, BaseSecurityContraband]
->>>>>>> 4dfd3e57
+  parent: [BaseWeaponPistol, BaseC2ContrabandUnredeemable] # Frontier: BaseSecurityContraband<BaseC2ContrabandUnredeemable
   id: WeaponPistolN1984 # the spaces in description are for formatting.
   description: The sidearm of any self respecting officer. Comes in .45 magnum, the lord's caliber. On the handle is a label that says 'for authorized use only.'
   components:
