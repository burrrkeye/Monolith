- type: entity
  name: BaseWeaponRevolver
  parent: BaseItem
  id: BaseWeaponRevolver
  description: A rooty tooty point and shooty.
  abstract: true
  components:
  - type: Sprite
    state: icon
  - type: Item
    size: Small
    shape:
    - 0,0,1,0
    - 0,1,0,1
  - type: Tag
    tags:
    - Sidearm
  - type: Clothing
    sprite: Objects/Weapons/Guns/Revolvers/deckard.rsi
    quickEquip: false
    slots:
    - suitStorage
    - Belt
  - type: AmmoCounter
  - type: Gun
    selectedMode: SemiAuto
    fireRate: 1.5
    availableModes:
    - SemiAuto
    soundGunshot:
      path: /Audio/Weapons/Guns/Gunshots/revolver.ogg
  - type: UseDelay
    delay: 0.66
  - type: ContainerContainer
    containers:
      revolver-ammo: !type:Container
  - type: RevolverAmmoProvider
    whitelist:
      tags:
        - CartridgeMagnum
        - SpeedLoaderMagnum
    mayTransfer: true # Frontier
    proto: CartridgeMagnum
    capacity: 6
    chambers: [ True, True, True, True, True, True ]
    ammoSlots: [ null, null, null, null, null, null ]
    soundEject:
      path: /Audio/Weapons/Guns/MagOut/revolver_magout.ogg
    soundInsert:
      path: /Audio/Weapons/Guns/MagIn/revolver_magin.ogg
  - type: StaticPrice
    price: 50

- type: entity
  name: Deckard
  parent: [BaseWeaponRevolver, BaseC1Contraband] # Frontier: BaseSecurityCommandContraband<BaseC1Contraband
  id: WeaponRevolverDeckard
  description: A rare, civilian grade custom-built revolver. Use when there is no time for Voight-Kampff test. Uses .45 magnum ammo.
  components:
  - type: Sprite
    sprite: Objects/Weapons/Guns/Revolvers/deckard.rsi
    layers:
    - state: base
      map: ["enum.GunVisualLayers.Base"]
    - state: mag-unshaded-3
      map: ["enum.GunVisualLayers.MagUnshaded"]
      shader: unshaded
  - type: Gun
    fireRate: 2
  - type: RevolverAmmoProvider
    capacity: 5
    chambers: [ True, True, True, True, True ]
    ammoSlots: [ null, null, null, null, null ]
  - type: MagazineVisuals
    magState: mag
    steps: 4
    zeroVisible: true
  - type: Appearance
  - type: StaticPrice
    price: 150

- type: entity
  name: Inspector
<<<<<<< HEAD
  parent: [BaseWeaponRevolver, BaseC2ContrabandUnredeemable] # Frontier: BaseRestrictedContraband<BaseC2ContrabandUnredeemable
=======
  parent: [BaseWeaponRevolver, BaseSecurityContraband]
>>>>>>> 4dfd3e57
  id: WeaponRevolverInspector
  description: A detective's best friend. Uses .45 magnum ammo. On the handle is a label that says 'for authorized use only.'
  components:
  - type: Sprite
    sprite: Objects/Weapons/Guns/Revolvers/inspector.rsi
  - type: Clothing
    sprite: Objects/Weapons/Guns/Revolvers/inspector.rsi
  - type: RevolverAmmoProvider
    capacity: 6
    chambers: [ True, True, True, True, True, True ]
    ammoSlots: [ null, null, null, null, null, null ]

- type: entity
  name: Mateba
  parent: [BaseWeaponRevolver, BaseC2ContrabandUnredeemable] # Frontier: BaseMajorContraband<BaseC2ContrabandUnredeemable
  id: WeaponRevolverMateba
  description: The iconic sidearm of the dreaded death squads. Uses .45 magnum ammo. On the handle is a label that says 'for authorized use only.'
  components:
  - type: Sprite
    sprite: Objects/Weapons/Guns/Revolvers/mateba.rsi
  - type: Clothing
    sprite: Objects/Weapons/Guns/Revolvers/mateba.rsi
  - type: Gun
    fireRate: 3
    soundGunshot:
      path: /Audio/Weapons/Guns/Gunshots/mateba.ogg

- type: entity
  parent: WeaponRevolverMateba
  id: WeaponRevolverMatebaAP # For deathsquad
  suffix: armor-piercing
  components:
  - type: RevolverAmmoProvider
    proto: CartridgeMagnumAP

- type: entity
  name: Python
  parent: [BaseWeaponRevolver, BaseC3SyndicateContraband] # Frontier: BaseSyndicateContraband<BaseC3SyndicateContraband
  id: WeaponRevolverPython
  description: An illegal revolver favoured by Syndicate agents. Uses .45 magnum ammo. # Frontier
  components:
  - type: Sprite
    sprite: Objects/Weapons/Guns/Revolvers/python.rsi
  - type: Clothing
    sprite: Objects/Weapons/Guns/Revolvers/python.rsi
  - type: Gun
    selectedMode: SemiAuto
    fireRate: 2
    availableModes:
    - SemiAuto
    soundGunshot:
      path: /Audio/Weapons/Guns/Gunshots/revolver.ogg
      params:
        volume: 2.25
  - type: StaticPrice
    price: 1

- type: entity
  parent: WeaponRevolverPython
  id: WeaponRevolverPythonAP # For the uplink.
  suffix: armor-piercing
  components:
  - type: RevolverAmmoProvider
    whitelist:
      tags:
        - CartridgeMagnum
        - SpeedLoaderMagnum
    proto: CartridgeMagnumAP


- type: entity
  name: pirate revolver
  parent: [BaseWeaponRevolver, BaseC3PirateContraband] # Frontier: BaseMinorContraband<BaseC3PirateContraband
  id: WeaponRevolverPirate
  description: An odd, illegal, old-looking revolver, favoured by pirate crews. Uses .45 magnum ammo. # Frontier
  components:
  - type: Sprite
    sprite: Objects/Weapons/Guns/Revolvers/pirate_revolver.rsi
  - type: Clothing
    sprite: Objects/Weapons/Guns/Revolvers/pirate_revolver.rsi
  - type: Gun
    fireRate: 1
  - type: ContainerContainer
    containers:
      revolver-ammo: !type:Container
  - type: RevolverAmmoProvider
    capacity: 5
    chambers: [ True, True, True, True, True ]
    ammoSlots: [ null, null, null, null, null ]<|MERGE_RESOLUTION|>--- conflicted
+++ resolved
@@ -81,11 +81,7 @@
 
 - type: entity
   name: Inspector
-<<<<<<< HEAD
-  parent: [BaseWeaponRevolver, BaseC2ContrabandUnredeemable] # Frontier: BaseRestrictedContraband<BaseC2ContrabandUnredeemable
-=======
-  parent: [BaseWeaponRevolver, BaseSecurityContraband]
->>>>>>> 4dfd3e57
+  parent: [BaseWeaponRevolver, BaseC2ContrabandUnredeemable] # Frontier: BaseSecurityContraband<BaseC2ContrabandUnredeemable
   id: WeaponRevolverInspector
   description: A detective's best friend. Uses .45 magnum ammo. On the handle is a label that says 'for authorized use only.'
   components:
