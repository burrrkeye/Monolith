- type: entity
  id: BaseWeaponBattery
  parent: BaseItem
  abstract: true
  components:
  - type: Sprite
  - type: Item
    size: 50
  - type: Clothing
    sprite: Objects/Weapons/Guns/Battery/laser_retro.rsi
    quickEquip: false
    slots:
    - Back
    - suitStorage
  - type: AmmoCounter
  - type: Gun
    fireRate: 2
    selectedMode: SemiAuto
    availableModes:
    - SemiAuto
    soundGunshot:
      path: /Audio/Weapons/Guns/Gunshots/laser.ogg
  - type: Battery
    maxCharge: 1000
    startingCharge: 1000
  - type: MagazineVisuals
    magState: mag
    steps: 5
    zeroVisible: false
  - type: Appearance
  - type: StaticPrice
    price: 500

- type: entity
  id: BaseWeaponBatterySmall
  parent: BaseWeaponBattery
  abstract: true
  components:
  - type: Item
    size: 10
  - type: Clothing
    sprite: Objects/Weapons/Guns/Battery/taser.rsi
    quickEquip: false
    slots:
    - Belt

- type: entity
<<<<<<< HEAD
  name: laser pistol
=======
  name: retro laser blaster
>>>>>>> 947832c6
  parent: BaseWeaponBatterySmall
  id: WeaponLaserGun
  description: A weapon using light amplified by the stimulated emission of radiation.
  components:
  - type: Sprite
    sprite: Objects/Weapons/Guns/Battery/laser_retro.rsi
    layers:
    - state: base
      map: ["enum.GunVisualLayers.Base"]
    - state: mag-unshaded-4
      map: ["enum.GunVisualLayers.MagUnshaded"]
      shader: unshaded
  - type: HitscanBatteryAmmoProvider
    proto: RedMediumLaser
    fireCost: 62.5
  - type: MagazineVisuals
    magState: mag
    steps: 5
    zeroVisible: true
  - type: Appearance
  - type: StaticPrice
    price: 110

- type: entity
  name: makeshift laser pistol
  parent: BaseWeaponBatterySmall
  id: WeaponMakeshiftLaser
  description: Better pray it won't burn your hands off.
  components:
  - type: Sprite
    sprite: Objects/Weapons/Guns/Battery/makeshift.rsi
    layers:
    - state: base
      map: ["enum.GunVisualLayers.Base"]
    - state: mag-unshaded-4
      map: ["enum.GunVisualLayers.MagUnshaded"]
      shader: unshaded
  - type: Clothing
    sprite: Objects/Weapons/Guns/Battery/makeshift.rsi
  - type: HitscanBatteryAmmoProvider
    proto: RedLaser
    fireCost: 62.5
  - type: Battery
    maxCharge: 500
    startingCharge: 500

- type: entity
  name: laser rifle
  parent: BaseWeaponBattery
  id: WeaponLaserCarbine
  description: Favoured by Nanotrasen Security for being cheap and easy to use.
  components:
  - type: Sprite
    sprite: Objects/Weapons/Guns/Battery/laser_gun.rsi
    layers:
    - state: base
      map: ["enum.GunVisualLayers.Base"]
    - state: mag-unshaded-4
      map: ["enum.GunVisualLayers.MagUnshaded"]
      shader: unshaded
  - type: Clothing
    sprite: Objects/Weapons/Guns/Battery/laser_gun.rsi
  - type: Gun
    selectedMode: SemiAuto
    availableModes:
    - SemiAuto
  - type: HitscanBatteryAmmoProvider
    proto: RedLaser
    fireCost: 62.5

- type: entity
  name: practice laser rifle
  parent: WeaponLaserCarbine
  id: WeaponLaserCarbinePractice
  description: This modified laser rifle fires harmless beams in the 40-watt range, for target practice.
  components:
  - type: HitscanBatteryAmmoProvider
    proto: RedLaserPractice
    fireCost: 62.5

- type: entity
  name: pulse pistol
  parent: BaseWeaponBatterySmall
  id: WeaponPulsePistol
  description: A state of the art energy pistol favoured as a sidearm by the NT-ERT operatives.
  components:
  - type: Sprite
    sprite: Objects/Weapons/Guns/Battery/pulse_pistol.rsi
    layers:
    - state: base
      map: ["enum.GunVisualLayers.Base"]
    - state: mag-unshaded-4
      map: ["enum.GunVisualLayers.MagUnshaded"]
      shader: unshaded
  - type: Clothing
    sprite: Objects/Weapons/Guns/Battery/pulse_pistol.rsi
  - type: Gun
    selectedMode: SemiAuto
    availableModes:
    - SemiAuto
    soundGunshot:
      path: /Audio/Weapons/Guns/Gunshots/laser_cannon.ogg
  - type: HitscanBatteryAmmoProvider
    proto: Pulse
    fireCost: 200
  - type: Battery
    maxCharge: 2000
    startingCharge: 2000

- type: entity
  name: pulse carbine
  parent: BaseWeaponBattery
  id: WeaponPulseCarbine
  description: A high tech energy carbine favoured by the NT-ERT operatives.
  components:
  - type: Sprite
    sprite: Objects/Weapons/Guns/Battery/pulse_carbine.rsi
    layers:
    - state: base
      map: ["enum.GunVisualLayers.Base"]
    - state: mag-unshaded-4
      map: ["enum.GunVisualLayers.MagUnshaded"]
      shader: unshaded
  - type: Clothing
    sprite: Objects/Weapons/Guns/Battery/pulse_carbine.rsi
  - type: Gun
    selectedMode: SemiAuto
    fireRate: 3
    availableModes:
      - SemiAuto
      - FullAuto
    soundGunshot:
      path: /Audio/Weapons/Guns/Gunshots/laser_cannon.ogg
  - type: HitscanBatteryAmmoProvider
    proto: Pulse
    fireCost: 200
  - type: Battery
    maxCharge: 5000
    startingCharge: 5000

- type: entity
  name: pulse rifle
  parent: BaseWeaponBattery
  id: WeaponPulseRifle
  description: A weapon that is almost as infamous as its users.
  components:
  - type: Sprite
    sprite: Objects/Weapons/Guns/Battery/pulse_rifle.rsi
    layers:
    - state: base
      map: ["enum.GunVisualLayers.Base"]
    - state: mag-unshaded-4
      map: ["enum.GunVisualLayers.MagUnshaded"]
      shader: unshaded
  - type: Clothing
    sprite: Objects/Weapons/Guns/Battery/pulse_rifle.rsi
  - type: Gun
    fireRate: 1.5
    soundGunshot:
      path: /Audio/Weapons/Guns/Gunshots/laser3.ogg
  - type: HitscanBatteryAmmoProvider
    proto: Pulse
    fireCost: 100
  - type: Battery
    maxCharge: 40000
    startingCharge: 40000

- type: entity
  name: laser cannon
  parent: BaseWeaponBattery
  id: WeaponLaserCannon
  description: A heavy duty, high powered laser weapon.
  components:
  - type: Sprite
    sprite: Objects/Weapons/Guns/Battery/laser_cannon.rsi
    layers:
    - state: base
      map: ["enum.GunVisualLayers.Base"]
    - state: mag-unshaded-4
      map: ["enum.GunVisualLayers.MagUnshaded"]
      shader: unshaded
  - type: Clothing
    sprite: Objects/Weapons/Guns/Battery/laser_cannon.rsi
  - type: Gun
    fireRate: 1.5
    soundGunshot:
      path: /Audio/Weapons/Guns/Gunshots/laser_cannon.ogg
  - type: HitscanBatteryAmmoProvider
    proto: RedHeavyLaser
    fireCost: 100

- type: entity
  name: x-ray cannon
  parent: BaseWeaponBattery
  id: WeaponXrayCannon
  description: An experimental weapon that uses concentrated x-ray energy against its target.
  components:
  - type: Sprite
    sprite: Objects/Weapons/Guns/Battery/xray.rsi
    layers:
    - state: base
      map: ["enum.GunVisualLayers.Base"]
    - state: mag-unshaded-0
      map: ["enum.GunVisualLayers.MagUnshaded"]
      shader: unshaded
  - type: Clothing
    sprite: Objects/Weapons/Guns/Battery/xray.rsi
  - type: Gun
    soundGunshot:
      path: /Audio/Weapons/Guns/Gunshots/laser3.ogg
  - type: HitscanBatteryAmmoProvider
    proto: XrayLaser
    fireCost: 100
  - type: MagazineVisuals
    magState: mag
    steps: 5
    zeroVisible: true
  - type: Appearance

- type: entity
  name: disabler
  parent: BaseWeaponBatterySmall
  id: WeaponDisabler
  description: A self-defense weapon that exhausts organic targets, weakening them until they collapse.
  components:
    - type: Tag
      tags:
        - Taser
    - type: Sprite
      sprite: Objects/Weapons/Guns/Battery/disabler.rsi
      layers:
        - state: base
          map: ["enum.GunVisualLayers.Base"]
        - state: mag-unshaded-0
          map: ["enum.GunVisualLayers.MagUnshaded"]
          shader: unshaded
    - type: Clothing
      sprite: Objects/Weapons/Guns/Battery/disabler.rsi
      quickEquip: false
      slots:
        - Belt
    - type: Gun
      fireRate: 2
      soundGunshot:
        path: /Audio/Weapons/Guns/Gunshots/taser2.ogg
    - type: ProjectileBatteryAmmoProvider
      proto: BulletDisabler
      fireCost: 100
    - type: MagazineVisuals
      magState: mag
      steps: 5
      zeroVisible: true
    - type: Appearance

- type: entity
  name: practice disabler
  parent: WeaponDisabler
  id: WeaponDisablerPractice
  description: A self-defense weapon that exhausts organic targets, weakening them until they collapse. This one has been undertuned for cadets.
  components:
    - type: Sprite
      sprite: Objects/Weapons/Guns/Battery/practice_disabler.rsi
      layers:
        - state: base
          map: ["enum.GunVisualLayers.Base"]
        - state: mag-unshaded-0
          map: ["enum.GunVisualLayers.MagUnshaded"]
          shader: unshaded
    - type: Clothing
      sprite: Objects/Weapons/Guns/Battery/practice_disabler.rsi
      quickEquip: false
      slots:
        - Belt
    - type: ProjectileBatteryAmmoProvider
      proto: BulletDisablerPractice
      fireCost: 100

- type: entity
  name: taser
  parent: BaseWeaponBatterySmall
  id: WeaponTaser
  description: A low-capacity, energy-based stun gun used by security teams to subdue targets at range.
  components:
  - type: Tag
    tags:
    - Taser
  - type: Sprite
    sprite: Objects/Weapons/Guns/Battery/taser.rsi
    layers:
    - state: base
      map: ["enum.GunVisualLayers.Base"]
    - state: mag-unshaded-0
      map: ["enum.GunVisualLayers.MagUnshaded"]
      shader: unshaded
  - type: Item
    heldPrefix: taser4
  - type: Clothing
    quickEquip: false
    slots:
    - Belt
  - type: Gun
    soundGunshot:
      path: /Audio/Weapons/Guns/Gunshots/taser.ogg
  - type: ProjectileBatteryAmmoProvider
    proto: BulletTaser
    fireCost: 200
  - type: MagazineVisuals
    magState: mag
    steps: 5
    zeroVisible: true
  - type: Appearance

- type: entity
  name: antique laser pistol
  parent: BaseWeaponBatterySmall
  id: WeaponAntiqueLaser
  description: This is an antique laser pistol. All craftsmanship is of the highest quality. It is decorated with assistant leather and chrome. The object menaces with spikes of energy.
  components:
  - type: Sprite
    sprite: Objects/Weapons/Guns/Battery/antiquelasergun.rsi
    layers:
    - state: base
      map: ["enum.GunVisualLayers.Base"]
    - state: mag-unshaded-4
      map: ["enum.GunVisualLayers.MagUnshaded"]
      shader: unshaded
  - type: Clothing
    sprite: Objects/Weapons/Guns/Battery/antiquelasergun.rsi
  - type: Gun
    soundGunshot:
      path: /Audio/Weapons/Guns/Gunshots/laser_cannon.ogg
  - type: HitscanBatteryAmmoProvider
    proto: RedMediumLaser
    fireCost: 100
  - type: BatterySelfRecharger
    autoRecharge: true
    autoRechargeRate: 40
  - type: MagazineVisuals
    magState: mag
    steps: 5
    zeroVisible: true
  - type: Appearance
  - type: Tag
    tags:
    - HighRiskItem
  - type: StaticPrice
    price: 750

- type: entity
  name: advanced laser pistol
  parent: BaseWeaponBatterySmall
  id: WeaponAdvancedLaser
  description: An experimental high-energy laser pistol with a self-charging nuclear battery.
  components:
  - type: Item
    size: 30  # Intentionally larger than other pistols
  - type: Sprite
    sprite: Objects/Weapons/Guns/Battery/advancedlasergun.rsi
    layers:
    - state: base
      map: ["enum.GunVisualLayers.Base"]
    - state: mag-unshaded-4
      map: ["enum.GunVisualLayers.MagUnshaded"]
      shader: unshaded
  - type: Clothing
    sprite: Objects/Weapons/Guns/Battery/advancedlasergun.rsi
  - type: Gun
    soundGunshot:
      path: /Audio/Weapons/Guns/Gunshots/laser_cannon.ogg
  - type: HitscanBatteryAmmoProvider
    proto: RedMediumLaser
    fireCost: 100
  - type: BatterySelfRecharger
    autoRecharge: true
    autoRechargeRate: 30
  - type: MagazineVisuals
    magState: mag
    steps: 5
    zeroVisible: true
  - type: Appearance
  - type: StaticPrice
    price: 63


- type: entity
  name: Eye of a behonker
  parent: BaseWeaponBatterySmall
  id: WeaponBehonkerLaser
  description: The eye of a behonker, it fires a laser when squeezed.
  components:
  - type: Sprite
    sprite: Objects/Weapons/Guns/Battery/behonker_eye.rsi
    layers:
    - state: base
      map: ["enum.GunVisualLayers.Base"]
  - type: Gun
    fireRate: 1
    soundGunshot:
      path: /Audio/Weapons/Guns/Gunshots/laser_clown.ogg
  - type: HitscanBatteryAmmoProvider
    proto: RedMediumLaser
    fireCost: 100
  - type: BatterySelfRecharger
    autoRecharge: true
    autoRechargeRate: 40
  - type: MagazineVisuals
    magState: mag
    steps: 5
    zeroVisible: true
  - type: Appearance
  - type: StaticPrice
    price: 750<|MERGE_RESOLUTION|>--- conflicted
+++ resolved
@@ -45,11 +45,7 @@
     - Belt
 
 - type: entity
-<<<<<<< HEAD
-  name: laser pistol
-=======
-  name: retro laser blaster
->>>>>>> 947832c6
+  name: retro laser pistol
   parent: BaseWeaponBatterySmall
   id: WeaponLaserGun
   description: A weapon using light amplified by the stimulated emission of radiation.
@@ -71,7 +67,7 @@
     zeroVisible: true
   - type: Appearance
   - type: StaticPrice
-    price: 110
+    price: 190
 
 - type: entity
   name: makeshift laser pistol
@@ -424,7 +420,7 @@
     fireCost: 100
   - type: BatterySelfRecharger
     autoRecharge: true
-    autoRechargeRate: 30
+    autoRechargeRate: 20
   - type: MagazineVisuals
     magState: mag
     steps: 5
