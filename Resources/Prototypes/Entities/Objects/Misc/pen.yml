- type: entity
  name: pen
  parent: BaseItem
  id: Pen
  description: A dark ink pen.
  components:
  - type: Sprite
    sprite: Objects/Misc/pens.rsi
    state: pen
  - type: Item
    sprite: Objects/Misc/pens.rsi
    heldPrefix: pen
    size: Tiny
  - type: Tag
    tags:
    - Write
    - Pen
  - type: PhysicalComposition
    materialComposition:
      Steel: 25
  - type: EmitSoundOnUse
    sound:
      path: /Audio/Items/pen_click.ogg
      params:
        volume: -4
        maxDistance: 2
  - type: UseDelay
    delays: # Frontier
      stamp: # Frontier
        length: 1.0 # Frontier: 1 second between stampings, avoid spam for reapplied stamps
    delay: 1.5
  - type: Stamp # Frontier
    stampedColor: "#333333" # Frontier
    stampState: "paper_stamp-nf-signature" # Frontier
    sound: # Frontier
      path: /Audio/Items/Paper/paper_scribble1.ogg # Frontier
      params: # Frontier
        volume: -2 # Frontier
        maxDistance: 5 # Frontier

- type: entity
  parent: Pen
  id: PenEmbeddable
  abstract: true
  components:
  - type: EmbeddableProjectile
    offset: 0.3,0.0
    removalTime: 0.0
  - type: ThrowingAngle
    angle: 315
  - type: LandAtCursor
  - type: DamageOtherOnHit
    damage:
      types:
        Piercing: 3

#TODO: I want the luxury pen to write a cool font like Merriweather in the future.

- type: entity
  name: luxury pen
  parent: Pen
  id: LuxuryPen
  description: A fancy and expensive pen that you only deserve to own if you're qualified to handle vast amounts of paperwork.
  components:
  - type: Sprite
    state: luxury_pen
  - type: Item
    heldPrefix: luxury_pen

- type: entity
  id: BaseAdvancedPen
  parent: [PenEmbeddable, BaseC3SyndicateContraband] # Frontier: add BaseC3SyndicateContraband
  components:
  - type: Tag
    tags:
    - Write
    - WriteIgnoreStamps
    - Pickaxe
    - Pen
  - type: MeleeWeapon
    wideAnimationRotation: -45
    damage:
      types:
        Piercing: 15
    soundHit:
      path: /Audio/Weapons/bladeslice.ogg
  - type: Tool
    qualities:
    - Screwing
    useSound:
      collection: Screwdriver

- type: entity
  name: Cybersun pen
  parent: [BaseAdvancedPen, BaseC3SyndicateContraband] # Frontier: BaseSyndicateContraband<BaseC3SyndicateContraband
  id: CyberPen
  description: A high-tech pen straight from Cybersun's legal department, capable of refracting hard-light at impossible angles through its diamond tip in order to write. So powerful, it's even able to rewrite officially stamped documents should the need arise.
  components:
  - type: Sprite
    state: overpriced_pen
  - type: Item
    heldPrefix: overpriced_pen

- type: entity
  name: CentComm pen
<<<<<<< HEAD
  parent: [BaseAdvancedPen, BaseC2ContrabandUnredeemable] # Frontier: BaseCommandContraband<BaseC2ContrabandUnredeemable
=======
  parent: [BaseAdvancedPen, BaseCentcommContraband]
>>>>>>> a7e29f28
  id: PenCentcom
  description: In an attempt to keep up with the "power" of the cybersun bureaucracy, NT made a replica of cyber pen, in their corporate style.
  components:
  - type: Sprite
    state: pen_centcom
  - type: Item
    heldPrefix: pen_centcom

- type: entity
  name: captain's fountain pen
  parent: PenEmbeddable
  id: PenCap
  description: A luxurious fountain pen for the captain of the station.
  components:
  - type: Sprite
    state: pen_cap

- type: entity
  name: hop's fountain pen
  parent: PenEmbeddable
  id: PenHop
  description: A luxurious fountain pen for the hop of the station.
  components:
  - type: Sprite
    state: pen_hop<|MERGE_RESOLUTION|>--- conflicted
+++ resolved
@@ -103,11 +103,7 @@
 
 - type: entity
   name: CentComm pen
-<<<<<<< HEAD
-  parent: [BaseAdvancedPen, BaseC2ContrabandUnredeemable] # Frontier: BaseCommandContraband<BaseC2ContrabandUnredeemable
-=======
-  parent: [BaseAdvancedPen, BaseCentcommContraband]
->>>>>>> a7e29f28
+  parent: [BaseAdvancedPen, BaseC2ContrabandUnredeemable] # Frontier: BaseCentcommContraband<BaseC2ContrabandUnredeemable
   id: PenCentcom
   description: In an attempt to keep up with the "power" of the cybersun bureaucracy, NT made a replica of cyber pen, in their corporate style.
   components:
