- type: entity
  name: paper
  parent: BaseItem
  id: Paper
  description: 'A piece of white paper.'
  components:
  - type: Sprite
    sprite: Objects/Misc/bureaucracy.rsi
    layers:
    - state: paper
    - state: paper_words
      map: ["enum.PaperVisualLayers.Writing"]
      visible: false
    - state: paper_stamp-generic
      map: ["enum.PaperVisualLayers.Stamp"]
      visible: false
  - type: Paper
  - type: PaperLabelType
  - type: ActivatableUI
    key: enum.PaperUiKey.Key
    requireHands: false
  - type: UserInterface
    interfaces:
      enum.PaperUiKey.Key:
        type: PaperBoundUserInterface
  - type: Item
    size: Tiny
  - type: Tag
    tags:
    - Document
    - Trash
    - Paper
  - type: Appearance
  - type: FaxableObject
  - type: PaperVisuals
  - type: Flammable
    fireSpread: true
    canResistFire: false
    alwaysCombustible: true
    canExtinguish: false # Mwahaha! Let the world burn because of one piece of paper!
    damage:
      types:
        Heat: 1
  - type: FireVisuals
    sprite: Effects/fire.rsi
    normalState: fire
  - type: Damageable
    damageModifierSet: Wood
  - type: Destructible
    thresholds:
    - trigger:
        !type:DamageTrigger
        damage: 15
      behaviors:
      - !type:SpawnEntitiesBehavior
        spawn:
            Ash:
              min: 1
              max: 1
      - !type:DoActsBehavior
        acts: [ "Destruction" ]
  - type: Food
    solution: food
    delay: 7
    forceFeedDelay: 7
  - type: BadFood
  - type: SolutionContainerManager
    solutions:
      food:
        maxVol: 1
        reagents:
        - ReagentId: Fiber
          Quantity: 1
  - type: StaticPrice
    price: 0 # Stop fax copy abuse.

- type: entity
  name: paper scrap
  parent: Paper
  id: PaperScrap
  description: 'A crumpled up piece of white paper.'
  components:
  - type: Sprite
    layers:
    - state: scrap
    - state: paper_words
      map: ["enum.PaperVisualLayers.Writing"]
      visible: false
    - state: paper_stamp-generic
      map: ["enum.PaperVisualLayers.Stamp"]
      visible: false

- type: entity
  name: office paper
  parent: Paper
  id: PaperOffice
  description: 'A plain sheet of office paper.'
  components:
  - type: PaperVisuals
    backgroundImagePath: "/Textures/Interface/Paper/paper_background_default.svg.96dpi.png"
    contentImagePath: "/Textures/Interface/Paper/paper_content_lined.svg.96dpi.png"
    backgroundPatchMargin: 16.0, 16.0, 16.0, 16.0
    contentMargin: 16.0, 16.0, 16.0, 16.0

- type: entity
  name: artifact analyzer printout
  parent: Paper
  id: PaperArtifactAnalyzer
  description: 'The readout of a device forgotten to time'
  components:
  - type: Sprite
    layers:
    - state: paper_dotmatrix
    - state: paper_dotmatrix_words
      map: ["enum.PaperVisualLayers.Writing"]
      visible: false
    - state: paper_stamp-generic
      map: ["enum.PaperVisualLayers.Stamp"]
      visible: false
  - type: GuideHelp
    guides:
    - ArtifactReports
  - type: PaperVisuals
    headerImagePath: "/Textures/Interface/Paper/paper_heading_artifact_analyzer.svg.96dpi.png"
    headerMargin: 0.0, 0.0, 0.0, 16.0
    backgroundImagePath: "/Textures/Interface/Paper/paper_background_dotmatrix.svg.96dpi.png"
    backgroundImageTile: true
    backgroundPatchMargin: 37.0, 0.0, 37.0, 0.0
    contentImagePath: "/Textures/Interface/Paper/paper_content_dotmatrix.svg.96dpi.png"
    contentImageNumLines: 2
    contentMargin: 16.0, 16.0, 16.0, 0.0
    # Make this a wide dot-matrix printer
    maxWritableArea: 400.0, 0.0

- type: entity
  name: captain's thoughts
  #name: station representative thoughts
  parent: Paper
  id: PaperCaptainsThoughts
  description: "A page of the captain's journal. In luxurious lavender."
  #description: "A page of the station representative journal. In luxurious lavender."
  components:
  - type: Sprite
    layers:
    - state: paper
      color: "#e6e6fa"
    - state: paper_words
      map: ["enum.PaperVisualLayers.Writing"]
      color: "#e6e6fa"
      visible: false
    - state: paper_stamp-generic
      map: ["enum.PaperVisualLayers.Stamp"]
      visible: false
  - type: PaperLabelType
    paperType: CaptainsPaper
  - type: PaperVisuals
    headerImagePath: "/Textures/Interface/Paper/paper_heading_captains_thoughts.svg.96dpi.png"
    backgroundImagePath: "/Textures/Interface/Paper/paper_background_default.svg.96dpi.png"
    backgroundModulate: "#e6e6fa"
    backgroundPatchMargin: 16.0, 16.0, 16.0, 16.0
    contentMargin: 32.0, 16.0, 32.0, 0.0

- type: entity
  name: cargo invoice
  parent: Paper
  id: PaperCargoInvoice
  description: 'A single unit of bureaucracy.'
  components:
  - type: Sprite
    layers:
    - state: paper
      color: "#9ef5ff"
    - state: paper_words
      map: ["enum.PaperVisualLayers.Writing"]
      color: "#9ef5ff"
      visible: false
    - state: paper_stamp-generic
      map: ["enum.PaperVisualLayers.Stamp"]
      visible: false
  - type: PaperLabelType
    paperType: Invoice
  - type: PaperVisuals
    backgroundImagePath: "/Textures/Interface/Paper/paper_background_default.svg.96dpi.png"
    contentImagePath: "/Textures/Interface/Paper/paper_content_lined.svg.96dpi.png"
    backgroundModulate: "#9ef5ff"
    contentImageModulate: "#9ef5ff"
    backgroundPatchMargin: 16.0, 16.0, 16.0, 16.0
    contentMargin: 16.0, 16.0, 16.0, 16.0
    headerImagePath: "/Textures/Interface/Paper/paper_heading_cargo_invoice.svg.96dpi.png"
    headerMargin: 0.0, 12.0, 0.0, 0.0

- type: entity
  id: PaperCargoBountyManifest
  parent: PaperCargoInvoice
  name: bounty manifest
  description: A paper label designating a crate as containing a bounty. Selling a crate with this label will fulfill the bounty.
  components:
  - type: Sprite
    layers:
    - state: paper
      color: "#f7e574"
    - state: paper_words
      map: ["enum.PaperVisualLayers.Writing"]
      color: "#f7e574"
      visible: false
    - state: paper_stamp-generic
      map: ["enum.PaperVisualLayers.Stamp"]
      visible: false
  - type: PaperLabelType
    paperType: Bounty
  - type: PaperVisuals
    backgroundImagePath: "/Textures/Interface/Paper/paper_background_default.svg.96dpi.png"
    contentImagePath: "/Textures/Interface/Paper/paper_content_lined.svg.96dpi.png"
    backgroundModulate: "#f7e574"
    contentImageModulate: "#f7e574"
    backgroundPatchMargin: 16.0, 16.0, 16.0, 16.0
    contentMargin: 16.0, 16.0, 16.0, 16.0
    headerImagePath: "/Textures/Interface/Paper/paper_heading_cargo_invoice.svg.96dpi.png"
    headerMargin: 0.0, 12.0, 0.0, 0.0
  - type: CargoBountyLabel
  - type: StaticPrice
    price: 0
  - type: GuideHelp
    guides:
    - CargoBounties

- type: entity
  name: character sheet
  parent: Paper
  id: PaperCNCSheet # legally gray zone of using "D&D" and "DND"
  description: 'A sheet for your Carps and Crypts characters.'
  components:
  - type: Paper
    contentSize: 10000
    escapeFormatting: false
    content: book-cnc-sheet
  - type: Sprite
    layers:
      - state: paper
        color: "#cccccc"
      - state: paper_words
        map: ["enum.PaperVisualLayers.Writing"]
        color: "#cccccc" #aaaaaaaaaaaaaaaaaaaaaaa
        visible: false
      - state: paper_stamp-generic
        map: ["enum.PaperVisualLayers.Stamp"]
        visible: false
  - type: PaperVisuals
    backgroundImagePath: "/Textures/Interface/Paper/paper_background_default.svg.96dpi.png"
    contentImagePath: "/Textures/Interface/Paper/paper_content_lined.svg.96dpi.png"
    backgroundModulate: "#cccccc"
    contentImageModulate: "#cccccc"
    backgroundPatchMargin: 16.0, 16.0, 16.0, 16.0
    contentMargin: 16.0, 16.0, 16.0, 16.0

- type: entity
  parent: Paper
  id: PaperWritten
  noSpawn: true
  components:
  - type: Sprite
    layers:
    # Changing it here is fine - if the PaperStatus key is actually added,
    #  something happened, so that ought to override this either way.
    - state: paper_words

- type: entity
  parent: Paper
  id: NukeCodePaper
  name: nuclear authentication codes
  components:
  - type: NukeCodePaper
    allNukesAvailable: true

- type: entity
  parent: NukeCodePaper
  id: NukeCodePaperStation
  suffix: Station Only
  components:
  - type: NukeCodePaper

- type: entity
<<<<<<< HEAD
=======
  name: pen
  parent: BaseItem
  id: Pen
  description: 'A dark ink pen.'
  components:
  - type: Tag
    tags:
    - Write
    - Pen
  - type: Sprite
    sprite: Objects/Misc/bureaucracy.rsi
    state: pen
  - type: Item
    sprite: Objects/Misc/bureaucracy.rsi
    heldPrefix: pen
    size: Tiny
  - type: PhysicalComposition
    materialComposition:
      Steel: 25

- type: entity
  parent: Pen
  id: PenEmbeddable
  abstract: true
  components:
  - type: EmbeddableProjectile
    offset: 0.3,0.0
    removalTime: 0.0
  - type: ThrowingAngle
    angle: 315
  - type: DamageOtherOnHit
    damage:
      types:
        Piercing: 3
  - type: StaticPrice
    price: 1

#TODO: I want the luxury pen to write a cool font like Merriweather in the future.

- type: entity
  name: luxury pen
  parent: Pen
  id: LuxuryPen
  description: A fancy and expensive pen that you only deserve to own if you're qualified to handle vast amounts of paperwork.
  components:
  - type: Sprite
    state: luxury_pen
  - type: Item
    heldPrefix: luxury_pen

- type: entity
  name: Cybersun pen
  parent: PenEmbeddable
  id: CyberPen
  description: A high-tech pen straight from Cybersun's legal department, capable of refracting hard-light at impossible angles through its diamond tip in order to write. So powerful, it's even able to rewrite officially stamped documents should the need arise.
  components:
  - type: Tag
    tags:
    - Write
    - WriteIgnoreStamps
    - Pickaxe
  - type: Sprite
    sprite: Objects/Misc/bureaucracy.rsi
    state: overpriced_pen
  - type: MeleeWeapon
    wideAnimationRotation: -45
    damage:
      types:
        Piercing: 15
    soundHit:
      path: /Audio/Weapons/bladeslice.ogg
  - type: Tool
    qualities:
      - Screwing
    useSound:
      collection: Screwdriver
  - type: Item
    sprite: Objects/Misc/bureaucracy.rsi
    heldPrefix: overpriced_pen
    size: Tiny
  - type: Contraband #frontier

- type: entity
  name: captain's fountain pen
  parent: PenEmbeddable
  id: PenCap
  description: 'A luxurious fountain pen for the captain of the station.'
  components:
  - type: Sprite
    sprite: Objects/Misc/bureaucracy.rsi
    state: pen_cap
  - type: StaticPrice
    price: 10

- type: entity
  name: CentCom pen
  parent: CyberPen
  id: PenCentcom
  description: In an attempt to keep up with the "power" of the cybersun bureaucracy, NT made a replica of cyber pen, in their corporate style.
  components:
  - type: Sprite
    sprite: Objects/Misc/bureaucracy.rsi
    state: pen_centcom
  - type: Item
    sprite: Objects/Misc/bureaucracy.rsi
    heldPrefix: pen_centcom

- type: entity
  name: hop's fountain pen
  parent: PenEmbeddable
  id: PenHop
  description: 'A luxurious fountain pen for the hop of the station.'
  components:
  - type: Sprite
    sprite: Objects/Misc/bureaucracy.rsi
    state: pen_hop
  - type: StaticPrice
    price: 10

- type: entity
>>>>>>> ed97f6f7
  id: BoxFolderBase
  parent: BoxBase
  name: folder
  description: A folder filled with top secret paperwork.
  components:
  - type: Sprite
    sprite: Objects/Misc/bureaucracy.rsi
    layers:
    - state: folder-colormap
    - state: folder-base
# RandomSpriteColor requires netsync which is currently incompatible with ItemMapper
#  - type: RandomSpriteColor
#    sprite: Objects/Misc/bureaucracy.rsi
#    state: folder-colormap
#    colors:
#      red: "#cc2323"
#      blue: "#355d99"
#      yellow: "#b38e3c"
#      white: "#e6e6e6"
#      grey: "#999999"
#      black: "#3f3f3f"
#      green: "#43bc38"
  - type: Item
    sprite: Objects/Misc/bureaucracy.rsi
    size: Small
    shape: null
  - type: Storage
    maxItemSize: Small
    grid:
    - 0,0,4,3
    whitelist:
      tags:
        - Document
  - type: ItemMapper
    mapLayers:
      folder-overlay-paper:
        whitelist:
          tags:
          - Document
  - type: Appearance
  - type: Tag
    tags:
    - Folder
  - type: StorageFill
    contents:
      - id: Paper
        prob: 0.5
      - id: PaperOffice
        prob: 0.4
      - id: Paper
        prob: 0.3
      - id: PaperOffice
        prob: 0.2
      - id: Paper
        prob: 0.2

- type: entity
  id: BoxFolderRed
  parent: BoxFolderBase
  suffix: Red
  components:
  - type: Sprite
    layers:
    - state: folder-colormap
      color: "#cc2323"
    - state: folder-base

- type: entity
  id: BoxFolderBlue
  parent: BoxFolderBase
  suffix: Blue
  components:
  - type: Sprite
    layers:
    - state: folder-colormap
      color: "#355d99"
    - state: folder-base

- type: entity
  id: BoxFolderYellow
  parent: BoxFolderBase
  suffix: Yellow
  components:
  - type: Sprite
    layers:
    - state: folder-colormap
      color: "#b38e3c"
    - state: folder-base

- type: entity
  id: BoxFolderWhite
  parent: BoxFolderBase
  suffix: White
  components:
  - type: Sprite
    layers:
    - state: folder-white
    - state: folder-base

- type: entity
  id: BoxFolderGrey
  parent: BoxFolderBase
  suffix: Grey
  components:
  - type: Sprite
    layers:
    - state: folder-colormap
      color: "#999999"
    - state: folder-base

- type: entity
  id: BoxFolderBlack
  parent: BoxFolderBase
  suffix: Black
  components:
  - type: Sprite
    layers:
    - state: folder-colormap
      color: "#3f3f3f"
    - state: folder-base

- type: entity
  id: BoxFolderGreen
  parent: BoxFolderBase
  suffix: Green
  components:
  - type: Sprite
    layers:
    - state: folder-colormap
      color: "#43bc38"
    - state: folder-base

- type: entity
  id: BoxFolderCentCom
  name: CentCom folder
  parent: BoxFolderBase
  suffix: DO NOT MAP
  description: CentCom's miserable little pile of secrets!
  components:
  - type: Sprite
    layers:
    - state: folder-centcom
    - state: folder-base

- type: entity
  id: BoxFolderClipboard
  parent: BoxFolderBase
  name: clipboard
  description: The weapon of choice for those on the front lines of bureaucracy.
  components:
  - type: Sprite
    sprite: Objects/Misc/clipboard.rsi
    layers:
    - state: clipboard
    - state: clipboard_paper
      map: ["clipboard_paper"]
      visible: false
    - state: clipboard_pen
      map: ["clipboard_pen"]
      visible: false
    - state: clipboard_over
  - type: ContainerContainer
    containers:
      storagebase: !type:Container
        ents: []
      pen_slot: !type:ContainerSlot {}
  - type: ItemSlots
    slots:
      pen_slot:
        name: clipboard-slot-component-slot-name-pen
        whitelist:
          tags:
            - Write
        insertOnInteract: false
  - type: Item
    sprite: Objects/Misc/clipboard.rsi
    size: Small
  - type: Clothing
    slots: [belt]
    quickEquip: false
    sprite: Objects/Misc/clipboard.rsi
  - type: Storage
    grid:
    - 0,0,5,3
    whitelist:
      tags:
        - Document
  - type: ItemMapper
    mapLayers:
      clipboard_paper:
        whitelist:
          tags:
          - Document
      clipboard_pen:
        whitelist:
          tags:
          - Write
  - type: MeleeWeapon
    wideAnimationRotation: 180
    damage:
      types:
        Blunt: 6

- type: entity
  id: BoxFolderCentComClipboard
  parent: BoxFolderClipboard
  name: CentCom clipboard
  description: A luxurious clipboard upholstered with green velvet. Often seen carried by CentCom officials, seldom seen actually used.
  components:
  - type: Sprite
    sprite: Objects/Misc/cc-clipboard.rsi
    layers:
    - state: clipboard
    - state: clipboard_paper
      map: ["clipboard_paper"]
      visible: false
    - state: clipboard_pen
      map: ["clipboard_pen"]
      visible: false
    - state: clipboard_over
  - type: Item
    sprite: Objects/Misc/cc-clipboard.rsi
  - type: Clothing
    sprite: Objects/Misc/cc-clipboard.rsi

- type: entity
  id: BoxFolderQmClipboard
  parent: BoxFolderClipboard
  name: requisition digi-board
  description: A bulky electric clipboard, filled with shipping orders and financing details. With so many compromising documents, you ought to keep this safe.
  components:
  - type: Sprite
    sprite: Objects/Misc/qm_clipboard.rsi
    layers:
    - state: qm_clipboard
    - state: qm_clipboard_paper
      map: ["qm_clipboard_paper"]
      visible: false
    - state: qm_clipboard_pen
      map: ["qm_clipboard_pen"]
      visible: false
    - state: qm_clipboard_over
  - type: ItemSlots
    slots:
      pen_slot:
        name: clipboard-slot-component-slot-name-pen
        whitelist:
          tags:
            - Write
        insertOnInteract: true
  - type: Item
    sprite: Objects/Misc/qm_clipboard.rsi
    size: Normal
  - type: Clothing
    sprite: Objects/Misc/qm_clipboard.rsi
  - type: Storage
    grid:
    - 0,0,4,3
    quickInsert: true
  - type: StorageFill
    contents: [] #to override base clipboard fill
  - type: ItemMapper
    mapLayers:
      qm_clipboard_paper:
        whitelist:
          tags:
          - Document
      qm_clipboard_pen:
        whitelist:
          tags:
          - Write
  - type: CargoOrderConsole
  - type: ActivatableUI
    verbText: qm-clipboard-computer-verb-text
    key: enum.CargoConsoleUiKey.Orders
  - type: UserInterface
    interfaces:
      enum.CargoConsoleUiKey.Orders:
        type: CargoOrderConsoleBoundUserInterface
      enum.StorageUiKey.Key:
        type: StorageBoundUserInterface
  - type: MeleeWeapon
    damage:
      types:
        Blunt: 10
  - type: StealTarget
    stealGroup: BoxFolderQmClipboard<|MERGE_RESOLUTION|>--- conflicted
+++ resolved
@@ -71,8 +71,6 @@
         reagents:
         - ReagentId: Fiber
           Quantity: 1
-  - type: StaticPrice
-    price: 0 # Stop fax copy abuse.
 
 - type: entity
   name: paper scrap
@@ -134,11 +132,9 @@
 
 - type: entity
   name: captain's thoughts
-  #name: station representative thoughts
   parent: Paper
   id: PaperCaptainsThoughts
   description: "A page of the captain's journal. In luxurious lavender."
-  #description: "A page of the station representative journal. In luxurious lavender."
   components:
   - type: Sprite
     layers:
@@ -280,129 +276,6 @@
   - type: NukeCodePaper
 
 - type: entity
-<<<<<<< HEAD
-=======
-  name: pen
-  parent: BaseItem
-  id: Pen
-  description: 'A dark ink pen.'
-  components:
-  - type: Tag
-    tags:
-    - Write
-    - Pen
-  - type: Sprite
-    sprite: Objects/Misc/bureaucracy.rsi
-    state: pen
-  - type: Item
-    sprite: Objects/Misc/bureaucracy.rsi
-    heldPrefix: pen
-    size: Tiny
-  - type: PhysicalComposition
-    materialComposition:
-      Steel: 25
-
-- type: entity
-  parent: Pen
-  id: PenEmbeddable
-  abstract: true
-  components:
-  - type: EmbeddableProjectile
-    offset: 0.3,0.0
-    removalTime: 0.0
-  - type: ThrowingAngle
-    angle: 315
-  - type: DamageOtherOnHit
-    damage:
-      types:
-        Piercing: 3
-  - type: StaticPrice
-    price: 1
-
-#TODO: I want the luxury pen to write a cool font like Merriweather in the future.
-
-- type: entity
-  name: luxury pen
-  parent: Pen
-  id: LuxuryPen
-  description: A fancy and expensive pen that you only deserve to own if you're qualified to handle vast amounts of paperwork.
-  components:
-  - type: Sprite
-    state: luxury_pen
-  - type: Item
-    heldPrefix: luxury_pen
-
-- type: entity
-  name: Cybersun pen
-  parent: PenEmbeddable
-  id: CyberPen
-  description: A high-tech pen straight from Cybersun's legal department, capable of refracting hard-light at impossible angles through its diamond tip in order to write. So powerful, it's even able to rewrite officially stamped documents should the need arise.
-  components:
-  - type: Tag
-    tags:
-    - Write
-    - WriteIgnoreStamps
-    - Pickaxe
-  - type: Sprite
-    sprite: Objects/Misc/bureaucracy.rsi
-    state: overpriced_pen
-  - type: MeleeWeapon
-    wideAnimationRotation: -45
-    damage:
-      types:
-        Piercing: 15
-    soundHit:
-      path: /Audio/Weapons/bladeslice.ogg
-  - type: Tool
-    qualities:
-      - Screwing
-    useSound:
-      collection: Screwdriver
-  - type: Item
-    sprite: Objects/Misc/bureaucracy.rsi
-    heldPrefix: overpriced_pen
-    size: Tiny
-  - type: Contraband #frontier
-
-- type: entity
-  name: captain's fountain pen
-  parent: PenEmbeddable
-  id: PenCap
-  description: 'A luxurious fountain pen for the captain of the station.'
-  components:
-  - type: Sprite
-    sprite: Objects/Misc/bureaucracy.rsi
-    state: pen_cap
-  - type: StaticPrice
-    price: 10
-
-- type: entity
-  name: CentCom pen
-  parent: CyberPen
-  id: PenCentcom
-  description: In an attempt to keep up with the "power" of the cybersun bureaucracy, NT made a replica of cyber pen, in their corporate style.
-  components:
-  - type: Sprite
-    sprite: Objects/Misc/bureaucracy.rsi
-    state: pen_centcom
-  - type: Item
-    sprite: Objects/Misc/bureaucracy.rsi
-    heldPrefix: pen_centcom
-
-- type: entity
-  name: hop's fountain pen
-  parent: PenEmbeddable
-  id: PenHop
-  description: 'A luxurious fountain pen for the hop of the station.'
-  components:
-  - type: Sprite
-    sprite: Objects/Misc/bureaucracy.rsi
-    state: pen_hop
-  - type: StaticPrice
-    price: 10
-
-- type: entity
->>>>>>> ed97f6f7
   id: BoxFolderBase
   parent: BoxBase
   name: folder
