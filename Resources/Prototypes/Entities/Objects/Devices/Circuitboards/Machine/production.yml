﻿- type: entity
  id: AutolatheMachineCircuitboard
  parent: BaseMachineCircuitboard
  name: autolathe machine board
  description: A machine printed circuit board for an autolathe
  components:
    - type: MachineBoard
      prototype: Autolathe
      requirements:
        MatterBin: 3
        Manipulator: 1
      materialRequirements:
        Glass: 1

- type: entity
  parent: BaseMachineCircuitboard
  id: AutolatheHyperConvectionMachineCircuitboard
  name: hyper convection autolathe machine board
  description: A machine printed circuit board for a hyper convection autolathe
  components:
  - type: MachineBoard
    prototype: AutolatheHyperConvection
    requirements:
      MatterBin: 3
    materialRequirements:
      Glass: 1
    tagRequirements:
      Igniter:
        Amount: 1
        DefaultPrototype: Igniter
        ExamineName: Igniter

- type: entity
  id: ProtolatheMachineCircuitboard
  parent: BaseMachineCircuitboard
  name: protolathe machine board
  description: A machine printed circuit board for a protolathe.
  components:
    - type: MachineBoard
      prototype: Protolathe
      requirements:
        MatterBin: 2
        Manipulator: 2
      tagRequirements:
        GlassBeaker:
          Amount: 2
          DefaultPrototype: Beaker
          ExamineName: Glass Beaker

- type: entity
  parent: BaseMachineCircuitboard
  id: ProtolatheHyperConvectionMachineCircuitboard
  name: hyper convection protolathe machine board
  description: A machine printed circuit board for a hyper convection protolathe.
  components:
  - type: MachineBoard
    prototype: ProtolatheHyperConvection
    requirements:
      MatterBin: 2
    tagRequirements:
      GlassBeaker:
        Amount: 2
        DefaultPrototype: Beaker
        ExamineName: Glass Beaker
      Igniter:
        Amount: 1
        DefaultPrototype: Igniter
        ExamineName: Igniter

- type: entity
  id: BiofabricatorMachineCircuitboard
  parent: BaseMachineCircuitboard
  name: biofabricator machine board
  description: A machine printed circuit board for a biofabricator.
  components:
    - type: MachineBoard
      prototype: Biofabricator
      requirements:
        MatterBin: 4
      materialRequirements:
        Glass: 1

- type: entity
  id: SecurityTechFabCircuitboard
  parent: BaseMachineCircuitboard
  name: security techfab machine board
  description: A machine printed circuit board for a security techfab.
  components:
    - type: Sprite
      state: security
    - type: MachineBoard
      prototype: SecurityTechFab
      requirements:
        MatterBin: 2
        Manipulator: 2
      tagRequirements:
        GlassBeaker:
          Amount: 2
          DefaultPrototype: Beaker
          ExamineName: Glass Beaker

- type: entity
  id: AmmoTechFabCircuitboard
  parent: BaseMachineCircuitboard
  name: ammo techfab circuit board
  description: A machine printed circuit board for an ammo techfab
  components:
    - type: Sprite
      state: security
    - type: MachineBoard
      prototype: AmmoTechFab
      requirements:
        MatterBin: 1
        Manipulator: 1

- type: entity
  id: MedicalTechFabCircuitboard
  parent: BaseMachineCircuitboard
  name: medical techfab machine board
  description: A machine printed circuit board for a medical techfab.
  components:
    - type: Sprite
      state: medical
    - type: MachineBoard
      prototype: MedicalTechFab
      requirements:
        MatterBin: 2
        Manipulator: 2
      tagRequirements:
        GlassBeaker:
          Amount: 2
          DefaultPrototype: Beaker
          ExamineName: Glass Beaker
    - type: StealTarget
      stealGroup: MedicalTechFabCircuitboard

- type: entity
  id: CircuitImprinterMachineCircuitboard
  parent: BaseMachineCircuitboard
  name: circuit imprinter machine board
  components:
  - type: Sprite
    state: science
  - type: MachineBoard
    prototype: CircuitImprinter
    requirements:
      MatterBin: 1
      Manipulator: 1
    tagRequirements:
      GlassBeaker:
        Amount: 2
        DefaultPrototype: Beaker
        ExamineName: Glass Beaker

- type: entity
  id: ExosuitFabricatorMachineCircuitboard
  parent: BaseMachineCircuitboard
  name: exosuit fabricator machine board
  components:
  - type: Sprite
    state: science
  - type: MachineBoard
    prototype: ExosuitFabricator
    requirements:
      MatterBin: 1
      Manipulator: 3
    materialRequirements:
      Glass: 5
  - type: GuideHelp
    guides:
    - Robotics

# yes i know this prototype name is long i'm just following conventions
- type: entity
  id: ResearchAndDevelopmentServerMachineCircuitboard
  parent: BaseMachineCircuitboard
  name: R&D server machine board
  description: A machine printed circuit board for the R&D server.
  components:
  - type: Sprite
    state: science
  - type: MachineBoard
    prototype: ResearchAndDevelopmentServer
    materialRequirements:
      Plasma: 5

- type: entity
  id: UniformPrinterMachineCircuitboard
  parent: BaseMachineCircuitboard
  name: uniform printer machine board
  components:
  - type: MachineBoard
    prototype: UniformPrinter
    requirements:
      MatterBin: 1
      Manipulator: 2

- type: entity
  id: VaccinatorMachineCircuitboard
  parent: BaseMachineCircuitboard
  name: vaccinator machine board
  components:
  - type: Sprite
    state: medical
  - type: MachineBoard
    prototype: Vaccinator
    requirements:
      MatterBin: 1
      Manipulator: 1
    materialRequirements:
      Cable: 5
    tagRequirements:
        GlassBeaker:
          Amount: 1
          DefaultPrototype: Beaker
          ExamineName: Glass Beaker

- type: entity
  id: DiagnoserMachineCircuitboard
  parent: BaseMachineCircuitboard
  name: diagnoser machine board
  components:
  - type: Sprite
    state: medical
  - type: MachineBoard
    prototype: DiseaseDiagnoser
    materialRequirements:
      Cable: 5
    tagRequirements:
      GlassBeaker:
        Amount: 1
        DefaultPrototype: Beaker
        ExamineName: Glass Beaker
    componentRequirements:
      DiseaseSwab:
        Amount: 1
        DefaultPrototype: DiseaseSwab
        ExamineName: Swab

- type: entity
  id: ArtifactAnalyzerMachineCircuitboard
  parent: BaseMachineCircuitboard
  name: artifact analyzer machine board
  description: A machine printed circuit board for an artifact analyzer.
  components:
    - type: Sprite
      state: science
    - type: MachineBoard
      prototype: MachineArtifactAnalyzer
      requirements:
        Manipulator: 3
        Capacitor: 1
      materialRequirements:
        Glass: 5

- type: entity
  id: TraversalDistorterMachineCircuitboard
  parent: BaseMachineCircuitboard
  name: traversal distorter machine board
  description: A machine printed circuit board for a traversal distorter.
  components:
    - type: Sprite
      state: science
    - type: MachineBoard
      prototype: MachineTraversalDistorter
      requirements:
        Manipulator: 1
        Capacitor: 2
      materialRequirements:
        Steel: 5
        Cable: 1

- type: entity
  id: ArtifactCrusherMachineCircuitboard
  parent: BaseMachineCircuitboard
  name: artifact crusher machine board
  description: A machine printed circuit board for an artifact crusher.
  components:
  - type: Sprite
    state: science
  - type: MachineBoard
    prototype: MachineArtifactCrusher
    requirements:
      Manipulator: 2
    materialRequirements:
      Glass: 1
      Steel: 5

- type: entity
  parent: BaseMachineCircuitboard
  id: AnomalyVesselCircuitboard
  name: anomaly vessel machine board
  description: A machine printed circuit board for an anomaly vessel.
  components:
    - type: Sprite
      state: science
    - type: MachineBoard
      prototype: MachineAnomalyVessel
      requirements:
        Capacitor: 3
      materialRequirements:
        Cable: 1
        PlasmaGlass: 10

- type: entity
  parent: BaseMachineCircuitboard
  id: AnomalyVesselExperimentalCircuitboard
  name: experimental anomaly vessel machine board
  description: A machine printed circuit board for an experimental anomaly vessel.
  components:
  - type: Sprite
    state: science
  - type: MachineBoard
    prototype: MachineAnomalyVesselExperimental
    requirements:
      Capacitor: 3
    materialRequirements:
      Cable: 5
      PlasmaGlass: 15
      MetalRod: 4

- type: entity
  parent: BaseMachineCircuitboard
  id: AnomalySynchronizerCircuitboard
  name: anomaly synchronizer machine board
  description: A machine printed circuit board for an anomaly synchronizer.
  components:
    - type: Sprite
      state: science
    - type: MachineBoard
      prototype: MachineAnomalySynchronizer
      requirements:
        Manipulator: 2
        Capacitor: 5
      materialRequirements:
        PlasmaGlass: 5
        Cable: 5

- type: entity
  parent: BaseMachineCircuitboard
  id: APECircuitboard
  name: A.P.E. machine board
  description: A machine printed circuit board for an A.P.E.
  components:
    - type: Sprite
      state: science
    - type: MachineBoard
      prototype: MachineAPE
      requirements:
        Capacitor: 2
      materialRequirements:
        Cable: 1
        Glass: 1

- type: entity
  id: ThermomachineFreezerMachineCircuitBoard
  parent: BaseMachineCircuitboard
  name: freezer thermomachine machine board
  description: Looks like you could use a screwdriver to change the board type.
  components:
  - type: Sprite
    state: engineering
  - type: MachineBoard
    prototype: GasThermoMachineFreezer
    requirements:
      MatterBin: 2
      Capacitor: 2
    materialRequirements:
      Cable: 5
  - type: Construction
    deconstructionTarget: null
    graph: ThermomachineBoard
    node: freezer

- type: entity
  id: ThermomachineHeaterMachineCircuitBoard
  parent: BaseMachineCircuitboard
  name: heater thermomachine machine board
  description: Looks like you could use a screwdriver to change the board type.
  components:
  - type: Sprite
    state: engineering
  - type: MachineBoard
    prototype: GasThermoMachineHeater
    requirements:
      MatterBin: 2
      Capacitor: 2
    materialRequirements:
      Cable: 5
  - type: Construction
    graph: ThermomachineBoard
    deconstructionTarget: null
    node: heater

- type: entity
  parent: BaseMachineCircuitboard
  id: HellfireFreezerMachineCircuitBoard
  name: hellfire freezer machine board
  description: Looks like you could use a screwdriver to change the board type.
  components:
  - type: Sprite
    state: engineering
  - type: MachineBoard
    prototype: GasThermoMachineHellfireFreezer
    requirements:
      MatterBin: 2
      Capacitor: 2
    materialRequirements:
      Plasma: 1
  - type: Construction
    deconstructionTarget: null
    graph: ThermomachineBoard
    node: hellfirefreezer

- type: entity
  parent: BaseMachineCircuitboard
  id: HellfireHeaterMachineCircuitBoard
  name: hellfire heater machine board
  description: Looks like you could use a screwdriver to change the board type.
  components:
  - type: Sprite
    state: engineering
  - type: MachineBoard
    prototype: GasThermoMachineHellfireHeater
    requirements:
      MatterBin: 2
      Capacitor: 2
    materialRequirements:
      Plasma: 1
  - type: Construction
    graph: ThermomachineBoard
    deconstructionTarget: null
    node: hellfireheater

- type: entity
  id: CondenserMachineCircuitBoard
  parent: BaseMachineCircuitboard
  name: condenser machine board
  description: A machine printed circuit board for a condenser.
  components:
  - type: Sprite
    state: engineering
  - type: MachineBoard
    prototype: BaseGasCondenser
    requirements:
      MatterBin: 1
    materialRequirements:
      Glass: 1

- type: entity
  id: PortableScrubberMachineCircuitBoard
  parent: BaseMachineCircuitboard
  name: portable scrubber machine board
  description: A machine printed circuit board for a portable scrubber.
  components:
  - type: Sprite
    state: engineering
  - type: MachineBoard
    prototype: PortableScrubber
    requirements:
      MatterBin: 1
      Manipulator: 2
    materialRequirements:
      Cable: 5
      Glass: 2

- type: entity
  id: SpaceHeaterMachineCircuitBoard
  parent: BaseMachineCircuitboard
  name: space heater machine board
  description: A machine printed circuit board for a space heater.
  components:
  - type: Sprite
    state: engineering
  - type: MachineBoard
    prototype: SpaceHeater
    requirements:
      MatterBin: 1
      Capacitor: 2
    materialRequirements:
      Cable: 5

- type: entity
  id: CloningPodMachineCircuitboard
  parent: BaseMachineCircuitboard
  name: cloning pod machine board
  description: A machine printed circuit board for a cloning pod.
  components:
    - type: Sprite
      state: medical
    - type: MachineBoard
      prototype: CloningPod
      requirements:
        MatterBin: 2
        Manipulator: 2
      materialRequirements:
        Glass: 1
        Cable: 1

- type: entity
  id: MedicalScannerMachineCircuitboard
  parent: BaseMachineCircuitboard
  name: medical scanner machine board
  description: A machine printed circuit board for a medical scanner.
  components:
    - type: Sprite
      state: medical
    - type: MachineBoard
      prototype: MedicalScanner
      requirements:
        Capacitor: 1
      materialRequirements:
        Glass: 5
        Cable: 1

- type: entity
  id: CrewMonitoringServerMachineCircuitboard
  parent: BaseMachineCircuitboard
  name: crew monitoring server machine board
  description: A machine printed circuit board for a crew monitoring server.
  components:
    - type: MachineBoard
      prototype: CrewMonitoringServer
      materialRequirements:
        Steel: 1
        Cable: 2

- type: entity
  id: CryoPodMachineCircuitboard
  parent: BaseMachineCircuitboard
  name: cryo pod machine board
  description: A machine printed circuit board for a cryo pod.
  components:
    - type: Sprite
      state: medical
    - type: MachineBoard
      prototype: CryoPod
      materialRequirements:
        Glass: 5
        Cable: 1

- type: entity
  id: ChemMasterMachineCircuitboard
  parent: BaseMachineCircuitboard
  name: ChemMaster 4000 machine board
  description: A machine printed circuit board for a ChemMaster 4000.
  components:
    - type: Sprite
      state: medical
    - type: MachineBoard
      prototype: chem_master
      requirements:
        Capacitor: 1
      materialRequirements:
        Glass: 1
        Cable: 1
      tagRequirements:
        GlassBeaker:
          Amount: 2
          DefaultPrototype: Beaker
          ExamineName: Glass Beaker

- type: entity
  id: ChemDispenserMachineCircuitboard
  parent: BaseMachineCircuitboard
  name: chem dispenser machine board
  description: A machine printed circuit board for a chem dispenser.
  components:
    - type: Sprite
      state: medical
    - type: MachineBoard
      prototype: ChemDispenserEmpty
      requirements:
        Capacitor: 1
      materialRequirements:
        Glass: 1
        Steel: 3
      tagRequirements:
        GlassBeaker:
          Amount: 2
          DefaultPrototype: Beaker
          ExamineName: Glass Beaker

- type: entity
  id: BiomassReclaimerMachineCircuitboard
  parent: BaseMachineCircuitboard
  name: biomass reclaimer machine board
  description: A machine printed circuit board for a biomass reclaimer.
  components:
    - type: MachineBoard
      prototype: BiomassReclaimer
      requirements:
        MatterBin: 2
        Manipulator: 1
      tagRequirements:
        Knife:
          Amount: 2
          DefaultPrototype: KitchenKnife
          ExamineName: Knife
      materialRequirements:
        Steel: 5

- type: entity
  id: HydroponicsTrayMachineCircuitboard
  parent: BaseMachineCircuitboard
  name: hydroponics tray machine board
  description: A machine printed circuit board for a hydroponics tray.
  components:
    - type: Sprite
      state: service
    - type: MachineBoard
      prototype: HydroponicsTrayEmpty
      materialRequirements:
        # replacing the console screen
        Glass: 5
        Cable: 2
      tagRequirements:
        GlassBeaker:
          Amount: 2
          DefaultPrototype: Beaker
          ExamineName: Glass Beaker

- type: entity
  id: SeedExtractorMachineCircuitboard
  parent: BaseMachineCircuitboard
  name: seed extractor machine board
  description: A machine printed circuit board for a seed extractor.
  components:
    - type: Sprite
      state: service
    - type: MachineBoard
      prototype: SeedExtractor
      requirements:
        Manipulator: 2
        Capacitor: 1
      materialRequirements:
        # replacing the console screen
        Glass: 1
        Cable: 2

- type: entity
  id: SMESMachineCircuitboard
  parent: BaseMachineCircuitboard
  name: SMES machine board
  description: A machine printed circuit board for a SMES.
  components:
    - type: Sprite
      sprite: Objects/Misc/module.rsi
      state: power_mod
    - type: MachineBoard
      prototype: SMESBasicEmpty
      requirements:
        Capacitor: 1
        PowerCell: 4
      materialRequirements:
        CableHV: 10

- type: entity
  id: CellRechargerCircuitboard
  parent: BaseMachineCircuitboard
  name: cell recharger machine board
  description: A machine printed circuit board for a cell recharger.
  components:
    - type: Sprite
      sprite: Objects/Misc/module.rsi
      state: charger_APC
    - type: MachineBoard
      prototype: PowerCellRecharger
      requirements:
        Capacitor: 2
      materialRequirements:
        Cable: 5
    - type: PhysicalComposition
      materialComposition:
        Steel: 30
        Plastic: 30
    - type: StaticPrice
      price: 15

- type: entity
  id: PowerCageRechargerCircuitboard
  parent: BaseMachineCircuitboard
  name: cage recharger machine board
  description: A machine printed circuit board for a energy cage recharger.
  components:
    - type: Sprite
      sprite: Objects/Misc/module.rsi
      state: charger_APC
    - type: MachineBoard
      prototype: PowerCageRecharger
      requirements:
        Capacitor: 4
      materialRequirements:
        Steel: 5
        Cable: 10
    - type: PhysicalComposition
      materialComposition:
        Steel: 30
        Plastic: 30
    - type: StaticPrice
      price: 30

- type: entity
  id: BorgChargerCircuitboard
  parent: BaseMachineCircuitboard
  name: cyborg recharging station machine board
  description: A machine printed circuit board for a robot recharging station.
  components:
    - type: Sprite
      sprite: Objects/Misc/module.rsi
      state: charger_APC
    - type: MachineBoard
      prototype: BorgCharger
      requirements:
        Capacitor: 2
      materialRequirements:
        Cable: 5
    - type: PhysicalComposition
      materialComposition:
        Steel: 30
        Plastic: 30
    - type: StaticPrice
      price: 15

- type: entity
  id: WeaponCapacitorRechargerCircuitboard
  parent: BaseMachineCircuitboard
  name: recharger machine board
  description: A machine printed circuit board for a recharger.
  components:
    - type: Sprite
      sprite: Objects/Misc/module.rsi
      state: charger_APC
    - type: MachineBoard
      prototype: WeaponCapacitorRecharger
      requirements:
        Capacitor: 2
      materialRequirements:
        CableMV: 5
    - type: PhysicalComposition
      materialComposition:
        Steel: 30
        Plastic: 30
    - type: StaticPrice
      price: 15

- type: entity
  id: TurboItemRechargerCircuitboard
  parent: BaseMachineCircuitboard
  name: turbo recharger machine board
  description: A machine printed circuit board for a turbo recharger.
  components:
  - type: Sprite
    sprite: Objects/Misc/module.rsi
    state: charger_APC
  - type: MachineBoard
    prototype: TurboItemRecharger
    requirements:
      Capacitor: 2
    materialRequirements:
      CableMV: 5
  - type: PhysicalComposition
    materialComposition:
      Steel: 30
      Plastic: 30

- type: entity
  id: SubstationMachineCircuitboard
  parent: BaseMachineCircuitboard
  name: substation machine board
  description: A machine printed circuit board for a substation.
  components:
    - type: MachineBoard
      prototype: SubstationBasicEmpty
      requirements:
        Capacitor: 1
        PowerCell: 1
      materialRequirements:
        CableMV: 5
        CableHV: 5
    - type: PhysicalComposition
      materialComposition:
        Glass: 200
      chemicalComposition:
        Silicon: 20
    - type: StaticPrice
      price: 58

- type: entity
  parent: BaseMachineCircuitboard
  id: DawInstrumentMachineCircuitboard
  name: digital audio workstation machine board
  components:
    - type: MachineBoard
      prototype: DawInstrument
      materialRequirements:
        Glass: 1
        Cable: 1
      tagRequirements:
#      One instrument to bring them all and in the darkness bind them...
       KeyedInstrument:
          Amount: 1
          DefaultPrototype: SynthesizerInstrument
          ExamineName: Keyed Instrument
       StringInstrument:
          Amount: 1
          DefaultPrototype: AcousticGuitarInstrument
          ExamineName: String Instrument
       PercussionInstrument:
          Amount: 1
          DefaultPrototype: GlockenspielInstrument
          ExamineName: Percussion Instrument
       BrassInstrument:
          Amount: 1
          DefaultPrototype: TrumpetInstrument
          ExamineName: Brass Instrument
       WoodwindInstrument:
          Amount: 1
          DefaultPrototype: SaxophoneInstrument
          ExamineName: Woodwind Instrument

- type: entity
  id: PortableGeneratorPacmanMachineCircuitboard
  parent: BaseMachineCircuitboard
  name: P.A.C.M.A.N.-type portable generator machine board
  components:
    - type: Sprite
      state: engineering
    - type: MachineBoard
      prototype: PortableGeneratorPacman
      requirements:
        Capacitor: 1
      materialRequirements:
        CableHV: 5
    - type: PhysicalComposition
      materialComposition:
        Glass: 200
      chemicalComposition:
        Silicon: 20
    - type: StaticPrice
      price: 40

- type: entity
  id: ThrusterMachineCircuitboard
  parent: BaseMachineCircuitboard
  name: thruster machine board
  components:
  - type: MachineBoard
    prototype: Thruster
    requirements:
      Capacitor: 4
    materialRequirements:
      Steel: 5

- type: entity
  id: GyroscopeMachineCircuitboard
  parent: BaseMachineCircuitboard
  name: gyroscope machine board
  components:
  - type: MachineBoard
    prototype: Gyroscope
    requirements:
      Manipulator: 2
      Capacitor: 1
    materialRequirements:
      Glass: 2

- type: entity
  id: PortableGeneratorSuperPacmanMachineCircuitboard
  parent: BaseMachineCircuitboard
  name: S.U.P.E.R.P.A.C.M.A.N.-type portable generator machine board
  components:
    - type: Sprite
      state: engineering
    - type: MachineBoard
      prototype: PortableGeneratorSuperPacman
      requirements:
        Capacitor: 2
      materialRequirements:
        CableHV: 10
    - type: PhysicalComposition
      materialComposition:
        Glass: 200
      chemicalComposition:
        Silicon: 20
    - type: StaticPrice
      price: 40

- type: entity
  id: PortableGeneratorJrPacmanMachineCircuitboard
  parent: BaseMachineCircuitboard
  name: J.R.P.A.C.M.A.N.-type portable generator machine board
  components:
    - type: Sprite
      state: engineering
    - type: MachineBoard
      prototype: PortableGeneratorJrPacman
      requirements:
        Capacitor: 1
      materialRequirements:
        Cable: 10
    - type: PhysicalComposition
      materialComposition:
        Glass: 200
      chemicalComposition:
        Silicon: 20
    - type: StaticPrice
      price: 40

- type: entity
  id: ReagentGrinderMachineCircuitboard
  parent: BaseMachineCircuitboard
  name: reagent grinder machine board
  description: A machine printed circuit board for a reagent grinder.
  components:
    - type: MachineBoard
      prototype: KitchenReagentGrinder
      requirements:
        MatterBin: 2
        Manipulator: 2
      tagRequirements:
        GlassBeaker:
          Amount: 1
          DefaultPrototype: Beaker
          ExamineName: Glass Beaker

- type: entity
  id: HotplateMachineCircuitboard
  parent: BaseMachineCircuitboard
  name: hotplate machine board
  description: A machine printed circuit board for a hotplate.
  components:
    - type: MachineBoard
      prototype: ChemistryHotplate
      requirements:
        Capacitor: 2
      materialRequirements:
        Glass: 1

- type: entity
  parent: BaseMachineCircuitboard
  id: ElectricGrillMachineCircuitboard
  name: electric grill machine board
  description: A machine printed circuit board for an electric grill.
  components:
  - type: MachineBoard
    prototype: KitchenElectricGrill
    requirements:
      Capacitor: 4
    materialRequirements:
      Glass: 2
      Cable: 5

- type: entity
  id: StasisBedMachineCircuitboard
  parent: BaseMachineCircuitboard
  name: stasis bed machine board
  components:
    - type: Sprite
      state: medical
    - type: MachineBoard
      prototype: StasisBed
      requirements:
        Capacitor: 1
        Manipulator: 1
      materialRequirements:
        Cable: 3
        Steel: 2

- type: entity
  id: ElectrolysisUnitMachineCircuitboard
  parent: BaseMachineCircuitboard
  name: electrolysis unit machine board
  description: A machine printed circuit board for an electrolysis unit.
  components:
  - type: Sprite
    state: medical
  - type: MachineBoard
    prototype: MachineElectrolysisUnit
    requirements:
      Capacitor: 2
    materialRequirements:
      Cable: 1

- type: entity
  id: CentrifugeMachineCircuitboard
  parent: BaseMachineCircuitboard
  name: centrifuge machine board
  description: A machine printed circuit board for a centrifuge.
  components:
  - type: Sprite
    state: medical
  - type: MachineBoard
    prototype: MachineCentrifuge
    requirements:
      Manipulator: 1
    materialRequirements:
      Steel: 1

- type: entity
  id: MaterialReclaimerMachineCircuitboard
  parent: BaseMachineCircuitboard
  name: material reclaimer machine board
  components:
    - type: Sprite
      state: supply
    - type: MachineBoard
      prototype: MaterialReclaimer
      requirements:
        Manipulator: 2
      materialRequirements:
        Steel: 5
        Plastic: 5

- type: entity
  id: OreProcessorMachineCircuitboard
  parent: BaseMachineCircuitboard
  name: ore processor machine board
  components:
    - type: Sprite
      state: supply
    - type: MachineBoard
      prototype: OreProcessor
      requirements:
        MatterBin: 1
        Manipulator: 3
      materialRequirements:
        Glass: 1

- type: entity
  parent: BaseMachineCircuitboard
  id: OreProcessorIndustrialMachineCircuitboard
  name: industrial ore processor machine board
  components:
  - type: Sprite
    state: supply
  - type: MachineBoard
    prototype: OreProcessorIndustrial
    requirements:
      MatterBin: 1
      Manipulator: 3
    materialRequirements:
      Glass: 1

- type: entity
  id: SheetifierMachineCircuitboard
  parent: BaseMachineCircuitboard
  name: sheet-meister 2000 machine board
  components:
  - type: MachineBoard
    prototype: Sheetifier
    requirements:
      MatterBin: 1
      Manipulator: 1

- type: entity
  id: MicrowaveMachineCircuitboard
  parent: BaseMachineCircuitboard
  name: microwave machine board
  components:
    - type: Sprite
      state: service
    - type: MachineBoard
      prototype: KitchenMicrowave
      requirements:
        Capacitor: 1
      materialRequirements:
        Glass: 2
        Cable: 2
    - type: Tag
      tags:
      - MicrowaveMachineBoard

- type: entity
  id: FatExtractorMachineCircuitboard
  parent: BaseMachineCircuitboard
  name: lipid extractor machine board
  components:
    - type: Sprite
      state: service
    - type: MachineBoard
      prototype: FatExtractor
      requirements:
        Manipulator: 1
      componentRequirements:
        Utensil:
          Amount: 1
          DefaultPrototype: ForkPlastic
          ExamineName: Utensil

- type: entity
  parent: BaseMachineCircuitboard
  id: FlatpackerMachineCircuitboard
  name: Flatpacker 1001 machine board
  components:
  - type: MachineBoard
    prototype: MachineFlatpacker
    requirements:
      Manipulator: 2
      MatterBin: 1
    materialRequirements:
      Steel: 1

- type: entity
  id: EmitterCircuitboard
  parent: BaseMachineCircuitboard
  name: emitter machine board
  components:
    - type: Sprite
      state: engineering
    - type: MachineBoard
      prototype: Emitter
      requirements:
        Capacitor: 2
      materialRequirements:
        CableHV: 5
        Glass: 2

- type: entity
  id: SurveillanceCameraRouterCircuitboard
  parent: BaseMachineCircuitboard
  name: surveillance camera router board
  description: A machine printed circuit board for a surveillance camera router.
  components:
    - type: MachineBoard
      prototype: SurveillanceCameraRouterConstructed
      materialRequirements:
        Cable: 1

- type: entity
  id: SurveillanceCameraWirelessRouterCircuitboard
  parent: BaseMachineCircuitboard
  name: surveillance camera wireless router board
  description: A machine printed circuit board for a surveillance camera wireless router.
  components:
    - type: MachineBoard
      prototype: SurveillanceCameraWirelessRouterConstructed
      materialRequirements:
        Cable: 2
        Glass: 1

- type: entity
  id: SurveillanceWirelessCameraMovableCircuitboard
  parent: BaseMachineCircuitboard
  name: movable wireless camera board
  description: A machine printed circuit board for a movable wireless camera.
  components:
    - type: MachineBoard
      prototype: SurveillanceWirelessCameraMovableConstructed
      materialRequirements:
        Glass: 2
        Cable: 2

- type: entity
  id: SurveillanceWirelessCameraAnchoredCircuitboard
  parent: BaseMachineCircuitboard
  name: wireless camera board
  description: A machine printed circuit board for a wireless camera.
  components:
    - type: MachineBoard
      prototype: SurveillanceWirelessCameraAnchoredConstructed
      materialRequirements:
        Cable: 2
        Glass: 1

- type: entity
  id: GasRecyclerMachineCircuitboard
  parent: BaseMachineCircuitboard
  name: gas recycler board
  description: A printed circuit board for a gas recycler.
  components:
  - type: MachineBoard
    prototype: GasRecycler
    requirements:
      Capacitor: 1
      Manipulator: 1
    materialRequirements:
      Steel: 10
      Plasma: 5

- type: entity
  id: BoozeDispenserMachineCircuitboard
  parent: BaseMachineCircuitboard
  name: booze dispenser machine board
  description: A machine printed circuit board for a booze dispenser.
  components:
    - type: Sprite
      state: service
    - type: MachineBoard
      prototype: BoozeDispenserEmpty
      materialRequirements:
        Steel: 5
      tagRequirements:
          GlassBeaker:
            Amount: 1
            DefaultPrototype: Beaker
            ExamineName: Glass Beaker

- type: entity
  id: CargoTelepadMachineCircuitboard
  parent: BaseMachineCircuitboard
  name: cargo telepad machine board
  description: A machine printed circuit board for a cargo telepad.
  components:
    - type: Sprite
      state: supply
    - type: MachineBoard
      prototype: CargoTelepad
      requirements:
        Capacitor: 2
      materialRequirements:
        Steel: 5

- type: entity
  id: SodaDispenserMachineCircuitboard
  parent: BaseMachineCircuitboard
  name: soda dispenser machine board
  description: A machine printed circuit board for a soda dispenser.
  components:
    - type: Sprite
      state: service
    - type: MachineBoard
      prototype: SodaDispenserEmpty
      materialRequirements:
        Steel: 5
      tagRequirements:
          GlassBeaker:
            Amount: 1
            DefaultPrototype: Beaker
            ExamineName: Glass Beaker

- type: entity
  id: TelecomServerCircuitboard
  parent: BaseMachineCircuitboard
  name: telecommunication server machine board
  description: A machine printed circuit board for an telecommunication server.
  components:
    - type: MachineBoard
      prototype: TelecomServer
      materialRequirements:
        Steel: 1
        Cable: 2

- type: entity
  parent: BaseMachineCircuitboard
  id: SalvageMagnetMachineCircuitboard
  name: salvage magnet machine board
  description: A machine printed circuit board for a salvage magnet.
  components:
  - type: MachineBoard
    prototype: SalvageMagnet
    requirements:
      Capacitor: 4
    materialRequirements:
      Steel: 5
      CableHV: 5
      Cable: 2

- type: entity
  parent: BaseMachineCircuitboard
  id: MiniGravityGeneratorCircuitboard
  name: mini gravity generator machine board
  description: A machine printed circuit board for a mini gravity generator.
  components:
  - type: MachineBoard
    prototype: GravityGeneratorMini
    requirements:
      Capacitor: 4
      MatterBin: 3
    materialRequirements:
      Steel: 5
      CableHV: 5
      Uranium: 2

- type: entity
  id: ShuttleGunSvalinnMachineGunCircuitboard
  parent: BaseMachineCircuitboard
  name: LSE-400c "Svalinn machine gun" machine board
  description: A machine printed circuit board for an LSE-400c "Svalinn machine gun"
  components:
  - type: Sprite
    state: security
  - type: MachineBoard
    prototype: ShuttleGunSvalinnMachineGun
    requirements:
      MatterBin: 2
      Manipulator: 4
    materialRequirements:
      Steel: 5
      CableHV: 5

- type: entity
  id: ShuttleGunPerforatorCircuitboard
  parent: BaseMachineCircuitboard
  name: LSE-1200c "Perforator" machine board
  description: A machine printed circuit board for an LSE-1200c "Perforator"
  components:
  - type: Sprite
    state: security
  - type: MachineBoard
    prototype: ShuttleGunPerforator
    requirements:
      MatterBin: 4
      Manipulator: 6
    materialRequirements:
      Steel: 10
      CableHV: 5

- type: entity
  id: ShuttleGunFriendshipCircuitboard
  parent: BaseMachineCircuitboard
  name: EXP-320g "Friendship" machine board
  description: A machine printed circuit board for an EXP-320g "Friendship"
  components:
  - type: Sprite
    state: security
  - type: MachineBoard
    prototype: ShuttleGunFriendship
    requirements:
      MatterBin: 3
      Manipulator: 2
    materialRequirements:
      Steel: 7
      CableHV: 5

- type: entity
  id: ShuttleGunDusterCircuitboard
  parent: BaseMachineCircuitboard
  name: EXP-2100g "Duster" machine board
  description: A machine printed circuit board for an EXP-2100g "Duster"
  components:
  - type: Sprite
    state: security
  - type: MachineBoard
    prototype: ShuttleGunDuster
    requirements:
      MatterBin: 6
      Manipulator: 4
    materialRequirements:
      Steel: 10
      CableHV: 5
      Uranium: 2

- type: entity
  id: ShuttleGunKineticCircuitboard
  parent: BaseMachineCircuitboard
  name: PTK-800 "Matter Dematerializer" machine board
  description: A machine printed circuit board for an PTK-800 "Matter Dematerializer"
  components:
  - type: Sprite
    state: security
  - type: MachineBoard
    prototype: ShuttleGunKinetic
    requirements:
      MatterBin: 2
      Manipulator: 3
    materialRequirements:
      Steel: 5
      CableHV: 2

- type: entity
  parent: BaseMachineCircuitboard
<<<<<<< HEAD
  id: M_EmpMachineCircuitboard
  name: M_EMP Generator machine board
  description: A machine printed circuit board for a mobile EMP generator.
  components:
  - type: MachineBoard
    prototype: M_Emp
    requirements:
      Capacitor: 4
    materialRequirements:
      Steel: 5
      CableHV: 5
      Cable: 2
=======
  id: ReagentGrinderIndustrialMachineCircuitboard
  name: industrial reagent grinder machine board
  components:
  - type: MachineBoard
    prototype: ReagentGrinderIndustrial
    requirements:
      MatterBin: 1
      Manipulator: 3
    materialRequirements:
      Glass: 1
>>>>>>> 694ae001
<|MERGE_RESOLUTION|>--- conflicted
+++ resolved
@@ -1,4 +1,4 @@
-﻿- type: entity
+- type: entity
   id: AutolatheMachineCircuitboard
   parent: BaseMachineCircuitboard
   name: autolathe machine board
@@ -1358,9 +1358,22 @@
       Steel: 5
       CableHV: 2
 
-- type: entity
-  parent: BaseMachineCircuitboard
-<<<<<<< HEAD
+
+- type: entity
+  parent: BaseMachineCircuitboard
+  id: ReagentGrinderIndustrialMachineCircuitboard
+  name: industrial reagent grinder machine board
+  components:
+  - type: MachineBoard
+    prototype: ReagentGrinderIndustrial
+    requirements:
+      MatterBin: 1
+      Manipulator: 3
+    materialRequirements:
+      Glass: 1
+
+- type: entity
+  parent: BaseMachineCircuitboard
   id: M_EmpMachineCircuitboard
   name: M_EMP Generator machine board
   description: A machine printed circuit board for a mobile EMP generator.
@@ -1372,16 +1385,4 @@
     materialRequirements:
       Steel: 5
       CableHV: 5
-      Cable: 2
-=======
-  id: ReagentGrinderIndustrialMachineCircuitboard
-  name: industrial reagent grinder machine board
-  components:
-  - type: MachineBoard
-    prototype: ReagentGrinderIndustrial
-    requirements:
-      MatterBin: 1
-      Manipulator: 3
-    materialRequirements:
-      Glass: 1
->>>>>>> 694ae001
+      Cable: 2