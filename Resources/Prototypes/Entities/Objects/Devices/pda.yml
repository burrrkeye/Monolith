- type: entity
  abstract: true
  parent: BaseItem
  id: BasePDA
  name: PDA
  description: Personal Data Assistant.
  components:
  - type: Appearance
  - type: Sprite
    sprite: Objects/Devices/pda.rsi
    layers:
    - map: [ "enum.PdaVisualLayers.Base" ]
    - state: "light_overlay"
      map: [ "enum.PdaVisualLayers.Flashlight" ]
      shader: "unshaded"
      visible: false
    - state: "id_overlay"
      map: [ "enum.PdaVisualLayers.IdLight" ]
      shader: "unshaded"
      visible: false
  - type: Icon
    sprite: Objects/Devices/pda.rsi
    state: pda
  - type: Pda
    state: pda
    paiSlot:
      priority: -2
      whitelist:
        components:
        - PAI
    penSlot:
      startingItem: Pen
      priority: -1
      whitelist:
        tags:
        - Write
    bookSlot: # Frontier
      startingItem: HyperlinkBookSpaceLaw
      priority: -2
      whitelist:
        tags:
        - BookSpaceLaw
    idSlot:
      name: access-id-card-component-default
      ejectSound: /Audio/Machines/id_swipe.ogg
      insertSound: /Audio/Machines/id_insert.ogg
      whitelist:
        components:
        - IdCard
  - type: Item
    size: Small
  - type: ContainerContainer
    containers:
      PDA-id: !type:ContainerSlot {}
      PDA-pen: !type:ContainerSlot {}
      PDA-pai: !type:ContainerSlot {}
      PDA-book: !type:ContainerSlot {} # Frontier
      Cartridge-Slot: !type:ContainerSlot {}
      program-container: !type:Container
  - type: ItemSlots
  - type: Clothing
    quickEquip: false
    slots:
    - idcard
    - Belt
  - type: UnpoweredFlashlight
  - type: PointLight
    enabled: false
    radius: 1.5
    softness: 5
    autoRot: true
  - type: Ringer
  - type: DeviceNetwork
    deviceNetId: Wireless
    receiveFrequencyId: PDA
    prefix: device-address-prefix-console
#  - type: WirelessNetworkConnection # Frontier
#    range: 500 # Frontier
  - type: CartridgeLoader
    uiKey: enum.PdaUiKey.Key
    preinstalled:
      - CrewManifestCartridge
      - NotekeeperCartridge
<<<<<<< HEAD
      - BountyContractsCartridge
      - NewsReadCartridge
=======
      - NewsReaderCartridge
>>>>>>> 694ae001
    cartridgeSlot:
      priority: -1
      name: device-pda-slot-component-slot-name-cartridge
      ejectSound: /Audio/Machines/id_swipe.ogg
      insertSound: /Audio/Machines/id_insert.ogg
      whitelist:
        components:
          - Cartridge
  - type: ActivatableUI
    key: enum.PdaUiKey.Key
    singleUser: true
    closeOnHandDeselect: false
  - type: UserInterface
    interfaces:
    - key: enum.PdaUiKey.Key
      type: PdaBoundUserInterface
    - key: enum.StoreUiKey.Key
      type: StoreBoundUserInterface
    - key: enum.RingerUiKey.Key
      type: RingerBoundUserInterface
    - key: enum.InstrumentUiKey.Key
      type: InstrumentBoundUserInterface
    - key: enum.HealthAnalyzerUiKey.Key
      type: HealthAnalyzerBoundUserInterface
  - type: Tag
    tags:
    - DoorBumpOpener
  - type: Input
    context: "human"
  - type: StaticPrice
    price: 20 # The card need to cost less then the PDA that comes with a card and a pen in it.
  - type: CargoSellBlacklist # Liltenhead moment

- type: entity
  parent: BasePDA
  id: BaseMedicalPDA
  abstract: true
  components:
  - type: HealthAnalyzer
    scanDelay: 1
    scanningEndSound:
      path: "/Audio/Items/Medical/healthscanner.ogg"

- type: entity
  parent: BasePDA
  id: PassengerPDA
  name: passenger PDA
  description: Why isn't it gray?
  components:
  - type: Pda
    id: PassengerIDCard
    state: pda
  - type: PdaBorderColor
    borderColor: "#717059"

- type: entity
  parent: BasePDA
  id: TechnicalAssistantPDA
  name: technical assistant PDA
  description: Why isn't it yellow?
  components:
  - type: Pda
    id: TechnicalAssistantIDCard
    state: pda-interntech
  - type: PdaBorderColor
    borderColor: "#717059"
    accentVColor: "#949137"
  - type: Icon
    state: pda-interntech

- type: entity
  parent: BaseMedicalPDA
  id: MedicalInternPDA
  name: medical intern PDA
  description: Why isn't it white? Has a built-in health analyzer.
  components:
  - type: Pda
    id: MedicalInternIDCard
    state: pda-internmed
  - type: PdaBorderColor
    borderColor: "#717059"
    accentVColor: "#447987"
  - type: Icon
    state: pda-internmed
  - type: GuideHelp
    guides:
    - Medical Doctor

- type: entity
  parent: BasePDA
  id: SecurityCadetPDA
  name: cadet PDA
  description: Why isn't it red?
  components:
  - type: Pda
    id: SecurityCadetIDCard
    state: pda-interncadet
  - type: PdaBorderColor
    borderColor: "#717059"
    accentVColor: "#A32D26"
  - type: Icon
    state: pda-interncadet

- type: entity
  parent: BasePDA
  id: ResearchAssistantPDA
  name: research assistant PDA
  description: Why isn't it purple?
  components:
  - type: Pda
    id: ResearchAssistantIDCard
    state: pda-internsci
  - type: PdaBorderColor
    borderColor: "#717059"
    accentVColor: "#8900c9"
  - type: Icon
    state: pda-internsci

- type: entity
  parent: BasePDA
  id: ServiceWorkerPDA
  name: service worker PDA
  description: Why isn't it gray?
  components:
  - type: Pda
    id: ServiceWorkerIDCard
    state: pda-internservice
  - type: PdaBorderColor
    borderColor: "#717059"
    accentVColor: "#00cc35"
  - type: Icon
    state: pda-internservice

- type: entity
  parent: BasePDA
  id: ChefPDA
  name: chef PDA
  description: Covered in grease and flour.
  components:
  - type: Pda
    id: ChefIDCard
    state: pda-cook
  - type: PdaBorderColor
    borderColor: "#d7d7d0"
  - type: Icon
    state: pda-cook

- type: entity
  parent: BasePDA
  id: BotanistPDA
  name: botanist PDA
  description: Has an earthy scent.
  components:
  - type: Pda
    id: BotanistIDCard
    state: pda-hydro
  - type: PdaBorderColor
    borderColor: "#44843c"
    accentVColor: "#00cc35"
  - type: Icon
    state: pda-hydro

- type: entity
  parent: BasePDA
  id: ClownPDA
  name: clown PDA
  description: Looks can be deceiving.
  components:
  - type: Pda
    id: ClownIDCard
    state: pda-clown
    penSlot:
      startingItem: CrayonOrange # no pink crayon?!?
      # ^ Still unacceptable.
      ejectSound: /Audio/Items/bikehorn.ogg
      priority: -1
      whitelist:
        tags:
        - Write
  - type: PdaBorderColor
    borderColor: "#C18199"
  - type: Icon
    state: pda-clown
  - type: Slippery
    paralyzeTime: 4
    launchForwardsMultiplier: 1.5
  - type: StepTrigger
  - type: CollisionWake
    enabled: false
  - type: Physics
    bodyType: Dynamic
  - type: Fixtures
    fixtures:
      slips:
        shape:
          !type:PhysShapeAabb
          bounds: "-0.4,-0.3,0.4,0.3"
        hard: false
        layer:
          - SlipLayer
      fix1:
        shape:
          !type:PhysShapeAabb
          bounds: "-0.4,-0.3,0.4,0.3"
        density: 5
        mask:
        - ItemMask

- type: entity
  parent: BasePDA
  id: MimePDA
  name: mime PDA
  description: Suprisingly not on mute.
  components:
  - type: Pda
    id: MimeIDCard
    state: pda-mime
    idSlot: #  rewrite without sound because mime
      name: ID Card
      whitelist:
        components:
        - IdCard
  - type: PdaBorderColor
    borderColor: "#d7d7d0"
    accentHColor: "#333333"
  - type: Icon
    state: pda-mime

- type: entity
  name: chaplain PDA
  parent: BasePDA
  id: ChaplainPDA
  description: God's chosen PDA.
  components:
  - type: Pda
    id: ChaplainIDCard
    state: pda-chaplain
  - type: PdaBorderColor
    borderColor: "#333333"
  - type: Icon
    state: pda-chaplain

- type: entity
  name: quartermaster PDA
  parent: BasePDA
  id: QuartermasterPDA
  description: PDA for the guy that orders the guns.
  components:
  - type: Pda
    id: QuartermasterIDCard
    state: pda-qm
  - type: PdaBorderColor
    borderColor: "#e39751"
    accentVColor: "#a23e3e"
  - type: Icon
    state: pda-qm

- type: entity
  parent: BasePDA
  id: CargoPDA
  name: cargo PDA
  description: PDA for the guys that order the pizzas.
  components:
  - type: Pda
    id: CargoIDCard
    state: pda-cargo
  - type: PdaBorderColor
    borderColor: "#e39751"
  - type: Icon
    state: pda-cargo

- type: entity
  parent: BasePDA
  id: SalvagePDA
  name: salvage PDA
  description: Smells like ash.
  components:
  - type: Pda
    id: SalvageIDCard
    state: pda-miner
  - type: PdaBorderColor
    borderColor: "#af9366"
    accentVColor: "#8900c9"
  - type: Icon
    state: pda-miner

- type: entity
  parent: BasePDA
  id: BartenderPDA
  name: bartender PDA
  description: Smells like beer.
  components:
  - type: Pda
    id: BartenderIDCard
    state: pda-bartender
  - type: PdaBorderColor
    borderColor: "#333333"
  - type: Icon
    state: pda-bartender

- type: entity
  parent: BasePDA
  id: LibrarianPDA
  name: librarian PDA
  description: Smells like books.
  components:
  - type: Pda
    id: LibrarianIDCard
    state: pda-library
    penSlot:
      startingItem: LuxuryPen
      priority: -1
      whitelist:
        tags:
        - Write
  - type: PdaBorderColor
    borderColor: "#858585"
  - type: Icon
    state: pda-library

- type: entity
  parent: BasePDA
  id: LawyerPDA
  name: lawyer PDA
  description: For lawyers to poach dubious clients.
  components:
  - type: Pda
    id: LawyerIDCard
    state: pda-lawyer
    penSlot:
      startingItem: LuxuryPen
      priority: -1
      whitelist:
        tags:
        - Write
  - type: PdaBorderColor
    borderColor: "#6f6192"
  - type: Icon
    state: pda-lawyer

- type: entity
  parent: BasePDA
  id: JanitorPDA
  name: janitor PDA
  description: Smells like bleach.
  components:
  - type: Pda
    id: JanitorIDCard
    state: pda-janitor
  - type: PdaBorderColor
    borderColor: "#5D2D56"
  - type: Icon
    state: pda-janitor

- type: entity
  parent: BasePDA
  id: CaptainPDA
  name: captain PDA
  description: Surprisingly no different from your PDA.
  components:
  - type: Pda
    id: CaptainIDCard
    state: pda-captain
    penSlot:
      startingItem: PenCap
      priority: -1
      whitelist:
        tags:
        - Write
  - type: PdaBorderColor
    borderColor: "#7C5D00"
  - type: Icon
    state: pda-captain

- type: entity
  parent: BasePDA
  id: HoPPDA
  name: station representative PDA
  description: Looks like it's been chewed on.
  components:
  - type: Pda
    id: HoPIDCard
    state: pda-hop
    penSlot:
      startingItem: PenHop
      priority: -1
      whitelist:
        tags:
        - Write
  - type: PdaBorderColor
    borderColor: "#789876"
    accentHColor: "#447987"
  - type: Icon
    state: pda-hop

- type: entity
  parent: BasePDA
  id: CEPDA
  name: chief engineer PDA
  description: Looks like it's barely been used.
  components:
  - type: Pda
    id: CEIDCard
    state: pda-ce
  - type: PdaBorderColor
    borderColor: "#949137"
    accentHColor: "#447987"
  - type: Icon
    state: pda-ce

- type: entity
  parent: BasePDA
  id: EngineerPDA
  name: engineer PDA
  description: Rugged and well-worn.
  components:
  - type: Pda
    id: EngineeringIDCard
    state: pda-engineer
  - type: PdaBorderColor
    borderColor: "#949137"
    accentVColor: "#A32D26"
  - type: Icon
    state: pda-engineer

- type: entity
  parent: BaseMedicalPDA
  id: CMOPDA
  name: chief medical officer PDA
  description: Extraordinarily shiny and sterile. Has a built-in health analyzer.
  components:
  - type: Pda
    id: CMOIDCard
    state: pda-cmo
  - type: PdaBorderColor
    borderColor: "#d7d7d0"
    accentHColor: "#447987"
    accentVColor: "#447987"
  - type: Icon
    state: pda-cmo

- type: entity
  parent: BaseMedicalPDA
  id: MedicalPDA
  name: medical PDA
  description: Shiny and sterile. Has a built-in health analyzer.
  components:
  - type: Pda
    id: MedicalIDCard
    state: pda-medical
  - type: PdaBorderColor
    borderColor: "#d7d7d0"
    accentVColor: "#447987"
  - type: Icon
    state: pda-medical
  - type: GuideHelp
    guides:
    - Medical Doctor

- type: entity
  parent: BaseMedicalPDA
  id: ParamedicPDA
  name: paramedic PDA
  description: Shiny and sterile. Has a built-in rapid health analyzer.
  components:
  - type: Pda
    id: ParamedicIDCard
    state: pda-paramedic
  - type: PdaBorderColor
    borderColor: "#d7d7d0"
    accentVColor: "#2a4b5b"
  - type: Icon
    state: pda-paramedic

- type: entity
  parent: BaseMedicalPDA
  id: ChemistryPDA
  name: chemistry PDA
  description: It has a few discolored blotches here and there.
  components:
  - type: Pda
    id: ChemistIDCard
    state: pda-chemistry
  - type: PdaBorderColor
    borderColor: "#d7d7d0"
    accentVColor: "#B34200"
  - type: Icon
    state: pda-chemistry

- type: entity
  parent: BasePDA
  id: RnDPDA
  name: research director PDA
  description: It appears surprisingly ordinary.
  components:
  - type: Pda
    id: RDIDCard
    state: pda-rd
  - type: PdaBorderColor
    borderColor: "#d7d7d0"
    accentHColor: "#447987"
    accentVColor: "#8900c9"
  - type: Icon
    state: pda-rd

- type: entity
  parent: BasePDA
  id: SciencePDA
  name: science PDA
  description: It's covered with an unknown gooey substance.
  components:
  - type: Pda
    id: ResearchIDCard
    state: pda-science
  - type: PdaBorderColor
    borderColor: "#d7d7d0"
    accentVColor: "#8900c9"
  - type: Icon
    state: pda-science

- type: entity
  parent: BasePDA
  id: HoSPDA
  name: sheriff PDA
  description: Whosoever bears this PDA is the law.
  components:
  - type: Pda
    id: HoSIDCard
    state: pda-hos
  - type: PdaBorderColor
    borderColor: "#A32D26"
    accentHColor: "#447987"
  - type: Icon
    state: pda-hos

- type: entity
  parent: BasePDA
  id: WardenPDA
  name: bailiff PDA
  description: The OS appears to have been jailbroken.
  components:
  - type: Pda
    id: WardenIDCard
    state: pda-warden
  - type: PdaBorderColor
    borderColor: "#A32D26"
    accentVColor: "#949137"
  - type: Icon
    state: pda-warden

- type: entity
  parent: BasePDA
  id: SecurityPDA
  name: deputy PDA
  description: Red to hide the stains of passenger blood.
  components:
  - type: Pda
    id: SecurityIDCard
    state: pda-security
  - type: PdaBorderColor
    borderColor: "#A32D26"
  - type: Icon
    state: pda-security

- type: entity
  parent: BasePDA
  id: CentcomPDA
  name: CentCom PDA
  description: Light green sign of walking bureaucracy.
  components:
  - type: Pda
    id: CentcomIDCard
    state: pda-centcom
    penSlot:
      startingItem: PenCentcom
      whitelist:
        tags:
        - Write
  - type: PdaBorderColor
    borderColor: "#00842e"
  - type: Icon
    state: pda-centcom

- type: entity
  parent: [MusicBasePDA, CentcomPDA] # Frontier - Added MusicBasePDA parent
  id: AdminPDA
  name: Admin PDA
  description: If you are not an admin please return this PDA to the nearest admin.
  components:
  - type: Pda
    id: PassengerIDCard
  - type: HealthAnalyzer
    scanDelay: 0
  - type: CartridgeLoader
    uiKey: enum.PdaUiKey.Key
    preinstalled:
      - CrewManifestCartridge
      - NotekeeperCartridge
      - NewsReaderCartridge
      - LogProbeCartridge

- type: entity
  parent: CentcomPDA
  id: CentcomPDAFake
  suffix: Fake
  components:
  - type: Pda
    id: CentcomIDCardSyndie

- type: entity
  parent: CentcomPDA
  id: DeathsquadPDA
  suffix: Death Squad
  components:
  - type: Pda
    id: CentcomIDCardDeathsquad

- type: entity
  parent: BasePDA
  id: MusicianPDA
  name: musician PDA
  description: It fills you with inspiration.
  components:
  - type: Pda
    id: MusicianIDCard
    state: pda-musician
  - type: PdaBorderColor
    borderColor: "#333333"
  - type: Icon
    state: pda-musician
  - type: Instrument
    allowPercussion: false
    handheld: true
    bank: 1
    program: 2

- type: entity
  parent: BasePDA
  id: AtmosPDA
  name: atmos PDA
  description: Still smells like plasma.
  components:
  - type: Pda
    id: AtmosIDCard
    state: pda-atmos
  - type: PdaBorderColor
    borderColor: "#949137"
    accentVColor: "#447987"
  - type: Icon
    state: pda-atmos

- type: entity
  parent: BasePDA
  id: ClearPDA
  name: clear PDA
  description: 99 and 44/100ths percent pure plastic.
  components:
  - type: Pda
    id: PassengerIDCard
    state: pda-clear
  - type: PdaBorderColor
    borderColor: "#288e4d"
  - type: Icon
    state: pda-clear

- type: entity
  parent: BasePDA
  id: SyndiPDA
  name: syndicate PDA
  description: Ok, time to be a productive member of- oh cool I'm a bad guy time to kill people!
  components:
  - type: Pda
    id: SyndicateIDCard
    state: pda-syndi
  - type: PdaBorderColor
    borderColor: "#891417"
  - type: Icon
    state: pda-syndi
  - type: CartridgeLoader
    uiKey: enum.PdaUiKey.Key
    preinstalled:
      - NotekeeperCartridge
    cartridgeSlot:
      priority: -1
      name: Cartridge
      ejectSound: /Audio/Machines/id_swipe.ogg
      insertSound: /Audio/Machines/id_insert.ogg
      whitelist:
        components:
          - Cartridge

- type: entity
  parent: BasePDA
  id: ERTLeaderPDA
  name: ERT Leader PDA
  suffix: Leader
  description: Red for firepower.
  components:
  - type: Pda
    id: ERTLeaderIDCard
    state: pda-ert
  - type: PdaBorderColor
    borderColor: "#A32D26"
    accentHColor: "#447987"
    accentVColor: "#447987"
  - type: Icon
    state: pda-ert

- type: entity
  parent: ERTLeaderPDA
  id: ERTChaplainPDA
  name: ERT Chaplain PDA
  suffix: Chaplain
  description: Red for firepower, it's blessed.
  components:
  - type: Pda
    id: ERTChaplainIDCard

- type: entity
  parent: ERTLeaderPDA
  id: ERTEngineerPDA
  name: ERT Engineer PDA
  suffix: Engineer
  description: Red for firepower, it's well-worn.
  components:
  - type: Pda
    id: ERTEngineerIDCard

- type: entity
  parent: ERTLeaderPDA
  id: ERTJanitorPDA
  name: ERT Janitor PDA
  suffix: Janitor
  description: Red for firepower, it's squeaky clean.
  components:
  - type: Pda
    id: ERTJanitorIDCard

- type: entity
  parent: ERTLeaderPDA
  id: ERTMedicPDA
  name: ERT Medic PDA
  suffix: Medic
  description: Red for firepower, it's shiny and sterile. Has a built-in rapid health analyzer.
  components:
  - type: Pda
    id: ERTMedicIDCard
  - type: HealthAnalyzer
    scanDelay: 1
    scanningEndSound:
      path: "/Audio/Items/Medical/healthscanner.ogg"

- type: entity
  parent: ERTLeaderPDA
  id: ERTSecurityPDA
  name: ERT Security PDA
  suffix: Security
  description: Red for firepower, it has tally marks etched on the side.
  components:
  - type: Pda
    id: ERTSecurityIDCard

- type: entity
  parent: ERTLeaderPDA
  id: CBURNPDA
  name: CBURN PDA
  description: Smells like rotten flesh.
  components:
  - type: Pda
    id: CBURNIDcard
  - type: PdaBorderColor
    borderColor: "#A32D26"
    accentHColor: "#447987"
    accentVColor: "#447987"

- type: entity
  parent: BasePDA
  id: PsychologistPDA
  name: psychologist PDA
  description: Looks immaculately cleaned.
  components:
  - type: Pda
    id: PsychologistIDCard
    state: pda-medical
  - type: PdaBorderColor
    borderColor: "#d7d7d0"
    accentVColor: "#447987"
  - type: Icon
    state: pda-medical

- type: entity
  parent: BasePDA
  id: ReporterPDA
  name: reporter PDA
  description: Smells like freshly printed press.
  components:
  - type: Pda
    id: ReporterIDCard
    state: pda-reporter
    penSlot:
      startingItem: LuxuryPen
      priority: -1
      whitelist:
        tags:
        - Write
  - type: PdaBorderColor
    borderColor: "#3f3f74"
  - type: Icon
    state: pda-reporter

- type: entity
  parent: BasePDA
  id: ZookeeperPDA
  name: zookeeper PDA
  description: Made with genuine synthetic leather. Crikey!
  components:
  - type: Pda
    id: ZookeeperIDCard
    state: pda-zookeeper
  - type: PdaBorderColor
    borderColor: "#ffe685"
  - type: Icon
    state: pda-zookeeper

- type: entity
  parent: BasePDA
  id: BoxerPDA
  name: boxer PDA
  description: Float like a butterfly, ringtone like a bee.
  components:
  - type: Pda
    id: BoxerIDCard
    state: pda-boxer
  - type: PdaBorderColor
    borderColor: "#333333"
    accentVColor: "#390504"
  - type: Icon
    state: pda-boxer

- type: entity
  parent: BasePDA
  id: DetectivePDA
  name: detective PDA
  description: Smells like rain... pouring down the rooftops...
  components:
  - type: Pda
    id: DetectiveIDCard
    state: pda-detective
  - type: PdaBorderColor
    borderColor: "#774705"
  - type: Icon
    state: pda-detective

- type: entity
  parent: BaseMedicalPDA
  id: BrigmedicPDA
  name: brigmedic PDA
  description: I wonder whose pulse is on the screen? I hope he doesnt stop... PDA has a built-in health analyzer.
  components:
  - type: Pda
    id: BrigmedicIDCard
    state: pda-brigmedic
  - type: PdaBorderColor
    borderColor: "#A32D26"
    accentHColor: "#d7d7d0"
    accentVColor: "#d7d7d0"
  - type: Icon
    state: pda-brigmedic

- type: entity
  parent: ClownPDA
  id: CluwnePDA
  name: cluwne PDA
  suffix: Unremoveable
  description: Cursed cluwne PDA.
  components:
  - type: Pda
    id: CluwneIDCard
    state: pda-cluwne
  - type: PdaBorderColor
    borderColor: "#1c8f4d"
  - type: Icon
    state: pda-cluwne
    penSlot:
      startingItem: CrayonGreen
      ejectSound: /Audio/Items/bikehorn.ogg
      priority: -1
      whitelist:
        tags:
        - Write
  - type: Unremoveable

- type: entity
  parent: BasePDA
  id: SeniorEngineerPDA
  name: senior engineer PDA
  description: Seems to have been taken apart and put back together several times.
  components:
  - type: Pda
    id: SeniorEngineerIDCard
    state: pda-seniorengineer
  - type: PdaBorderColor
    borderColor: "#949137"
    accentVColor: "#CD6900"
  - type: Icon
    state: pda-seniorengineer

- type: entity
  parent: BasePDA
  id: SeniorResearcherPDA
  name: senior researcher PDA
  description: Looks like it's been through years of chemical burns and explosions.
  components:
  - type: Pda
    id: SeniorResearcherIDCard
    state: pda-seniorresearcher
  - type: PdaBorderColor
    borderColor: "#d7d7d0"
    accentHColor: "#8900c9"
    accentVColor: "#8900c9"
  - type: Icon
    state: pda-seniorresearcher

- type: entity
  parent: BaseMedicalPDA
  id: SeniorPhysicianPDA
  name: senior physician PDA
  description: Smells faintly like iron and chemicals. Has a built-in health analyzer.
  components:
  - type: Pda
    id: SeniorPhysicianIDCard
    state: pda-seniorphysician
  - type: PdaBorderColor
    borderColor: "#d7d7d0"
    accentHColor: "#447987"
    accentVColor: "#B34200"
  - type: Icon
    state: pda-seniorphysician

- type: entity
  parent: BasePDA
  id: SeniorOfficerPDA
  name: senior officer PDA
  description: Beaten, battered and broken, but just barely useable.
  components:
  - type: Pda
    id: SeniorOfficerIDCard
    state: pda-seniorofficer
  - type: PdaBorderColor
    borderColor: "#A32D26"
    accentVColor: "#DFDFDF"
  - type: Icon
    state: pda-seniorofficer

- type: entity
  parent: SyndiPDA
  id: PiratePDA
  name: pirate PDA
  description: Yargh!
  components:
  - type: Pda
    id: PirateIDCard
    state: pda-pirate
  - type: Icon
    state: pda-pirate

- type: entity
  parent: BaseMedicalPDA
  id: SyndiAgentPDA
  name: syndicate agent PDA
  description: For those days when healing normal syndicates aren't enough, try healing nuclear operatives instead!
  components:
  - type: Pda
    id: SyndicateIDCard
    state: pda-syndi-agent
  - type: PdaBorderColor
    borderColor: "#891417"
  - type: Icon
    state: pda-syndi-agent
  - type: CartridgeLoader
    uiKey: enum.PdaUiKey.Key
    preinstalled:
      - NotekeeperCartridge
    cartridgeSlot:
      priority: -1
      name: Cartridge
      ejectSound: /Audio/Machines/id_swipe.ogg
      insertSound: /Audio/Machines/id_insert.ogg
      whitelist:
        components:
          - Cartridge<|MERGE_RESOLUTION|>--- conflicted
+++ resolved
@@ -81,12 +81,8 @@
     preinstalled:
       - CrewManifestCartridge
       - NotekeeperCartridge
-<<<<<<< HEAD
+      - NewsReaderCartridge
       - BountyContractsCartridge
-      - NewsReadCartridge
-=======
-      - NewsReaderCartridge
->>>>>>> 694ae001
     cartridgeSlot:
       priority: -1
       name: device-pda-slot-component-slot-name-cartridge
