- type: entity
  name: basic
  id: MobSpaceBasic
  parent: SimpleSpaceMobBase
  abstract: true
  description: It looks friendly. Why don't you give it a hug?
  components:
  - type: HTN
    rootTask:
      task: SimpleHostileCompound
  - type: NpcFactionMember
    factions:
    - SimpleHostile
  - type: Sprite
    drawdepth: Mobs
    sprite: Mobs/Animals/bear.rsi
    layers:
    - map: [ "enum.DamageStateVisualLayers.Base" ]
      state: bear
    - map: [ "enum.DamageStateVisualLayers.BaseUnshaded" ]
      state: glow
      shader: unshaded
  - type: Fixtures
    fixtures:
      fix1:
        shape:
          !type:PhysShapeCircle
          radius: 0.40
        density: 100
        mask:
        - MobMask
        layer:
        - MobLayer
  - type: MobThresholds
    thresholds:
      0: Alive
      100: Dead
  - type: Stamina
    critThreshold: 150
  - type: MovementAlwaysTouching
  - type: Bloodstream
    bloodMaxVolume: 300
    bloodReagent: Cryoxadone
  - type: CombatMode
  - type: Temperature
    heatDamageThreshold: 500
    coldDamageThreshold: 0
  - type: MeleeWeapon
    soundHit:
        path: /Audio/Weapons/Xeno/alien_claw_flesh3.ogg
    angle: 0
    animation: WeaponArcClaw
    damage:
      types:
        Blunt: 5
        Slash: 10
  - type: Tag
    tags:
    - DoorBumpOpener
    - FootstepSound
  - type: Puller
    needsHands: false
  - type: PointLight
    radius: 1.2
    energy: 2
    color: "#4faffb"
  - type: GhostTakeoverAvailable
  - type: Speech
    speechVerb: LargeMob

- type: entity
  name: space bear
  id: MobBearSpace
  parent: MobSpaceBasic
  description: It looks friendly. Why don't you give it a hug?
  components:
  - type: Sprite
    drawdepth: Mobs
    sprite: Mobs/Animals/bear.rsi
    layers:
    - map: [ "enum.DamageStateVisualLayers.Base" ]
      state: bear
    - map: [ "enum.DamageStateVisualLayers.BaseUnshaded" ]
      state: glow
      shader: unshaded
  - type: DamageStateVisuals
    states:
      Alive:
        Base: bear
        BaseUnshaded: glow
      Critical:
        Base: bear_dead
      Dead:
        Base: bear_dead
  - type: Butcherable
    spawned:
    - id: FoodMeatBear
      amount: 3
    - id: MaterialHideBear
      amount: 1
      prob: 0.3
  - type: ReplacementAccent
    accent: genericAggressive
  - type: Vocal
    sounds:
      Unsexed: Bear
  - type: InteractionPopup
    successChance: 0.25
    interactSuccessString: petting-success-bear
    interactFailureString: petting-failure-bear
    interactSuccessSound:
      path: /Audio/Animals/sloth_squeak.ogg

- type: entity
  id: MobBearSpaceSalvage
  parent: MobBearSpace
  suffix: "Salvage Ruleset"
  components:
  - type: NFSalvageMobRestrictions # Frontier

- type: entity
  name: space kangaroo
  id: MobKangarooSpace
  parent: [MobSpaceBasic, StripableInventoryBase]
  description: It looks friendly. Why don't you give it a hug?
  components:
  - type: Sprite
    drawdepth: Mobs
    sprite: Mobs/Animals/kangaroo.rsi
    layers:
    - map: [ "enum.DamageStateVisualLayers.Base" ]
      state: kangaroo-space
    - map: [ "enum.DamageStateVisualLayers.BaseUnshaded" ]
      state: glow
      shader: unshaded
  - type: MeleeWeapon
    soundHit:
        path: /Audio/Weapons/Xeno/alien_claw_flesh3.ogg
    angle: 0
    animation: WeaponArcClaw
    damage:
      types:
        Blunt: 9
        Slash: 2
  - type: MovementSpeedModifier
    baseWalkSpeed: 3.5
    baseSprintSpeed: 4.5
  - type: DamageStateVisuals
    states:
      Alive:
        Base: kangaroo-space
        BaseUnshaded: glow
      Critical:
        Base: kangaroo-space-crit
      Dead:
        Base: kangaroo-space-dead
  - type: Stamina
    critThreshold: 180
  - type: Inventory
    speciesId: kangaroo
    templateId: spacekangaroo
  - type: Vocal
    sounds:
      Unsexed: Kangaroo
  - type: FootstepModifier
    footstepSoundCollection:
      collection: FootstepBounce
  - type: ReplacementAccent
    accent: kangaroo

- type: entity
  id: MobKangarooSpaceSalvage
  parent: MobKangarooSpace
  suffix: "Salvage Ruleset"
  components:
  - type: NFSalvageMobRestrictions # Frontier

- type: entity
  name: space spider
  id: MobSpiderSpace
  parent: MobSpaceBasic
  description: It's so glowing, it looks dangerous.
  components:
  - type: Sprite
    drawdepth: Mobs
    sprite: Mobs/Animals/spacespider.rsi
    layers:
    - map: [ "enum.DamageStateVisualLayers.Base" ]
      state: spacespider
    - map: [ "enum.DamageStateVisualLayers.BaseUnshaded" ]
      state: glow
      shader: unshaded
  - type: MobThresholds
    thresholds:
      0: Alive
      90: Dead
  - type: Stamina
    critThreshold: 150
  - type: DamageStateVisuals
    states:
      Alive:
        Base: spacespider
        BaseUnshaded: glow
      Dead:
        Base: spacespider_dead
  - type: Butcherable
    spawned:
    - id: FoodMeatSpider
      amount: 2
    - id: EggSpider
      amount: 1
      prob: 0.5
  - type: Bloodstream
    bloodMaxVolume: 250
    bloodReagent: Cryoxadone
  - type: Fixtures
    fixtures:
      fix1:
        shape:
          !type:PhysShapeCircle
          radius: 0.35
        density: 120
        mask:
        - MobMask
        layer:
        - MobLayer
  - type: MeleeWeapon
    soundHit:
      path: /Audio/Effects/bite.ogg
    angle: 0
    animation: WeaponArcBite
    damage:
      types:
        Piercing: 6
        Poison: 2
  - type: SolutionContainerManager
    solutions:
      melee:
        reagents:
        - ReagentId: ChloralHydrate
          Quantity: 60
  - type: MeleeChemicalInjector
    solution: melee
    transferAmount: 3
  - type: ReplacementAccent
    accent: xeno
  - type: InteractionPopup
    successChance: 0.20
    interactSuccessString: petting-success-tarantula
    interactFailureString: petting-failure-generic
  - type: PointLight
    radius: 1.2
    energy: 2
    color: "#4faffb"
  - type: NoSlip
  - type: IgnoreSpiderWeb
  - type: Speech
    speechVerb: Arachnid
    speechSounds: Arachnid
    allowedEmotes: ['Click', 'Chitter']
  - type: Vocal
    sounds:
      Male: UnisexArachnid
      Female: UnisexArachnid
      Unsexed: UnisexArachnid
  - type: TypingIndicator
    proto: spider

- type: entity
  id: MobSpiderSpaceSalvage
  parent: MobSpiderSpace
  suffix: "Salvage Ruleset"
  components:
  - type: NFSalvageMobRestrictions

- type: entity
  name: space cobra
  id: MobCobraSpace
  parent: MobSpaceBasic
  description: Long fangs and a glowing hood, and the alluring look begs to come closer.
  components:
    - type: Sprite
      drawdepth: Mobs
      sprite: Mobs/Animals/spacecobra.rsi
      layers:
        - map: [ "enum.DamageStateVisualLayers.Base" ]
          state: spacecobra
        - map: [ "enum.DamageStateVisualLayers.BaseUnshaded" ]
          state: glow
          shader: unshaded
    - type: FootstepModifier
      footstepSoundCollection:
        collection: FootstepSnake
    - type: MobThresholds
      thresholds:
        0: Alive
        100: Dead
    - type: Stamina
      critThreshold: 150
    - type: DamageStateVisuals
      states:
        Alive:
          Base: spacecobra
          BaseUnshaded: glow
        Dead:
          Base: dead_spacecobra
    - type: Butcherable
      spawned:
        - id: FoodMeatSnake
          amount: 2
        - id: UraniumOre1
          amount: 1
        - id: ClothingShoesSnakeskinBoots
          amount: 1
          prob: 0.3
    - type: Bloodstream
      bloodMaxVolume: 200
      bloodReagent: Cryoxadone
    - type: Fixtures
      fixtures:
        fix1:
          shape:
            !type:PhysShapeCircle
            radius: 0.40
          density: 120
          mask:
          - MobMask
          layer:
          - MobLayer
    - type: MeleeWeapon
      hidden: true
      soundHit:
        path: /Audio/Effects/bite.ogg
      angle: 0
      animation: WeaponArcBite
      damage:
        types:
          Piercing: 6
          Poison: 4
    - type: SolutionContainerManager
      solutions:
        melee:
          reagents:
          - ReagentId: NorepinephricAcid
            Quantity: 90
    - type: MeleeChemicalInjector
      solution: melee
      transferAmount: 6
    - type: ReplacementAccent
      accent: xeno
    - type: InteractionPopup
      successChance: 0.2
      interactSuccessString: petting-success-snake
      interactFailureString: petting-failure-generic
    - type: PointLight
      radius: 1.1
      energy: 1.5
      color: "#4faffb"
    - type: Stealth
      enabledOnDeath: false
      maxVisibility: 1.2
    - type: StealthOnMove
      passiveVisibilityRate: -0.25
      movementVisibilityRate: 0.25

- type: entity
  id: MobCobraSpaceSalvage
  parent: MobCobraSpace
  suffix: "Salvage Ruleset"
  components:
<<<<<<< HEAD
    - type: NFSalvageMobRestrictions
=======
    - type: SalvageMobRestrictions

- type: entity
  parent: SimpleSpaceMobBase
  id: MobSnail
  name: snail
  description: Revolting unless you're french.
  components:
  - type: Body
    prototype: Mouse
  - type: GhostRole
    makeSentient: true
    allowSpeech: false
    allowMovement: true
    name: ghost-role-information-snail-name
    description: ghost-role-information-snail-description
    rules: ghost-role-information-freeagent-rules
  - type: GhostTakeoverAvailable
  - type: Emoting
  - type: Sprite
    drawdepth: SmallMobs
    sprite: Mobs/Animals/snail.rsi
    layers:
    - map: ["enum.DamageStateVisualLayers.Base"]
      state: snail
  - type: Item
    size: Tiny
  - type: NpcFactionMember
    factions:
      - Mouse
  - type: HTN
    rootTask:
      task: MouseCompound
  - type: Physics
  - type: Fixtures
    fixtures:
      fix1:
        shape:
          !type:PhysShapeCircle
          radius: 0.2
        density: 100
        mask:
        - SmallMobMask
        layer:
        - SmallMobLayer
  - type: MobState
  - type: Deathgasp
  - type: MobStateActions
    actions:
      Critical:
      - ActionCritSuccumb
      - ActionCritFakeDeath
      - ActionCritLastWords
  - type: MobThresholds
    thresholds:
      0: Alive
      10: Critical
      20: Dead
  - type: MovementSpeedModifier
    baseWalkSpeed : 2
    baseSprintSpeed : 3
  - type: DamageStateVisuals
    states:
      Alive:
        Base: snail
      Critical:
        Base: dead
      Dead:
        Base: dead
  - type: Food
  - type: Thirst
    startingThirst: 25  # spawn with Okay thirst state
    thresholds:
      OverHydrated: 35
      Okay: 25
      Thirsty: 15
      Parched: 10
      Dead: 0
    baseDecayRate: 0.04
  - type: Hunger
    currentHunger: 25   # spawn with Okay hunger state
    thresholds:
      Overfed: 35
      Okay: 25
      Peckish: 15
      Starving: 10
      Dead: 0
    baseDecayRate: 0.1
  - type: Extractable
    grindableSolutionName: food
  - type: SolutionContainerManager
    solutions:
      food:
        reagents:
        - ReagentId: UncookedAnimalProteins
          Quantity: 3
  - type: Butcherable
    spawned:
    - id: FoodMeatSnail
      amount: 1
  - type: Tag
    tags:
    - Trash
    - VimPilot
    - ChefPilot
    - Meat
  - type: CombatMode
    combatToggleAction: ActionCombatModeToggleOff
  - type: Bloodstream
    bloodMaxVolume: 30
    bloodReagent: Cryoxadone
  - type: CanEscapeInventory
  - type: MobPrice
    price: 50
  - type: BadFood
  - type: NonSpreaderZombie
  - type: FireVisuals
    sprite: Mobs/Effects/onfire.rsi
    normalState: Mouse_burning
  - type: Temperature
    heatDamageThreshold: 500
    coldDamageThreshold: 0
  - type: Reactive
    reactions:
    - reagents: [TableSalt, Saline]
      methods: [Touch, Ingestion, Injection]
      effects:
      - !type:HealthChange
        scaleByQuantity: true
        damage:
          types:
            Caustic: 1
      - !type:PopupMessage
        type: Local
        visualType: Large
        messages: [ "snail-hurt-by-salt-popup" ]
        probability: 0.66

- type: entity
  parent: MobSnail
  id: MobSnailInstantDeath
  suffix: Smite
  components:
  - type: MobStateActions
    actions:
      Alive:
      - ActionSmite
      Critical:
      - ActionCritSuccumb
      - ActionCritFakeDeath
      - ActionCritLastWords
  - type: Godmode
  - type: MovementAlwaysTouching

- type: entity
  parent: MobSnail
  id: MobSnailSpeed
  suffix: Speed
  components:
  - type: GhostRole
    name: ghost-role-information-snailspeed-name
    description: ghost-role-information-snailspeed-description
    rules: ghost-role-information-freeagent-rules
  - type: Sprite
    layers:
    - map: ["enum.DamageStateVisualLayers.Base"]
      state: spacesnail
  - type: DamageStateVisuals
    states:
      Alive:
        Base: spacesnail
      Critical:
        Base: spacedead
      Dead:
        Base: spacedead
  - type: MovementSpeedModifier
    baseWalkSpeed : 5 #he go fast, also they cant slip so its probably fine.
    baseSprintSpeed : 7
#  - type: ActiveJetpack # I think this will need a custom component to not make tests angry.
  - type: MovementAlwaysTouching

- type: entity
  parent: MobSnail
  id: MobSnailMoth
  name: Snoth
  components:
  - type: Body
    prototype: Mothroach
  - type: GhostRole
    name: ghost-role-information-snoth-name
    description: ghost-role-information-snoth-description
    rules: ghost-role-information-freeagent-rules
  - type: Sprite
    layers:
    - map: ["enum.DamageStateVisualLayers.Base"]
      state: snoth
  - type: DamageStateVisuals
    states:
      Alive:
        Base: snoth
      Critical:
        Base: snothdead
      Dead:
        Base: snothdead
>>>>>>> a7e29f28
<|MERGE_RESOLUTION|>--- conflicted
+++ resolved
@@ -368,10 +368,7 @@
   parent: MobCobraSpace
   suffix: "Salvage Ruleset"
   components:
-<<<<<<< HEAD
-    - type: NFSalvageMobRestrictions
-=======
-    - type: SalvageMobRestrictions
+    - type: NFSalvageMobRestrictions # Frontier: SalvageMobRestrictions<NFSalvageMobRestrictions
 
 - type: entity
   parent: SimpleSpaceMobBase
@@ -574,5 +571,4 @@
       Critical:
         Base: snothdead
       Dead:
-        Base: snothdead
->>>>>>> a7e29f28
+        Base: snothdead