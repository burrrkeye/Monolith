# Anything human specific (e.g. UI, input) goes under MobHuman
- type: entity
  parent: BaseMobSpeciesOrganic
  id: BaseMobHuman
  name: Urist McHands
  abstract: true
  components:
  - type: Hunger
  - type: Icon # It will not have an icon in the adminspawn menu without this. Body parts seem fine for whatever reason.
    sprite: Mobs/Species/Human/parts.rsi
    state: full
  - type: Thirst
  - type: Butcherable
    butcheringType: Spike
    spawned:
    - id: FoodMeatHuman
      amount: 5
<<<<<<< HEAD
  - type: Carriable # Carrying system from nyanotrasen.
=======
  - type: HumanoidAppearance
    species: Human
    hideLayersOnEquip:
    - Hair
    - Snout
>>>>>>> 13dbb95d

- type: entity
  parent: BaseSpeciesDummy
  id: MobHumanDummy
  noSpawn: true<|MERGE_RESOLUTION|>--- conflicted
+++ resolved
@@ -15,15 +15,12 @@
     spawned:
     - id: FoodMeatHuman
       amount: 5
-<<<<<<< HEAD
-  - type: Carriable # Carrying system from nyanotrasen.
-=======
   - type: HumanoidAppearance
     species: Human
     hideLayersOnEquip:
     - Hair
     - Snout
->>>>>>> 13dbb95d
+  - type: Carriable # Carrying system from nyanotrasen.
 
 - type: entity
   parent: BaseSpeciesDummy
