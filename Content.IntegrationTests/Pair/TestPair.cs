--- conflicted
+++ resolved
@@ -28,8 +28,6 @@
     public RobustIntegrationTest.ServerIntegrationInstance Server { get; private set; } = default!;
     public RobustIntegrationTest.ClientIntegrationInstance Client { get;  private set; } = default!;
 
-<<<<<<< HEAD
-=======
     public void Deconstruct(
         out RobustIntegrationTest.ServerIntegrationInstance server,
         out RobustIntegrationTest.ClientIntegrationInstance client)
@@ -38,7 +36,6 @@
         client = Client;
     }
 
->>>>>>> dfbf47c3
     public ICommonSession? Player => Server.PlayerMan.Sessions.FirstOrDefault();
     public ContentPlayerData? PlayerData => Player?.Data.ContentData();
 
