--- conflicted
+++ resolved
@@ -5,12 +5,8 @@
          SetSize="800 800"
          MinSize="800 128">
     <BoxContainer Orientation="Vertical" VerticalExpand="True">
-<<<<<<< HEAD
         <Label Name="Cost"/> <!-- Frontier -->
         <Label Name="Balance"/> <!-- Frontier -->
-        <!--
-=======
->>>>>>> 7f8f1bfb
         <BoxContainer Name="RoleNameBox" Orientation="Vertical" Margin="10">
             <Label Name="LoadoutNameLabel" Text="{Loc 'loadout-name-edit-label'}"/>
             <PanelContainer HorizontalExpand="True" SetHeight="24">
