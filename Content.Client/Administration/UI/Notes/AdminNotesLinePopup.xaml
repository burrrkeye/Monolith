--- conflicted
+++ resolved
@@ -2,11 +2,7 @@
        xmlns:gfx="clr-namespace:Robust.Client.Graphics;assembly=Robust.Client">
     <PanelContainer>
         <PanelContainer.PanelOverride>
-<<<<<<< HEAD
-            <gfx:StyleBoxFlat BackgroundColor="#252725"/>
-=======
-            <gfx:StyleBoxFlat BackgroundColor="#25252A" BorderThickness="1" BorderColor="#18181B"/>
->>>>>>> d7a6baf0
+            <gfx:StyleBoxFlat BackgroundColor="#252725" BorderThickness="1" BorderColor="#181B18"/>
         </PanelContainer.PanelOverride>
         <BoxContainer Orientation="Vertical">
             <Label Name="PlayerNameLabel"/>
