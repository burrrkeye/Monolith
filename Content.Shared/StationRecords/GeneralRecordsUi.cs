using System.Collections.ObjectModel;
using Robust.Shared.Serialization;

namespace Content.Shared.StationRecords;

[Serializable, NetSerializable]
public enum GeneralStationRecordConsoleKey : byte
{
    Key
}

/// <summary>
///     General station records console state. There are a few states:
///     - SelectedKey null, Record null, RecordListing null
///         - The station record database could not be accessed.
///     - SelectedKey null, Record null, RecordListing non-null
///         - Records are populated in the database, or at least the station has
///           the correct component.
///     - SelectedKey non-null, Record null, RecordListing non-null
///         - The selected key does not have a record tied to it.
///     - SelectedKey non-null, Record non-null, RecordListing non-null
///         - The selected key has a record tied to it, and the record has been sent.
///
///     - there is added new filters and so added new states
///         -SelectedKey null, Record null, RecordListing null, filters non-null
///            the station may have data, but they all did not pass through the filters
///
///     Other states are erroneous.
/// </summary>
[Serializable, NetSerializable]
public sealed class GeneralStationRecordConsoleState : BoundUserInterfaceState
{
    /// <summary>
    /// Current selected key.
    /// Station is always the station that owns the console.
    /// </summary>
    public readonly uint? SelectedKey;
    public readonly GeneralStationRecord? Record;
    public readonly Dictionary<uint, string>? RecordListing;
    public readonly StationRecordsFilter? Filter;
    public readonly bool CanDeleteEntries;

<<<<<<< HEAD
    public GeneralStationRecordConsoleState(uint? key, GeneralStationRecord? record,
        Dictionary<uint, string>? recordListing, IReadOnlyDictionary<string, uint?>? jobList, StationRecordsFilter? newFilter)
=======
    public GeneralStationRecordConsoleState(uint? key,
        GeneralStationRecord? record,
        Dictionary<uint, string>? recordListing,
        StationRecordsFilter? newFilter,
        bool canDeleteEntries)
>>>>>>> 6829630d
    {
        SelectedKey = key;
        Record = record;
        RecordListing = recordListing;
        Filter = newFilter;
<<<<<<< HEAD
        JobList = jobList;
=======
        CanDeleteEntries = canDeleteEntries;
>>>>>>> 6829630d
    }
    public IReadOnlyDictionary<string, uint?>? JobList { get;  }

<<<<<<< HEAD
    public GeneralStationRecordConsoleState() : this(null, null, null, null, null)
=======
    public GeneralStationRecordConsoleState() : this(null, null, null, null, false)
>>>>>>> 6829630d
    {
    }

    public bool IsEmpty() => SelectedKey == null
        && Record == null && RecordListing == null;
}

/// <summary>
/// Select a specific crewmember's record, or deselect.
/// Used by any kind of records console including general and criminal.
/// </summary>
[Serializable, NetSerializable]
public sealed class SelectStationRecord : BoundUserInterfaceMessage
{
    public readonly uint? SelectedKey;

    public SelectStationRecord(uint? selectedKey)
    {
        SelectedKey = selectedKey;
    }
}


[Serializable, NetSerializable]
public sealed class DeleteStationRecord : BoundUserInterfaceMessage
{
    public DeleteStationRecord(uint id)
    {
        Id = id;
    }

    public readonly uint Id;
}<|MERGE_RESOLUTION|>--- conflicted
+++ resolved
@@ -40,34 +40,19 @@
     public readonly StationRecordsFilter? Filter;
     public readonly bool CanDeleteEntries;
 
-<<<<<<< HEAD
     public GeneralStationRecordConsoleState(uint? key, GeneralStationRecord? record,
-        Dictionary<uint, string>? recordListing, IReadOnlyDictionary<string, uint?>? jobList, StationRecordsFilter? newFilter)
-=======
-    public GeneralStationRecordConsoleState(uint? key,
-        GeneralStationRecord? record,
-        Dictionary<uint, string>? recordListing,
-        StationRecordsFilter? newFilter,
-        bool canDeleteEntries)
->>>>>>> 6829630d
+        Dictionary<uint, string>? recordListing, IReadOnlyDictionary<string, uint?>? jobList, StationRecordsFilter? newFilter, bool canDeleteEntries)
     {
         SelectedKey = key;
         Record = record;
         RecordListing = recordListing;
         Filter = newFilter;
-<<<<<<< HEAD
         JobList = jobList;
-=======
         CanDeleteEntries = canDeleteEntries;
->>>>>>> 6829630d
     }
     public IReadOnlyDictionary<string, uint?>? JobList { get;  }
 
-<<<<<<< HEAD
-    public GeneralStationRecordConsoleState() : this(null, null, null, null, null)
-=======
-    public GeneralStationRecordConsoleState() : this(null, null, null, null, false)
->>>>>>> 6829630d
+    public GeneralStationRecordConsoleState() : this(null, null, null, null, null, false)
     {
     }
 
