--- conflicted
+++ resolved
@@ -323,12 +323,7 @@
         // Get chunks in range
         foreach (var pSession in Filter.GetAllPlayers(_playerManager))
         {
-<<<<<<< HEAD
-
-            if (xformQuery.TryGetComponent(pSession.AttachedEntity, out var xform) &&
-=======
             if (_xformQuery.TryGetComponent(pSession.AttachedEntity, out var xform) &&
->>>>>>> dfbf47c3
                 _handledEntities.Add(pSession.AttachedEntity.Value) &&
                  _biomeQuery.TryGetComponent(xform.MapUid, out var biome) &&
                 biome.Enabled)
