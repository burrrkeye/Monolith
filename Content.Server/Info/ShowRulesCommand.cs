--- conflicted
+++ resolved
@@ -12,14 +12,10 @@
 [AdminCommand(AdminFlags.Admin)]
 public sealed class ShowRulesCommand : IConsoleCommand
 {
-<<<<<<< HEAD
-    [Dependency] private readonly IPlayerManager _playerManager = default!;
-=======
     [Dependency] private readonly INetManager _net = default!;
     [Dependency] private readonly IConfigurationManager _configuration = default!;
     [Dependency] private readonly IPlayerManager _player = default!;
 
->>>>>>> 6829630d
     public string Command => "showrules";
     public string Description => "Opens the rules popup for the specified player.";
     public string Help => "showrules <username> [seconds]";
@@ -71,7 +67,7 @@
         if (args.Length == 1)
         {
             return CompletionResult.FromHintOptions(
-                CompletionHelper.SessionNames(players: _playerManager),
+                CompletionHelper.SessionNames(players: _player),
                 Loc.GetString("<username>"));
         }
 
