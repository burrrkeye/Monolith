using System.Linq;
using Content.Server.Bank;
using System.Numerics;
using Content.Server.Advertise;
using Content.Server.Advertise.Components;
using Content.Server.Cargo.Systems;
using Content.Server.Emp;
using Content.Server.Cargo.Components;
using Content.Server.Popups;
using Content.Server.Power.Components;
using Content.Server.Power.EntitySystems;
using Content.Server.Station.Systems;
using Content.Server.UserInterface;
using Content.Shared.Access.Components;
using Content.Shared.Access.Systems;
using Content.Shared.Actions;
using Content.Shared.Bank.Components;
using Content.Shared.Damage;
using Content.Shared.Destructible;
using Content.Shared.DoAfter;
using Content.Shared.Emag.Components;
using Content.Shared.Emag.Systems;
using Content.Shared.Emp;
using Content.Shared.Popups;
using Content.Shared.Throwing;
using Content.Shared.UserInterface;
using Content.Shared.VendingMachines;
using Content.Shared.Wall;
using Robust.Server.GameObjects;
using Robust.Shared.Audio;
using Robust.Shared.Prototypes;
using Robust.Shared.Random;
using Robust.Shared.Timing;
using Content.Shared.Tools.Components;
using Content.Shared.Tools.Systems;
using Robust.Shared.Audio.Systems;
using Robust.Shared.Utility;
using Content.Server.Administration.Logs; // Frontier
using Content.Shared.Database; // Frontier

namespace Content.Server.VendingMachines
{
    public sealed class VendingMachineSystem : SharedVendingMachineSystem
    {
        [Dependency] private readonly IRobustRandom _random = default!;
        [Dependency] private readonly IPrototypeManager _prototypeManager = default!;
        [Dependency] private readonly AccessReaderSystem _accessReader = default!;
        [Dependency] private readonly AppearanceSystem _appearanceSystem = default!;
        [Dependency] private readonly SharedAudioSystem _audioSystem = default!;
        [Dependency] private readonly BankSystem _bankSystem = default!;
        [Dependency] private readonly CargoSystem _cargo = default!;
        [Dependency] private readonly PopupSystem _popupSystem = default!;
        [Dependency] private readonly SharedActionsSystem _action = default!;
        [Dependency] private readonly StationSystem _station = default!;
        [Dependency] private readonly PricingSystem _pricing = default!;
        [Dependency] private readonly ThrowingSystem _throwingSystem = default!;
        [Dependency] private readonly UserInterfaceSystem _userInterfaceSystem = default!;
        [Dependency] private readonly IGameTiming _timing = default!;
        [Dependency] private readonly SpeakOnUIClosedSystem _speakOnUIClosed = default!;

<<<<<<< HEAD
        [Dependency] private readonly DamageableSystem _damageableSystem = default!;

        [Dependency] private readonly IAdminLogManager _adminLogger = default!; // Frontier

        private ISawmill _sawmill = default!;
=======
        private const float WallVendEjectDistanceFromWall = 1f;
>>>>>>> 6829630d

        public override void Initialize()
        {
            base.Initialize();

            SubscribeLocalEvent<VendingMachineComponent, MapInitEvent>(OnComponentMapInit);
            SubscribeLocalEvent<VendingMachineComponent, PowerChangedEvent>(OnPowerChanged);
            SubscribeLocalEvent<VendingMachineComponent, BreakageEventArgs>(OnBreak);
            SubscribeLocalEvent<VendingMachineComponent, GotEmaggedEvent>(OnEmagged);
<<<<<<< HEAD
            SubscribeLocalEvent<VendingMachineComponent, GotUnEmaggedEvent>(OnUnEmagged); // Frontier - Added DEMUG
            SubscribeLocalEvent<VendingMachineComponent, DamageChangedEvent>(OnDamage);
=======
            SubscribeLocalEvent<VendingMachineComponent, DamageChangedEvent>(OnDamageChanged);
>>>>>>> 6829630d
            SubscribeLocalEvent<VendingMachineComponent, PriceCalculationEvent>(OnVendingPrice);
            SubscribeLocalEvent<VendingMachineComponent, EmpPulseEvent>(OnEmpPulse);

            SubscribeLocalEvent<VendingMachineComponent, ActivatableUIOpenAttemptEvent>(OnActivatableUIOpenAttempt);

            Subs.BuiEvents<VendingMachineComponent>(VendingMachineUiKey.Key, subs =>
            {
                subs.Event<BoundUIOpenedEvent>(OnBoundUIOpened);
                subs.Event<VendingMachineEjectMessage>(OnInventoryEjectMessage);
            });

            SubscribeLocalEvent<VendingMachineComponent, VendingMachineSelfDispenseEvent>(OnSelfDispense);

            SubscribeLocalEvent<VendingMachineComponent, RestockDoAfterEvent>(OnDoAfter);

            SubscribeLocalEvent<VendingMachineRestockComponent, PriceCalculationEvent>(OnPriceCalculation);

            SubscribeLocalEvent<VendingMachineComponent, WeldableChangedEvent>(OnWeldChanged); // Frontier - Allow repair
        }

        private void OnComponentMapInit(EntityUid uid, VendingMachineComponent component, MapInitEvent args)
        {
            _action.AddAction(uid, ref component.ActionEntity, component.Action, uid);
            Dirty(uid, component);
        }

        private void OnVendingPrice(EntityUid uid, VendingMachineComponent component, ref PriceCalculationEvent args)
        {
            var price = 0.0;

            foreach (var entry in component.Inventory.Values)
            {
                if (!PrototypeManager.TryIndex<EntityPrototype>(entry.ID, out var proto))
                {
                    Log.Error($"Unable to find entity prototype {entry.ID} on {ToPrettyString(uid)} vending.");
                    continue;
                }

                price += entry.Amount; //* _pricing.GetEstimatedPrice(proto); Removed this to make machine price without the items worth.
            }

            //args.Price += price; Removed this to also make the machine price without the amount of items worth.
        }

        protected override void OnComponentInit(EntityUid uid, VendingMachineComponent component, ComponentInit args)
        {
            base.OnComponentInit(uid, component, args);

            if (HasComp<ApcPowerReceiverComponent>(uid))
            {
                TryUpdateVisualState(uid, component);
            }
        }

        private void OnActivatableUIOpenAttempt(EntityUid uid, VendingMachineComponent component, ActivatableUIOpenAttemptEvent args)
        {
            if (component.Broken)
                args.Cancel();
        }

        private void OnBoundUIOpened(EntityUid uid, VendingMachineComponent component, BoundUIOpenedEvent args)
        {
            if (args.Actor is not { Valid: true } player)
                return;

            var balance = 0;

            if (TryComp<BankAccountComponent>(player, out var bank))
                balance = bank.Balance;

            UpdateVendingMachineInterfaceState(uid, component, balance);
        }

        private void UpdateVendingMachineInterfaceState(EntityUid uid, VendingMachineComponent component, int balance)
        {
            var state = new VendingMachineInterfaceState(GetAllInventory(uid, component), balance);

            _userInterfaceSystem.SetUiState(uid, VendingMachineUiKey.Key, state);
        }

        private void OnInventoryEjectMessage(EntityUid uid, VendingMachineComponent component, VendingMachineEjectMessage args)
        {
            if (!this.IsPowered(uid, EntityManager))
                return;

            if (args.Actor is not { Valid: true } entity || Deleted(entity))
                return;

            if (component.Ejecting)
                return;

            AuthorizedVend(uid, entity, args.Type, args.ID, component);
        }

        private void OnPowerChanged(EntityUid uid, VendingMachineComponent component, ref PowerChangedEvent args)
        {
            TryUpdateVisualState(uid, component);
        }

        private void OnBreak(EntityUid uid, VendingMachineComponent vendComponent, BreakageEventArgs eventArgs)
        {
            vendComponent.Broken = true;
            TryUpdateVisualState(uid, vendComponent);
            EnsureComp<WeldableComponent>(uid);
        }

        private void OnWeldChanged(EntityUid uid, VendingMachineComponent component, WeldableChangedEvent args)
        {
            if (!EntityManager.TryGetComponent(uid, out DamageableComponent? damageable) || damageable.TotalDamage == 0)
                return;

            if (component.Broken)
            {
                component.Broken = false;
                TryUpdateVisualState(uid, component);
                EntityManager.RemoveComponent<WeldableComponent>(uid);
                // Repair all damage
                _damageableSystem.SetAllDamage(uid, damageable, 0);
            }
        }

        private void OnEmagged(EntityUid uid, VendingMachineComponent component, ref GotEmaggedEvent args)
        {
            // only emag if there are emag-only items
            args.Handled = component.EmaggedInventory.Count > 0;
        }

<<<<<<< HEAD
        private void OnUnEmagged(EntityUid uid, VendingMachineComponent component, ref GotUnEmaggedEvent args) // Frontier - Added DEMUG
        {
            // only unemag if there are emag-only items
            args.Handled = component.EmaggedInventory.Count > 0;
        }

        private void OnDamage(EntityUid uid, VendingMachineComponent component, DamageChangedEvent args)
=======
        private void OnDamageChanged(EntityUid uid, VendingMachineComponent component, DamageChangedEvent args)
>>>>>>> 6829630d
        {
            if (!args.DamageIncreased && component.Broken)
            {
                component.Broken = false;
                TryUpdateVisualState(uid, component);
                return;
            }

            if (component.Broken || component.DispenseOnHitCoolingDown ||
                component.DispenseOnHitChance == null || args.DamageDelta == null)
                return;

            if (args.DamageIncreased && args.DamageDelta.GetTotal() >= component.DispenseOnHitThreshold &&
                _random.Prob(component.DispenseOnHitChance.Value))
            {
                if (component.DispenseOnHitCooldown > 0f)
                    component.DispenseOnHitCoolingDown = true;
                EjectRandom(uid, throwItem: true, forceEject: true, component);
            }
        }

        private void OnSelfDispense(EntityUid uid, VendingMachineComponent component, VendingMachineSelfDispenseEvent args)
        {
            if (args.Handled)
                return;

            args.Handled = true;
            EjectRandom(uid, throwItem: true, forceEject: false, component);
        }

        private void OnDoAfter(EntityUid uid, VendingMachineComponent component, DoAfterEvent args)
        {
            if (args.Handled || args.Cancelled || args.Args.Used == null)
                return;

            if (!TryComp<VendingMachineRestockComponent>(args.Args.Used, out var restockComponent))
            {
                Log.Error($"{ToPrettyString(args.Args.User)} tried to restock {ToPrettyString(uid)} with {ToPrettyString(args.Args.Used.Value)} which did not have a VendingMachineRestockComponent.");
                return;
            }

            TryRestockInventory(uid, component);

            Popup.PopupEntity(Loc.GetString("vending-machine-restock-done", ("this", args.Args.Used), ("user", args.Args.User), ("target", uid)), args.Args.User, PopupType.Medium);

            Audio.PlayPvs(restockComponent.SoundRestockDone, uid, AudioParams.Default.WithVolume(-2f).WithVariation(0.2f));

            Del(args.Args.Used.Value);

            args.Handled = true;
        }

        /// <summary>
        /// Sets the <see cref="VendingMachineComponent.CanShoot"/> property of the vending machine.
        /// </summary>
        public void SetShooting(EntityUid uid, bool canShoot, VendingMachineComponent? component = null)
        {
            if (!Resolve(uid, ref component))
                return;

            component.CanShoot = canShoot;
        }

        public void Deny(EntityUid uid, VendingMachineComponent? vendComponent = null)
        {
            if (!Resolve(uid, ref vendComponent))
                return;

            if (vendComponent.Denying)
                return;

            vendComponent.Denying = true;
            Audio.PlayPvs(vendComponent.SoundDeny, uid, AudioParams.Default.WithVolume(-2f));
            TryUpdateVisualState(uid, vendComponent);
        }

        /// <summary>
        /// Checks if the user is authorized to use this vending machine
        /// </summary>
        /// <param name="uid"></param>
        /// <param name="sender">Entity trying to use the vending machine</param>
        /// <param name="vendComponent"></param>
        public bool IsAuthorized(EntityUid uid, EntityUid sender, VendingMachineComponent? vendComponent = null)
        {
            if (!Resolve(uid, ref vendComponent))
                return false;

            if (!TryComp<AccessReaderComponent>(uid, out var accessReader))
                return true;

            if (_accessReader.IsAllowed(sender, uid, accessReader) || HasComp<EmaggedComponent>(uid))
                return true;

            Popup.PopupEntity(Loc.GetString("vending-machine-component-try-eject-access-denied"), uid);
            Deny(uid, vendComponent);
            return false;
        }

        /// <summary>
        /// Tries to eject the provided item. Will do nothing if the vending machine is incapable of ejecting, already ejecting
        /// or the item doesn't exist in its inventory.
        /// </summary>
        /// <param name="uid"></param>
        /// <param name="type">The type of inventory the item is from</param>
        /// <param name="itemId">The prototype ID of the item</param>
        /// <param name="throwItem">Whether the item should be thrown in a random direction after ejection</param>
        /// <param name="vendComponent"></param>
        public bool TryEjectVendorItem(EntityUid uid, InventoryType type, string itemId, bool throwItem, int balance, VendingMachineComponent? vendComponent = null)
        {
            if (!Resolve(uid, ref vendComponent))
                return false;

            if (vendComponent.Ejecting || vendComponent.Broken || !this.IsPowered(uid, EntityManager))
            {
                return false;
            }

            var entry = GetEntry(uid, itemId, type, vendComponent);

            if (entry == null)
            {
                Popup.PopupEntity(Loc.GetString("vending-machine-component-try-eject-invalid-item"), uid);
                Deny(uid, vendComponent);
                return false;
            }

            if (entry.Amount <= 0)
            {
                Popup.PopupEntity(Loc.GetString("vending-machine-component-try-eject-out-of-stock"), uid);
                Deny(uid, vendComponent);
                return false;
            }

            if (string.IsNullOrEmpty(entry.ID))
                return false;

            if (!TryComp<TransformComponent>(vendComponent.Owner, out var transformComp))
                return false;

            // Start Ejecting, and prevent users from ordering while anim playing
            vendComponent.Ejecting = true;
            vendComponent.NextItemToEject = entry.ID;
            vendComponent.ThrowNextItem = throwItem;

            if (TryComp(uid, out SpeakOnUIClosedComponent? speakComponent))
                _speakOnUIClosed.TrySetFlag((uid, speakComponent));

            entry.Amount--;
            UpdateVendingMachineInterfaceState(uid, vendComponent, balance);
            TryUpdateVisualState(uid, vendComponent);
            Audio.PlayPvs(vendComponent.SoundVend, uid);
            return true;
        }

        /// <summary>
        /// Checks whether the user is authorized to use the vending machine, then ejects the provided item if true
        /// </summary>
        /// <param name="uid"></param>
        /// <param name="sender">Entity that is trying to use the vending machine</param>
        /// <param name="type">The type of inventory the item is from</param>
        /// <param name="itemId">The prototype ID of the item</param>
        /// <param name="component"></param>
        public void AuthorizedVend(EntityUid uid, EntityUid sender, InventoryType type, string itemId, VendingMachineComponent component)
        {
            if (!TryComp<BankAccountComponent>(sender, out var bank))
                return;

            if (!_prototypeManager.TryIndex<EntityPrototype>(itemId, out var proto))
                return;

            var price = _pricing.GetEstimatedPrice(proto);
            // Somewhere deep in the code of pricing, a hardcoded 20 dollar value exists for anything without
            // a staticprice component for some god forsaken reason, and I cant find it or think of another way to
            // get an accurate price from a prototype with no staticprice comp.
            // this will undoubtably lead to vending machine exploits if I cant find wtf pricing system is doing.
            // also stacks, food, solutions, are handled poorly too f
            if (price == 0)
                price = 20;

            if (TryComp<MarketModifierComponent>(component.Owner, out var modifier))
                price *= modifier.Mod;

            var totalPrice = (int) price;

            // This block exists to allow the VendPrice flag to set a vending machine item price.
            var priceVend = _pricing.GetEstimatedVendPrice(proto);
            if (priceVend != null && totalPrice <= (int) priceVend)
                totalPrice = (int) priceVend;
            // This block exists to allow the VendPrice flag to set a vending machine item price.

            if (totalPrice > bank.Balance)
            {
                _popupSystem.PopupEntity(Loc.GetString("bank-insufficient-funds"), uid);
                Deny(uid, component);
                return;
            }

            if (IsAuthorized(uid, sender, component))
            {
                if (_bankSystem.TryBankWithdraw(sender, totalPrice))
                {
                    if (TryEjectVendorItem(uid, type, itemId, component.CanShoot, bank.Balance, component))
                    {
                        var stationQuery = EntityQuery<StationBankAccountComponent>();

                        foreach (var stationBankComp in stationQuery)
                        {
                            _cargo.DeductFunds(stationBankComp, (int) -(Math.Floor(totalPrice * 0.45f)));
                        }

                        UpdateVendingMachineInterfaceState(uid, component, bank.Balance);

                        _adminLogger.Add(LogType.Action, LogImpact.Low, // Frontier - Vending machine log
                            $"{ToPrettyString(sender):user} bought from [vendingMachine:{ToPrettyString(uid!)}, product:{proto.Name}, cost:{totalPrice},  with balance at {bank.Balance}"); // Frontier - Vending machine log
                    }
                }
            }
        }

        /// <summary>
        /// Tries to update the visuals of the component based on its current state.
        /// </summary>
        public void TryUpdateVisualState(EntityUid uid, VendingMachineComponent? vendComponent = null)
        {
            if (!Resolve(uid, ref vendComponent))
                return;

            var finalState = VendingMachineVisualState.Normal;
            if (vendComponent.Broken)
            {
                finalState = VendingMachineVisualState.Broken;
            }
            else if (vendComponent.Ejecting)
            {
                finalState = VendingMachineVisualState.Eject;
            }
            else if (vendComponent.Denying)
            {
                finalState = VendingMachineVisualState.Deny;
            }
            else if (!this.IsPowered(uid, EntityManager))
            {
                finalState = VendingMachineVisualState.Off;
            }

            _appearanceSystem.SetData(uid, VendingMachineVisuals.VisualState, finalState);
        }

        /// <summary>
        /// Ejects a random item from the available stock. Will do nothing if the vending machine is empty.
        /// </summary>
        /// <param name="uid"></param>
        /// <param name="throwItem">Whether to throw the item in a random direction after dispensing it.</param>
        /// <param name="forceEject">Whether to skip the regular ejection checks and immediately dispense the item without animation.</param>
        /// <param name="vendComponent"></param>
        public void EjectRandom(EntityUid uid, bool throwItem, bool forceEject = false, VendingMachineComponent? vendComponent = null)
        {
            if (!Resolve(uid, ref vendComponent))
                return;

            if (!this.IsPowered(uid, EntityManager))
                return;

            if (vendComponent.Ejecting)
                return;

            if (vendComponent.EjectRandomCounter <= 0)
            {
                _audioSystem.PlayPvs(_audioSystem.GetSound(vendComponent.SoundDeny), uid);
                _popupSystem.PopupEntity(Loc.GetString("vending-machine-component-try-eject-access-abused"), uid, PopupType.MediumCaution);
                return;
            }

            var availableItems = GetAvailableInventory(uid, vendComponent);
            if (availableItems.Count <= 0)
                return;
            var item = _random.Pick(availableItems);

            if (forceEject)
            {
                vendComponent.NextItemToEject = item.ID;
                vendComponent.ThrowNextItem = throwItem;
                var entry = GetEntry(uid, item.ID, item.Type, vendComponent);
                if (entry != null)
                    entry.Amount--;
                EjectItem(uid, vendComponent, forceEject);
            }
            else
                TryEjectVendorItem(uid, item.Type, item.ID, throwItem, 0, vendComponent);
            vendComponent.EjectRandomCounter -= 1;
        }

        public void AddCharges(EntityUid uid, int change, VendingMachineComponent? comp = null)
        {
            if (!Resolve(uid, ref comp, false))
                return;

            var old = comp.EjectRandomCounter;
            comp.EjectRandomCounter = Math.Clamp(comp.EjectRandomCounter + change, 0, comp.EjectRandomMax);
            if (comp.EjectRandomCounter != old)
                Dirty(comp);
        }

        private void EjectItem(EntityUid uid, VendingMachineComponent? vendComponent = null, bool forceEject = false)
        {
            if (!Resolve(uid, ref vendComponent))
                return;

            // No need to update the visual state because we never changed it during a forced eject
            if (!forceEject)
                TryUpdateVisualState(uid, vendComponent);

            if (string.IsNullOrEmpty(vendComponent.NextItemToEject))
            {
                vendComponent.ThrowNextItem = false;
                return;
            }

            // Default spawn coordinates
            var spawnCoordinates = Transform(uid).Coordinates;

            //Make sure the wallvends spawn outside of the wall.

            if (TryComp<WallMountComponent>(uid, out var wallMountComponent))
            {

                var offset = wallMountComponent.Direction.ToWorldVec() * WallVendEjectDistanceFromWall;
                spawnCoordinates = spawnCoordinates.Offset(offset);
            }

            var ent = Spawn(vendComponent.NextItemToEject, spawnCoordinates);

            if (vendComponent.ThrowNextItem)
            {
                var range = vendComponent.NonLimitedEjectRange;
                var direction = new Vector2(_random.NextFloat(-range, range), _random.NextFloat(-range, range));
                _throwingSystem.TryThrow(ent, direction, vendComponent.NonLimitedEjectForce);
            }

            vendComponent.NextItemToEject = null;
            vendComponent.ThrowNextItem = false;
        }

        private VendingMachineInventoryEntry? GetEntry(EntityUid uid, string entryId, InventoryType type, VendingMachineComponent? component = null)
        {
            if (!Resolve(uid, ref component))
                return null;

            if (type == InventoryType.Emagged && HasComp<EmaggedComponent>(uid))
                return component.EmaggedInventory.GetValueOrDefault(entryId);

            if (type == InventoryType.Contraband && component.Contraband)
                return component.ContrabandInventory.GetValueOrDefault(entryId);

            return component.Inventory.GetValueOrDefault(entryId);
        }

        public override void Update(float frameTime)
        {
            base.Update(frameTime);

            var query = EntityQueryEnumerator<VendingMachineComponent>();
            while (query.MoveNext(out var uid, out var comp))
            {
                if (comp.Ejecting)
                {
                    comp.EjectAccumulator += frameTime;
                    if (comp.EjectAccumulator >= comp.EjectDelay)
                    {
                        comp.EjectAccumulator = 0f;
                        comp.Ejecting = false;

                        EjectItem(uid, comp);
                    }
                }

                if (comp.Denying)
                {
                    comp.DenyAccumulator += frameTime;
                    if (comp.DenyAccumulator >= comp.DenyDelay)
                    {
                        comp.DenyAccumulator = 0f;
                        comp.Denying = false;

                        TryUpdateVisualState(uid, comp);
                    }
                }

                if (comp.DispenseOnHitCoolingDown)
                {
                    comp.DispenseOnHitAccumulator += frameTime;
                    if (comp.DispenseOnHitAccumulator >= comp.DispenseOnHitCooldown)
                    {
                        comp.DispenseOnHitAccumulator = 0f;
                        comp.DispenseOnHitCoolingDown = false;
                    }
                }

                // Added block for charges
                if (comp.EjectRandomCounter == comp.EjectRandomMax || _timing.CurTime < comp.NextChargeTime)
                    continue;

                AddCharges(uid, 1, comp);
                comp.NextChargeTime = _timing.CurTime + comp.RechargeDuration;
                // Added block for charges
            }
            var disabled = EntityQueryEnumerator<EmpDisabledComponent, VendingMachineComponent>();
            while (disabled.MoveNext(out var uid, out _, out var comp))
            {
                if (comp.NextEmpEject < _timing.CurTime)
                {
                    EjectRandom(uid, true, false, comp);
                    comp.NextEmpEject += TimeSpan.FromSeconds(5 * comp.EjectDelay);
                }
            }
        }

        public void TryRestockInventory(EntityUid uid, VendingMachineComponent? vendComponent = null)
        {
            if (!Resolve(uid, ref vendComponent))
                return;

            RestockInventoryFromPrototype(uid, vendComponent);

            UpdateVendingMachineInterfaceState(uid, vendComponent, 0);
            TryUpdateVisualState(uid, vendComponent);
        }

        private void OnPriceCalculation(EntityUid uid, VendingMachineRestockComponent component, ref PriceCalculationEvent args)
        {
            List<double> priceSets = new();

            // Find the most expensive inventory and use that as the highest price.
            foreach (var vendingInventory in component.CanRestock)
            {
                double total = 0;

                if (PrototypeManager.TryIndex(vendingInventory, out VendingMachineInventoryPrototype? inventoryPrototype))
                {
                    foreach (var (item, amount) in inventoryPrototype.StartingInventory)
                    {
                        if (PrototypeManager.TryIndex(item, out EntityPrototype? entity))
                            total += _pricing.GetEstimatedPrice(entity) * amount;
                    }
                }

                priceSets.Add(total);
            }

            // This area of the code make it so the cargoblacklist gets ignored, this change was to resolve it.
            //args.Price += priceSets.Max();
            args.Price = 0;
        }

        private void OnEmpPulse(EntityUid uid, VendingMachineComponent component, ref EmpPulseEvent args)
        {
            if (!component.Broken && this.IsPowered(uid, EntityManager))
            {
                args.Affected = true;
                args.Disabled = true;
                component.NextEmpEject = _timing.CurTime;
            }
        }
    }
}<|MERGE_RESOLUTION|>--- conflicted
+++ resolved
@@ -58,15 +58,13 @@
         [Dependency] private readonly IGameTiming _timing = default!;
         [Dependency] private readonly SpeakOnUIClosedSystem _speakOnUIClosed = default!;
 
-<<<<<<< HEAD
         [Dependency] private readonly DamageableSystem _damageableSystem = default!;
 
         [Dependency] private readonly IAdminLogManager _adminLogger = default!; // Frontier
 
         private ISawmill _sawmill = default!;
-=======
+
         private const float WallVendEjectDistanceFromWall = 1f;
->>>>>>> 6829630d
 
         public override void Initialize()
         {
@@ -76,12 +74,8 @@
             SubscribeLocalEvent<VendingMachineComponent, PowerChangedEvent>(OnPowerChanged);
             SubscribeLocalEvent<VendingMachineComponent, BreakageEventArgs>(OnBreak);
             SubscribeLocalEvent<VendingMachineComponent, GotEmaggedEvent>(OnEmagged);
-<<<<<<< HEAD
-            SubscribeLocalEvent<VendingMachineComponent, GotUnEmaggedEvent>(OnUnEmagged); // Frontier - Added DEMUG
-            SubscribeLocalEvent<VendingMachineComponent, DamageChangedEvent>(OnDamage);
-=======
+            SubscribeLocalEvent<VendingMachineComponent, GotUnEmaggedEvent>(OnUnEmagged); // Frontier - Added DEMAG
             SubscribeLocalEvent<VendingMachineComponent, DamageChangedEvent>(OnDamageChanged);
->>>>>>> 6829630d
             SubscribeLocalEvent<VendingMachineComponent, PriceCalculationEvent>(OnVendingPrice);
             SubscribeLocalEvent<VendingMachineComponent, EmpPulseEvent>(OnEmpPulse);
 
@@ -209,17 +203,13 @@
             args.Handled = component.EmaggedInventory.Count > 0;
         }
 
-<<<<<<< HEAD
         private void OnUnEmagged(EntityUid uid, VendingMachineComponent component, ref GotUnEmaggedEvent args) // Frontier - Added DEMUG
         {
             // only unemag if there are emag-only items
             args.Handled = component.EmaggedInventory.Count > 0;
         }
 
-        private void OnDamage(EntityUid uid, VendingMachineComponent component, DamageChangedEvent args)
-=======
         private void OnDamageChanged(EntityUid uid, VendingMachineComponent component, DamageChangedEvent args)
->>>>>>> 6829630d
         {
             if (!args.DamageIncreased && component.Broken)
             {
