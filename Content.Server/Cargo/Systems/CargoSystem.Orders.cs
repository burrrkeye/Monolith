--- conflicted
+++ resolved
@@ -190,15 +190,30 @@
 
             // Log order approval
             _adminLogger.Add(LogType.Action, LogImpact.Low,
-                $"{ToPrettyString(player):user} approved order [orderId:{order.OrderId}, quantity:{order.OrderQuantity}, product:{order.ProductId}, requester:{order.Requester}, reason:{order.Reason}] with balance at {bankAccount.Balance}");
-
+                $"{ToPrettyString(player):user} approved order [orderId:{order.OrderId}, quantity:{order.OrderQuantity}, product:{order.ProductId}, requester:{order.Requester}, reason:{order.Reason}] with balance at {bank.Balance}");
+
+            // orderDatabase.Orders.Remove(order); # Frontier
             var stationQuery = EntityQuery<StationBankAccountComponent>();
-
+            
             foreach (var stationBankComp in stationQuery)
             {
-<<<<<<< HEAD
                 DeductFunds(stationBankComp, (int) -(Math.Floor(cost * 0.4f)));
-=======
+            }
+            _bankSystem.TryBankWithdraw(player, cost);
+            
+            UpdateOrders(uid, orderDatabase);
+        }
+
+        private EntityUid? TryFulfillOrder(StationDataComponent stationData, CargoOrderData order, StationCargoOrderDatabaseComponent orderDatabase)
+        {
+            // No slots at the trade station
+            _listEnts.Clear();
+            GetTradeStations(stationData, ref _listEnts);
+            EntityUid? tradeDestination = null;
+
+            // Try to fulfill from any station where possible, if the pad is not occupied.
+            foreach (var trade in _listEnts)
+            {
                 var tradePads = GetCargoPallets(trade, BuySellType.Buy);
                 _random.Shuffle(tradePads);
 
@@ -221,11 +236,20 @@
 
                 if (tradeDestination != null)
                     break;
->>>>>>> 694ae001
-            }
-            _bankSystem.TryBankWithdraw(player, cost);
-
-            UpdateOrders(uid, orderDatabase);
+            }
+
+            return tradeDestination;
+        }
+
+        private void GetTradeStations(StationDataComponent data, ref List<EntityUid> ents)
+        {
+            foreach (var gridUid in data.Grids)
+            {
+                if (!_tradeQuery.HasComponent(gridUid))
+                    continue;
+
+                ents.Add(gridUid);
+            }
         }
 
         private void OnRemoveOrderMessage(EntityUid uid, CargoOrderConsoleComponent component, CargoConsoleRemoveOrderMessage args)
