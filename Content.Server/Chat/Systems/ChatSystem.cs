--- conflicted
+++ resolved
@@ -59,13 +59,10 @@
     [Dependency] private readonly MobStateSystem _mobStateSystem = default!;
     [Dependency] private readonly SharedAudioSystem _audio = default!;
     [Dependency] private readonly SharedInteractionSystem _interactionSystem = default!;
-<<<<<<< HEAD
+    [Dependency] private readonly ReplacementAccentSystem _wordreplacement = default!;
     [Dependency] private readonly InventorySystem _inventorySystem = default!;
     [Dependency] private readonly SharedHandsSystem _handsSystem = default!;
     [Dependency] private readonly PowerCellSystem _cell = default!;
-=======
-    [Dependency] private readonly ReplacementAccentSystem _wordreplacement = default!;
->>>>>>> 33593b76
 
     public const int VoiceRange = 10; // how far voice goes in world units
     public const int WhisperClearRange = 2; // how far whisper goes while still being understandable, in world units
@@ -763,7 +760,7 @@
     {
         var newMessage = message.Trim();
         newMessage = SanitizeMessageReplaceWords(newMessage);
-        
+
         if (capitalize)
             newMessage = SanitizeMessageCapital(newMessage);
         if (capitalizeTheWordI)
