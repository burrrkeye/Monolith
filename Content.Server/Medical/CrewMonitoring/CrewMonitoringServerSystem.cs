--- conflicted
+++ resolved
@@ -1,13 +1,10 @@
-﻿using Content.Server.DeviceNetwork;
+using Content.Server.DeviceNetwork;
 using Content.Server.DeviceNetwork.Components;
 using Content.Server.DeviceNetwork.Systems;
 using Content.Server.Medical.SuitSensors;
-<<<<<<< HEAD
 using Content.Server.Power.Components;
 //using Content.Server.Station.Systems;
 using Robust.Shared.Map; // Frontier modification
-=======
->>>>>>> 694ae001
 using Content.Shared.DeviceNetwork;
 using Content.Shared.Medical.SuitSensor;
 using Robust.Shared.Timing;
@@ -19,11 +16,7 @@
     [Dependency] private readonly SuitSensorSystem _sensors = default!;
     [Dependency] private readonly IGameTiming _gameTiming = default!;
     [Dependency] private readonly DeviceNetworkSystem _deviceNetworkSystem = default!;
-<<<<<<< HEAD
-    //[Dependency] private readonly StationSystem _stationSystem = default!; // Frontier modification
-=======
     [Dependency] private readonly SingletonDeviceNetServerSystem _singletonServerSystem = default!;
->>>>>>> 694ae001
 
     private const float UpdateRate = 3f;
     private float _updateDiff;
@@ -50,50 +43,7 @@
 
         while (servers.MoveNext(out var id, out var server))
         {
-<<<<<<< HEAD
-            //Make sure the server is disconnected when it becomes unavailable
-            if (!server.Available)
-            {
-                if (server.Active)
-                    DisconnectServer(id, server);
-
-                continue;
-            }
-
-            if (!server.Active)
-                continue;
-
-            activeServers.Add(id);
-        }
-
-        foreach (var activeServer in activeServers)
-        {
-            UpdateTimeout(activeServer);
-            BroadcastSensorStatus(activeServer);
-        }
-    }
-
-    /// <summary>
-    /// Returns the address of the currently active server for the given map (instead of station id) if there is one
-    /// </summary>
-    //public bool TryGetActiveServerAddress(EntityUid stationId, out string? address) // Frontier modification
-	public bool TryGetActiveServerAddress(MapId map, out string? address) // Frontier modification
-    {
-        var servers = EntityQueryEnumerator<CrewMonitoringServerComponent, DeviceNetworkComponent, TransformComponent>(); // Frontier modification
-        (EntityUid id, CrewMonitoringServerComponent server, DeviceNetworkComponent device)? last = default;
-
-        while (servers.MoveNext(out var uid, out var server, out var device, out var xform)) // Frontier modification
-        {
-			//if (!_stationSystem.GetOwningStation(uid)?.Equals(stationId) ?? true)
-            if (xform.MapID != map) //Frontier modification
-                continue;
-
-            if (!server.Available)
-            {
-                DisconnectServer(uid,server, device);
-=======
             if (!_singletonServerSystem.IsActiveServer(id))
->>>>>>> 694ae001
                 continue;
 
             UpdateTimeout(id);
