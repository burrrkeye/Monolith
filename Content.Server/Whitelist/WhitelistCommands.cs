--- conflicted
+++ resolved
@@ -44,7 +44,6 @@
             }
 
             await db.AddToWhitelistAsync(guid);
-<<<<<<< HEAD
 
             // Nyanotrasen - Update whitelist status in player data.
             if (player.TryGetPlayerDataByUsername(name, out var playerData) &&
@@ -55,9 +54,6 @@
             }
 
             shell.WriteLine(Loc.GetString("command-whitelistadd-added", ("username", data.Username)));
-=======
-            shell.WriteLine(Loc.GetString("cmd-whitelistadd-added", ("username", data.Username)));
->>>>>>> 33593b76
             return;
         }
 
@@ -108,7 +104,6 @@
             }
 
             await db.RemoveFromWhitelistAsync(guid);
-<<<<<<< HEAD
 
             // Nyanotrasen - Update whitelist status in player data.
             if (player.TryGetPlayerDataByUsername(name, out var playerData) &&
@@ -119,9 +114,6 @@
             }
 
             shell.WriteLine(Loc.GetString("command-whitelistremove-removed", ("username", data.Username)));
-=======
-            shell.WriteLine(Loc.GetString("cmd-whitelistremove-removed", ("username", data.Username)));
->>>>>>> 33593b76
             return;
         }
 
