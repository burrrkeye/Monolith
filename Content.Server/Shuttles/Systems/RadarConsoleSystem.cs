using System.Numerics;
using Content.Server.UserInterface;
using Content.Shared.Shuttles.BUIStates;
using Content.Shared.Shuttles.Components;
using Content.Shared.Shuttles.Systems;
using Content.Shared.PowerCell;
using Content.Shared.Movement.Components;
using Robust.Server.GameObjects;
using Robust.Shared.Map;
using Content.Shared.PowerCell;
using Content.Shared.Movement.Components;

namespace Content.Server.Shuttles.Systems;

public sealed class RadarConsoleSystem : SharedRadarConsoleSystem
{
    [Dependency] private readonly ShuttleConsoleSystem _console = default!;
    [Dependency] private readonly UserInterfaceSystem _uiSystem = default!;

    public override void Initialize()
    {
        base.Initialize();
        SubscribeLocalEvent<RadarConsoleComponent, ComponentStartup>(OnRadarStartup);
    }

    private void OnRadarStartup(EntityUid uid, RadarConsoleComponent component, ComponentStartup args)
    {
        UpdateState(uid, component);
    }

    protected override void UpdateState(EntityUid uid, RadarConsoleComponent component)
    {
        var xform = Transform(uid);
        var onGrid = xform.ParentUid == xform.GridUid;
        EntityCoordinates? coordinates = onGrid ? xform.Coordinates : null;
        Angle? angle = onGrid ? xform.LocalRotation : null;

<<<<<<< HEAD
        //handheld test
        if (HasComp<PowerCellDrawComponent>(uid))
        {
            coordinates = new EntityCoordinates(uid, Vector2.Zero);
            angle = Angle.Zero + MathHelper.DegreesToRadians(180);
        }

        // Use ourself I guess.
        if (TryComp<IntrinsicUIComponent>(uid, out var intrinsic))
=======
        if (component.FollowEntity)
>>>>>>> 694ae001
        {
            coordinates = new EntityCoordinates(uid, Vector2.Zero);
            angle = Angle.Zero;
        }

        if (_uiSystem.TryGetUi(uid, RadarConsoleUiKey.Key, out var bui))
        {
            NavInterfaceState state;
            var docks = _console.GetAllDocks();

            if (coordinates != null && angle != null)
            {
                state = _console.GetNavState(uid, docks, coordinates.Value, angle.Value);
            }
            else
            {
                state = _console.GetNavState(uid, docks);
            }

            _uiSystem.SetUiState(bui, new NavBoundUserInterfaceState(state));
        }
    }
}<|MERGE_RESOLUTION|>--- conflicted
+++ resolved
@@ -34,20 +34,15 @@
         var onGrid = xform.ParentUid == xform.GridUid;
         EntityCoordinates? coordinates = onGrid ? xform.Coordinates : null;
         Angle? angle = onGrid ? xform.LocalRotation : null;
-
-<<<<<<< HEAD
-        //handheld test
+        
+        // Frontier - For handheld mass scanner, PR 484
         if (HasComp<PowerCellDrawComponent>(uid))
         {
             coordinates = new EntityCoordinates(uid, Vector2.Zero);
             angle = Angle.Zero + MathHelper.DegreesToRadians(180);
         }
 
-        // Use ourself I guess.
-        if (TryComp<IntrinsicUIComponent>(uid, out var intrinsic))
-=======
         if (component.FollowEntity)
->>>>>>> 694ae001
         {
             coordinates = new EntityCoordinates(uid, Vector2.Zero);
             angle = Angle.Zero;
