using Content.Server.Power.Components;
using Content.Server.Power.EntitySystems;
using Content.Server.Shuttles.Components;
using Content.Server.Shuttles.Events;
using Content.Server.Station.Systems;
using Content.Shared.ActionBlocker;
using Content.Shared.Alert;
using Content.Shared.Popups;
using Content.Shared.Shuttles.BUIStates;
using Content.Shared.Shuttles.Components;
using Content.Shared.Shuttles.Events;
using Content.Shared.Shuttles.Systems;
using Content.Shared.Tag;
using Content.Shared.Movement.Systems;
using Content.Shared.Shuttles.UI.MapObjects;
using Content.Shared.Timing;
using Robust.Server.GameObjects;
using Robust.Shared.Collections;
using Robust.Shared.GameStates;
using Robust.Shared.Map;
using Robust.Shared.Utility;
using Content.Server.Emp;
using Content.Shared.Tools.Components;
using Content.Shared.Emp;
using Content.Shared.UserInterface;

namespace Content.Server.Shuttles.Systems;

public sealed partial class ShuttleConsoleSystem : SharedShuttleConsoleSystem
{
    [Dependency] private readonly IMapManager _mapManager = default!;
    [Dependency] private readonly ActionBlockerSystem _blocker = default!;
    [Dependency] private readonly AlertsSystem _alertsSystem = default!;
    [Dependency] private readonly EntityLookupSystem _lookup = default!;
    [Dependency] private readonly SharedPopupSystem _popup = default!;
    [Dependency] private readonly SharedTransformSystem _transform = default!;
    [Dependency] private readonly ShuttleSystem _shuttle = default!;
    [Dependency] private readonly StationSystem _station = default!;
    [Dependency] private readonly TagSystem _tags = default!;
    [Dependency] private readonly UserInterfaceSystem _ui = default!;
    [Dependency] private readonly SharedContentEyeSystem _eyeSystem = default!;

    private EntityQuery<MetaDataComponent> _metaQuery;
    private EntityQuery<TransformComponent> _xformQuery;

    private readonly HashSet<Entity<ShuttleConsoleComponent>> _consoles = new();

    public override void Initialize()
    {
        base.Initialize();

        _metaQuery = GetEntityQuery<MetaDataComponent>();
        _xformQuery = GetEntityQuery<TransformComponent>();

        SubscribeLocalEvent<ShuttleConsoleComponent, ComponentShutdown>(OnConsoleShutdown);
        SubscribeLocalEvent<ShuttleConsoleComponent, PowerChangedEvent>(OnConsolePowerChange);
        SubscribeLocalEvent<ShuttleConsoleComponent, AnchorStateChangedEvent>(OnConsoleAnchorChange);
        SubscribeLocalEvent<ShuttleConsoleComponent, ActivatableUIOpenAttemptEvent>(OnConsoleUIOpenAttempt);
        Subs.BuiEvents<ShuttleConsoleComponent>(ShuttleConsoleUiKey.Key, subs =>
        {
            subs.Event<ShuttleConsoleFTLBeaconMessage>(OnBeaconFTLMessage);
            subs.Event<ShuttleConsoleFTLPositionMessage>(OnPositionFTLMessage);
            subs.Event<BoundUIClosedEvent>(OnConsoleUIClose);
        });

        SubscribeLocalEvent<DroneConsoleComponent, ConsoleShuttleEvent>(OnCargoGetConsole);
        SubscribeLocalEvent<DroneConsoleComponent, AfterActivatableUIOpenEvent>(OnDronePilotConsoleOpen);
        Subs.BuiEvents<DroneConsoleComponent>(ShuttleConsoleUiKey.Key, subs =>
        {
            subs.Event<BoundUIClosedEvent>(OnDronePilotConsoleClose);
        });

        SubscribeLocalEvent<DockEvent>(OnDock);
        SubscribeLocalEvent<UndockEvent>(OnUndock);

        SubscribeLocalEvent<PilotComponent, ComponentGetState>(OnGetState);

        SubscribeLocalEvent<FTLDestinationComponent, ComponentStartup>(OnFtlDestStartup);
        SubscribeLocalEvent<FTLDestinationComponent, ComponentShutdown>(OnFtlDestShutdown);

<<<<<<< HEAD
        SubscribeLocalEvent<ShuttleConsoleComponent, EmpPulseEvent>(OnEmpPulse);
        SubscribeLocalEvent<ShuttleConsoleComponent, ToolUseAttemptEvent>(OnToolUseAttempt);
=======
        InitializeFTL();
>>>>>>> 694ae001
    }

    private void OnFtlDestStartup(EntityUid uid, FTLDestinationComponent component, ComponentStartup args)
    {
        RefreshShuttleConsoles();
    }

    private void OnFtlDestShutdown(EntityUid uid, FTLDestinationComponent component, ComponentShutdown args)
    {
        RefreshShuttleConsoles();
    }

    private void OnDock(DockEvent ev)
    {
        RefreshShuttleConsoles();
    }

    private void OnUndock(UndockEvent ev)
    {
        RefreshShuttleConsoles();
    }

    /// <summary>
    /// Refreshes all the shuttle console data for a particular grid.
    /// </summary>
    public void RefreshShuttleConsoles(EntityUid gridUid)
    {
        var exclusions = new List<ShuttleExclusionObject>();
        GetExclusions(ref exclusions);
        _consoles.Clear();
        _lookup.GetChildEntities(gridUid, _consoles);
        DockingInterfaceState? dockState = null;

        foreach (var entity in _consoles)
        {
            UpdateState(entity, ref dockState);
        }
    }

    /// <summary>
    /// Refreshes all of the data for shuttle consoles.
    /// </summary>
    public void RefreshShuttleConsoles()
    {
        var exclusions = new List<ShuttleExclusionObject>();
        GetExclusions(ref exclusions);
        var query = AllEntityQuery<ShuttleConsoleComponent>();
        DockingInterfaceState? dockState = null;

        while (query.MoveNext(out var uid, out _))
        {
            UpdateState(uid,ref dockState);
        }
    }

    /// <summary>
    /// Stop piloting if the window is closed.
    /// </summary>
    private void OnConsoleUIClose(EntityUid uid, ShuttleConsoleComponent component, BoundUIClosedEvent args)
    {
        if ((ShuttleConsoleUiKey) args.UiKey != ShuttleConsoleUiKey.Key ||
            args.Session.AttachedEntity is not { } user)
        {
            return;
        }

        RemovePilot(user);
    }

    private void OnConsoleUIOpenAttempt(EntityUid uid, ShuttleConsoleComponent component,
        ActivatableUIOpenAttemptEvent args)
    {
        if (!TryPilot(args.User, uid))
            args.Cancel();
    }

    private void OnConsoleAnchorChange(EntityUid uid, ShuttleConsoleComponent component,
        ref AnchorStateChangedEvent args)
    {
        DockingInterfaceState? dockState = null;
        UpdateState(uid, ref dockState);
    }

    private void OnConsolePowerChange(EntityUid uid, ShuttleConsoleComponent component, ref PowerChangedEvent args)
    {
        DockingInterfaceState? dockState = null;
        UpdateState(uid, ref dockState);
    }

    private bool TryPilot(EntityUid user, EntityUid uid)
    {
        if (!_tags.HasTag(user, "CanPilot") ||
            !TryComp<ShuttleConsoleComponent>(uid, out var component) ||
            !this.IsPowered(uid, EntityManager) ||
            !Transform(uid).Anchored ||
            !_blocker.CanInteract(user, uid))
        {
            return false;
        }

        var pilotComponent = EnsureComp<PilotComponent>(user);
        var console = pilotComponent.Console;

        if (console != null)
        {
            RemovePilot(user, pilotComponent);

            // This feels backwards; is this intended to be a toggle?
            if (console == uid)
                return false;
        }

        AddPilot(uid, user, component);
        return true;
    }

    private void OnGetState(EntityUid uid, PilotComponent component, ref ComponentGetState args)
    {
        args.State = new PilotComponentState(GetNetEntity(component.Console));
    }

    /// <summary>
    /// Returns the position and angle of all dockingcomponents.
    /// </summary>
    public Dictionary<NetEntity, List<DockingPortState>> GetAllDocks()
    {
        // TODO: NEED TO MAKE SURE THIS UPDATES ON ANCHORING CHANGES!
        var result = new Dictionary<NetEntity, List<DockingPortState>>();
        var query = AllEntityQuery<DockingComponent, TransformComponent, MetaDataComponent>();

        while (query.MoveNext(out var uid, out var comp, out var xform, out var metadata))
        {
            if (xform.ParentUid != xform.GridUid)
                continue;

            var gridDocks = result.GetOrNew(GetNetEntity(xform.GridUid.Value));

            var state = new DockingPortState()
            {
                Name = metadata.EntityName,
                Coordinates = GetNetCoordinates(xform.Coordinates),
                Angle = xform.LocalRotation,
                Entity = GetNetEntity(uid),
<<<<<<< HEAD
                Connected = comp.Docked,
                Color = comp.RadarColor,
                Name = comp.Name,
                HighlightedColor = comp.HighlightedRadarColor,
=======
                GridDockedWith =
                    _xformQuery.TryGetComponent(comp.DockedWith, out var otherDockXform) ?
                    GetNetEntity(otherDockXform.GridUid) :
                    null,
>>>>>>> 694ae001
            };

            gridDocks.Add(state);
        }

        return result;
    }

    private void UpdateState(EntityUid consoleUid, ref DockingInterfaceState? dockState)
    {
        EntityUid? entity = consoleUid;

        var getShuttleEv = new ConsoleShuttleEvent
        {
            Console = entity,
        };

        RaiseLocalEvent(entity.Value, ref getShuttleEv);
        entity = getShuttleEv.Console;

        TryComp<TransformComponent>(entity, out var consoleXform);
        var shuttleGridUid = consoleXform?.GridUid;

        NavInterfaceState navState;
        ShuttleMapInterfaceState mapState;
        dockState ??= GetDockState();

        if (shuttleGridUid != null && entity != null)
        {
            navState = GetNavState(entity.Value, dockState.Docks);
            mapState = GetMapState(shuttleGridUid.Value);
        }
        else
        {
            navState = new NavInterfaceState(0f, null, null, new Dictionary<NetEntity, List<DockingPortState>>());
            mapState = new ShuttleMapInterfaceState(
                FTLState.Invalid,
                default,
                new List<ShuttleBeaconObject>(),
                new List<ShuttleExclusionObject>());
        }

        if (_ui.TryGetUi(consoleUid, ShuttleConsoleUiKey.Key, out var bui))
        {
            _ui.SetUiState(bui, new ShuttleBoundUserInterfaceState(navState, mapState, dockState));
        }
    }

    public override void Update(float frameTime)
    {
        base.Update(frameTime);

        var toRemove = new ValueList<(EntityUid, PilotComponent)>();
        var query = EntityQueryEnumerator<PilotComponent>();

        while (query.MoveNext(out var uid, out var comp))
        {
            if (comp.Console == null)
                continue;

            if (!_blocker.CanInteract(uid, comp.Console))
            {
                toRemove.Add((uid, comp));
            }
        }

        foreach (var (uid, comp) in toRemove)
        {
            RemovePilot(uid, comp);
        }

        /// <summary>
        /// This makes the Shuttle Console kick pilots like its removed, to make sure EMP in effect.
        /// </summary>
        var disabled = EntityQueryEnumerator<EmpDisabledComponent, ShuttleConsoleComponent>();
        while (disabled.MoveNext(out var uid, out _, out var comp))
        {
            if (comp.TimeoutFromEmp <= _timing.CurTime)
            {
                ClearPilots(comp);
                comp.TimeoutFromEmp += TimeSpan.FromSeconds(0.1);
                comp.MainBreakerEnabled = false;
            }
            else
                comp.MainBreakerEnabled = true;
        }
    }

    protected override void HandlePilotShutdown(EntityUid uid, PilotComponent component, ComponentShutdown args)
    {
        base.HandlePilotShutdown(uid, component, args);
        RemovePilot(uid, component);
    }

    private void OnConsoleShutdown(EntityUid uid, ShuttleConsoleComponent component, ComponentShutdown args)
    {
        ClearPilots(component);
    }

    public void AddPilot(EntityUid uid, EntityUid entity, ShuttleConsoleComponent component)
    {
        if (!EntityManager.TryGetComponent(entity, out PilotComponent? pilotComponent)
        || component.SubscribedPilots.Contains(entity))
        {
            return;
        }

        _eyeSystem.SetZoom(entity, component.Zoom, ignoreLimits: true);

        component.SubscribedPilots.Add(entity);

        _alertsSystem.ShowAlert(entity, AlertType.PilotingShuttle);

        pilotComponent.Console = uid;
        ActionBlockerSystem.UpdateCanMove(entity);
        pilotComponent.Position = EntityManager.GetComponent<TransformComponent>(entity).Coordinates;
        Dirty(entity, pilotComponent);
    }

    public void RemovePilot(EntityUid pilotUid, PilotComponent pilotComponent)
    {
        var console = pilotComponent.Console;

        if (!TryComp<ShuttleConsoleComponent>(console, out var helm))
            return;

        pilotComponent.Console = null;
        pilotComponent.Position = null;
        _eyeSystem.ResetZoom(pilotUid);

        if (!helm.SubscribedPilots.Remove(pilotUid))
            return;

        _alertsSystem.ClearAlert(pilotUid, AlertType.PilotingShuttle);

        _popup.PopupEntity(Loc.GetString("shuttle-pilot-end"), pilotUid, pilotUid);

        if (pilotComponent.LifeStage < ComponentLifeStage.Stopping)
            EntityManager.RemoveComponent<PilotComponent>(pilotUid);
    }

    public void RemovePilot(EntityUid entity)
    {
        if (!EntityManager.TryGetComponent(entity, out PilotComponent? pilotComponent))
            return;

        RemovePilot(entity, pilotComponent);
    }

    public void ClearPilots(ShuttleConsoleComponent component)
    {
        var query = GetEntityQuery<PilotComponent>();
        while (component.SubscribedPilots.TryGetValue(0, out var pilot))
        {
            if (query.TryGetComponent(pilot, out var pilotComponent))
                RemovePilot(pilot, pilotComponent);
        }
    }

<<<<<<< HEAD
    private void OnEmpPulse(EntityUid uid, ShuttleConsoleComponent component, ref EmpPulseEvent args)
    {
        args.Affected = true;
        args.Disabled = true;
        component.TimeoutFromEmp = _timing.CurTime;
    }

    private void OnToolUseAttempt(EntityUid uid, ShuttleConsoleComponent component, ToolUseAttemptEvent args)
    {
        if (!HasComp<EmpDisabledComponent>(uid))
            return;

        // prevent reconstruct exploit to skip cooldowns
        if (!component.MainBreakerEnabled)
            args.Cancel();
    }

    [ByRefEvent]
    public record struct ShuttleToggleAttemptEvent(bool Cancelled);
=======
    /// <summary>
    /// Specific for a particular shuttle.
    /// </summary>
    public NavInterfaceState GetNavState(Entity<RadarConsoleComponent?, TransformComponent?> entity, Dictionary<NetEntity, List<DockingPortState>> docks)
    {
        if (!Resolve(entity, ref entity.Comp1, ref entity.Comp2))
            return new NavInterfaceState(SharedRadarConsoleSystem.DefaultMaxRange, null, null, docks);

        return GetNavState(
            entity,
            docks,
            entity.Comp2.Coordinates,
            entity.Comp2.LocalRotation);
    }

    public NavInterfaceState GetNavState(
        Entity<RadarConsoleComponent?, TransformComponent?> entity,
        Dictionary<NetEntity, List<DockingPortState>> docks,
        EntityCoordinates coordinates,
        Angle angle)
    {
        if (!Resolve(entity, ref entity.Comp1, ref entity.Comp2))
            return new NavInterfaceState(SharedRadarConsoleSystem.DefaultMaxRange, GetNetCoordinates(coordinates), angle, docks);

        return new NavInterfaceState(
            entity.Comp1.MaxRange,
            GetNetCoordinates(coordinates),
            angle,
            docks);
    }

    /// <summary>
    /// Global for all shuttles.
    /// </summary>
    /// <returns></returns>
    public DockingInterfaceState GetDockState()
    {
        var docks = GetAllDocks();
        return new DockingInterfaceState(docks);
    }

    /// <summary>
    /// Specific to a particular shuttle.
    /// </summary>
    public ShuttleMapInterfaceState GetMapState(Entity<FTLComponent?> shuttle)
    {
        FTLState ftlState = FTLState.Available;
        StartEndTime stateDuration = default;

        if (Resolve(shuttle, ref shuttle.Comp, false) && shuttle.Comp.LifeStage < ComponentLifeStage.Stopped)
        {
            ftlState = shuttle.Comp.State;
            stateDuration = _shuttle.GetStateTime(shuttle.Comp);
        }

        List<ShuttleBeaconObject>? beacons = null;
        List<ShuttleExclusionObject>? exclusions = null;
        GetBeacons(ref beacons);
        GetExclusions(ref exclusions);

        return new ShuttleMapInterfaceState(
            ftlState,
            stateDuration,
            beacons ?? new List<ShuttleBeaconObject>(),
            exclusions ?? new List<ShuttleExclusionObject>());
    }
>>>>>>> 694ae001
}<|MERGE_RESOLUTION|>--- conflicted
+++ resolved
@@ -23,11 +23,13 @@
 using Content.Shared.Tools.Components;
 using Content.Shared.Emp;
 using Content.Shared.UserInterface;
+using Robust.Shared.Timing;
 
 namespace Content.Server.Shuttles.Systems;
 
 public sealed partial class ShuttleConsoleSystem : SharedShuttleConsoleSystem
 {
+    [Dependency] private readonly IGameTiming _timing = default!;
     [Dependency] private readonly IMapManager _mapManager = default!;
     [Dependency] private readonly ActionBlockerSystem _blocker = default!;
     [Dependency] private readonly AlertsSystem _alertsSystem = default!;
@@ -78,12 +80,10 @@
         SubscribeLocalEvent<FTLDestinationComponent, ComponentStartup>(OnFtlDestStartup);
         SubscribeLocalEvent<FTLDestinationComponent, ComponentShutdown>(OnFtlDestShutdown);
 
-<<<<<<< HEAD
         SubscribeLocalEvent<ShuttleConsoleComponent, EmpPulseEvent>(OnEmpPulse);
         SubscribeLocalEvent<ShuttleConsoleComponent, ToolUseAttemptEvent>(OnToolUseAttempt);
-=======
+
         InitializeFTL();
->>>>>>> 694ae001
     }
 
     private void OnFtlDestStartup(EntityUid uid, FTLDestinationComponent component, ComponentStartup args)
@@ -227,17 +227,10 @@
                 Coordinates = GetNetCoordinates(xform.Coordinates),
                 Angle = xform.LocalRotation,
                 Entity = GetNetEntity(uid),
-<<<<<<< HEAD
-                Connected = comp.Docked,
-                Color = comp.RadarColor,
-                Name = comp.Name,
-                HighlightedColor = comp.HighlightedRadarColor,
-=======
                 GridDockedWith =
                     _xformQuery.TryGetComponent(comp.DockedWith, out var otherDockXform) ?
                     GetNetEntity(otherDockXform.GridUid) :
                     null,
->>>>>>> 694ae001
             };
 
             gridDocks.Add(state);
@@ -308,10 +301,80 @@
         {
             RemovePilot(uid, comp);
         }
-
-        /// <summary>
-        /// This makes the Shuttle Console kick pilots like its removed, to make sure EMP in effect.
-        /// </summary>
+    }
+
+    protected override void HandlePilotShutdown(EntityUid uid, PilotComponent component, ComponentShutdown args)
+    {
+        base.HandlePilotShutdown(uid, component, args);
+        RemovePilot(uid, component);
+    }
+
+    private void OnConsoleShutdown(EntityUid uid, ShuttleConsoleComponent component, ComponentShutdown args)
+    {
+        ClearPilots(component);
+    }
+
+    public void AddPilot(EntityUid uid, EntityUid entity, ShuttleConsoleComponent component)
+    {
+        if (!EntityManager.TryGetComponent(entity, out PilotComponent? pilotComponent)
+        || component.SubscribedPilots.Contains(entity))
+        {
+            return;
+        }
+
+        _eyeSystem.SetZoom(entity, component.Zoom, ignoreLimits: true);
+
+        component.SubscribedPilots.Add(entity);
+
+        _alertsSystem.ShowAlert(entity, AlertType.PilotingShuttle);
+
+        pilotComponent.Console = uid;
+        ActionBlockerSystem.UpdateCanMove(entity);
+        pilotComponent.Position = EntityManager.GetComponent<TransformComponent>(entity).Coordinates;
+        Dirty(entity, pilotComponent);
+    }
+
+    public void RemovePilot(EntityUid pilotUid, PilotComponent pilotComponent)
+    {
+        var console = pilotComponent.Console;
+
+        if (!TryComp<ShuttleConsoleComponent>(console, out var helm))
+            return;
+
+        pilotComponent.Console = null;
+        pilotComponent.Position = null;
+        _eyeSystem.ResetZoom(pilotUid);
+
+        if (!helm.SubscribedPilots.Remove(pilotUid))
+            return;
+
+        _alertsSystem.ClearAlert(pilotUid, AlertType.PilotingShuttle);
+
+        _popup.PopupEntity(Loc.GetString("shuttle-pilot-end"), pilotUid, pilotUid);
+
+        if (pilotComponent.LifeStage < ComponentLifeStage.Stopping)
+            EntityManager.RemoveComponent<PilotComponent>(pilotUid);
+    }
+
+    public void RemovePilot(EntityUid entity)
+    {
+        if (!EntityManager.TryGetComponent(entity, out PilotComponent? pilotComponent))
+            return;
+
+        RemovePilot(entity, pilotComponent);
+    }
+
+    public void ClearPilots(ShuttleConsoleComponent component)
+    {
+        var query = GetEntityQuery<PilotComponent>();
+        while (component.SubscribedPilots.TryGetValue(0, out var pilot))
+        {
+            if (query.TryGetComponent(pilot, out var pilotComponent))
+                RemovePilot(pilot, pilotComponent);
+        }
+
+        // Frontier - Adds EMP functionality - PR 526
+        // This makes the Shuttle Console kick pilots like its removed, to make sure EMP in effect.
         var disabled = EntityQueryEnumerator<EmpDisabledComponent, ShuttleConsoleComponent>();
         while (disabled.MoveNext(out var uid, out _, out var comp))
         {
@@ -326,98 +389,6 @@
         }
     }
 
-    protected override void HandlePilotShutdown(EntityUid uid, PilotComponent component, ComponentShutdown args)
-    {
-        base.HandlePilotShutdown(uid, component, args);
-        RemovePilot(uid, component);
-    }
-
-    private void OnConsoleShutdown(EntityUid uid, ShuttleConsoleComponent component, ComponentShutdown args)
-    {
-        ClearPilots(component);
-    }
-
-    public void AddPilot(EntityUid uid, EntityUid entity, ShuttleConsoleComponent component)
-    {
-        if (!EntityManager.TryGetComponent(entity, out PilotComponent? pilotComponent)
-        || component.SubscribedPilots.Contains(entity))
-        {
-            return;
-        }
-
-        _eyeSystem.SetZoom(entity, component.Zoom, ignoreLimits: true);
-
-        component.SubscribedPilots.Add(entity);
-
-        _alertsSystem.ShowAlert(entity, AlertType.PilotingShuttle);
-
-        pilotComponent.Console = uid;
-        ActionBlockerSystem.UpdateCanMove(entity);
-        pilotComponent.Position = EntityManager.GetComponent<TransformComponent>(entity).Coordinates;
-        Dirty(entity, pilotComponent);
-    }
-
-    public void RemovePilot(EntityUid pilotUid, PilotComponent pilotComponent)
-    {
-        var console = pilotComponent.Console;
-
-        if (!TryComp<ShuttleConsoleComponent>(console, out var helm))
-            return;
-
-        pilotComponent.Console = null;
-        pilotComponent.Position = null;
-        _eyeSystem.ResetZoom(pilotUid);
-
-        if (!helm.SubscribedPilots.Remove(pilotUid))
-            return;
-
-        _alertsSystem.ClearAlert(pilotUid, AlertType.PilotingShuttle);
-
-        _popup.PopupEntity(Loc.GetString("shuttle-pilot-end"), pilotUid, pilotUid);
-
-        if (pilotComponent.LifeStage < ComponentLifeStage.Stopping)
-            EntityManager.RemoveComponent<PilotComponent>(pilotUid);
-    }
-
-    public void RemovePilot(EntityUid entity)
-    {
-        if (!EntityManager.TryGetComponent(entity, out PilotComponent? pilotComponent))
-            return;
-
-        RemovePilot(entity, pilotComponent);
-    }
-
-    public void ClearPilots(ShuttleConsoleComponent component)
-    {
-        var query = GetEntityQuery<PilotComponent>();
-        while (component.SubscribedPilots.TryGetValue(0, out var pilot))
-        {
-            if (query.TryGetComponent(pilot, out var pilotComponent))
-                RemovePilot(pilot, pilotComponent);
-        }
-    }
-
-<<<<<<< HEAD
-    private void OnEmpPulse(EntityUid uid, ShuttleConsoleComponent component, ref EmpPulseEvent args)
-    {
-        args.Affected = true;
-        args.Disabled = true;
-        component.TimeoutFromEmp = _timing.CurTime;
-    }
-
-    private void OnToolUseAttempt(EntityUid uid, ShuttleConsoleComponent component, ToolUseAttemptEvent args)
-    {
-        if (!HasComp<EmpDisabledComponent>(uid))
-            return;
-
-        // prevent reconstruct exploit to skip cooldowns
-        if (!component.MainBreakerEnabled)
-            args.Cancel();
-    }
-
-    [ByRefEvent]
-    public record struct ShuttleToggleAttemptEvent(bool Cancelled);
-=======
     /// <summary>
     /// Specific for a particular shuttle.
     /// </summary>
@@ -484,5 +455,27 @@
             beacons ?? new List<ShuttleBeaconObject>(),
             exclusions ?? new List<ShuttleExclusionObject>());
     }
->>>>>>> 694ae001
+
+    // Frontier - Adds EMP functionality - PR 526
+    private void OnEmpPulse(EntityUid uid, ShuttleConsoleComponent component, ref EmpPulseEvent args)
+    {
+        args.Affected = true;
+        args.Disabled = true;
+        component.TimeoutFromEmp = _timing.CurTime;
+    }
+
+    // Frontier - Adds EMP functionality - PR 526
+    private void OnToolUseAttempt(EntityUid uid, ShuttleConsoleComponent component, ToolUseAttemptEvent args)
+    {
+        if (!HasComp<EmpDisabledComponent>(uid))
+            return;
+
+        // prevent reconstruct exploit to skip cooldowns
+        if (!component.MainBreakerEnabled)
+            args.Cancel();
+    }
+
+    // Frontier - Adds EMP functionality - PR 526
+    [ByRefEvent]
+    public record struct ShuttleToggleAttemptEvent(bool Cancelled);
 }