--- conflicted
+++ resolved
@@ -10,17 +10,11 @@
     public readonly Gas[] LeakableGases =
     {
         Gas.Ammonia,
-<<<<<<< HEAD
+        // Frontier - Only leak water vapors, not major health risks - PR 641
 //        Gas.Plasma,
 //        Gas.Tritium,
 //        Gas.Frezon,
-        Gas.WaterVapor,
-=======
-        Gas.Plasma,
-        Gas.Tritium,
-        Gas.Frezon,
         Gas.WaterVapor, // the fog
->>>>>>> 694ae001
     };
 
     /// <summary>
@@ -41,14 +35,14 @@
     public bool FoundTile;
     public Gas LeakGas;
     public float MolesPerSecond;
-    public readonly int MinimumMolesPerSecond = 80;
+    public readonly int MinimumMolesPerSecond = 20;
 
     /// <summary>
     ///     Don't want to make it too fast to give people time to flee.
     /// </summary>
-    public int MaximumMolesPerSecond = 200;
+    public int MaximumMolesPerSecond = 50;
 
-    public int MinimumGas = 1000;
-    public int MaximumGas = 4000;
+    public int MinimumGas = 250;
+    public int MaximumGas = 1000;
     public float SparkChance = 0.05f;
 }