using System.Collections.Immutable;
using System.Linq;
using System.Threading.Tasks;
using System.Runtime.InteropServices;
using Content.Server.Administration.Managers;
using Content.Server.Chat.Managers;
using Content.Server.Connection.IPIntel;
using Content.Server.Database;
using Content.Server.GameTicking;
using Content.Server.Preferences.Managers;
using Content.Shared.CCVar;
using Content.Shared._NF.CCVar; // Frontier
using Content.Shared.GameTicking;
using Content.Shared.Players.PlayTimeTracking;
using Robust.Server.Player;
using Robust.Shared.Configuration;
using Robust.Shared.Enums;
using Robust.Shared.Network;
using Robust.Shared.Prototypes;
using Robust.Shared.Player;
using Robust.Shared.Timing;
using Content.Server._NF.Auth; // Frontier

/*
 * TODO: Remove baby jail code once a more mature gateway process is established. This code is only being issued as a stopgap to help with potential tiding in the immediate future.
 */

namespace Content.Server.Connection
{
    public interface IConnectionManager
    {
        void Initialize();
        void PostInit();

        /// <summary>
        /// Temporarily allow a user to bypass regular connection requirements.
        /// </summary>
        /// <remarks>
        /// The specified user will be allowed to bypass regular player cap,
        /// whitelist and panic bunker restrictions for <paramref name="duration"/>.
        /// Bans are not bypassed.
        /// </remarks>
        /// <param name="user">The user to give a temporary bypass.</param>
        /// <param name="duration">How long the bypass should last for.</param>
        void AddTemporaryConnectBypass(NetUserId user, TimeSpan duration);

        void Update();
    }

    /// <summary>
    ///     Handles various duties like guest username assignment, bans, connection logs, etc...
    /// </summary>
    public sealed partial class ConnectionManager : IConnectionManager
    {
        [Dependency] private readonly IPlayerManager _plyMgr = default!;
        [Dependency] private readonly IServerNetManager _netMgr = default!;
        [Dependency] private readonly IServerDbManager _db = default!;
        [Dependency] private readonly IConfigurationManager _cfg = default!;
        [Dependency] private readonly ILocalizationManager _loc = default!;
        [Dependency] private readonly ServerDbEntryManager _serverDbEntry = default!;
        [Dependency] private readonly IPrototypeManager _prototypeManager = default!;
        [Dependency] private readonly IGameTiming _gameTiming = default!;
        [Dependency] private readonly ILogManager _logManager = default!;
        [Dependency] private readonly IChatManager _chatManager = default!;
        [Dependency] private readonly IHttpClientHolder _http = default!;
        [Dependency] private readonly IAdminManager _adminManager = default!;
        [Dependency] private readonly MiniAuthManager _authManager = default!; //Frontier

        private ISawmill _sawmill = default!;
        private readonly Dictionary<NetUserId, TimeSpan> _temporaryBypasses = [];
        private IPIntel.IPIntel _ipintel = default!;

        public void PostInit()
        {
            InitializeWhitelist();
        }

        public void Initialize()
        {
            _sawmill = _logManager.GetSawmill("connections");

            _ipintel = new IPIntel.IPIntel(new IPIntelApi(_http, _cfg), _db, _cfg, _logManager, _chatManager, _gameTiming);

            _netMgr.Connecting += NetMgrOnConnecting;
            _netMgr.AssignUserIdCallback = AssignUserIdCallback;
            _plyMgr.PlayerStatusChanged += PlayerStatusChanged;
            // Approval-based IP bans disabled because they don't play well with Happy Eyeballs.
            // _netMgr.HandleApprovalCallback = HandleApproval;
        }

        public void AddTemporaryConnectBypass(NetUserId user, TimeSpan duration)
        {
            ref var time = ref CollectionsMarshal.GetValueRefOrAddDefault(_temporaryBypasses, user, out _);
            var newTime = _gameTiming.RealTime + duration;
            // Make sure we only update the time if we wouldn't shrink it.
            if (newTime > time)
                time = newTime;
        }

        public async void Update()
        {
            try
            {
                await _ipintel.Update();
            }
            catch (Exception e)
            {
                _sawmill.Error("IPIntel update failed:" + e);
            }
        }

        /*
        private async Task<NetApproval> HandleApproval(NetApprovalEventArgs eventArgs)
        {
            var ban = await _db.GetServerBanByIpAsync(eventArgs.Connection.RemoteEndPoint.Address);
            if (ban != null)
            {
                var expires = Loc.GetString("ban-banned-permanent");
                if (ban.ExpirationTime is { } expireTime)
                {
                    var duration = expireTime - ban.BanTime;
                    var utc = expireTime.ToUniversalTime();
                    expires = Loc.GetString("ban-expires", ("duration", duration.TotalMinutes.ToString("N0")), ("time", utc.ToString("f")));
                }
                var reason = Loc.GetString("ban-banned-1") + "\n" + Loc.GetString("ban-banned-2", ("reason", this.Reason)) + "\n" + expires;;
                return NetApproval.Deny(reason);
            }

            return NetApproval.Allow();
        }
        */

        private async Task NetMgrOnConnecting(NetConnectingArgs e)
        {
            var deny = await ShouldDeny(e);

            var addr = e.IP.Address;
            var userId = e.UserId;

            var serverId = (await _serverDbEntry.ServerEntity).Id;

            var hwid = e.UserData.GetModernHwid();
            var trust = e.UserData.Trust;

            if (deny != null)
            {
                var (reason, msg, banHits) = deny.Value;

                var id = await _db.AddConnectionLogAsync(userId, e.UserName, addr, hwid, trust, reason, serverId);
                if (banHits is { Count: > 0 })
                    await _db.AddServerBanHitsAsync(id, banHits);

                var properties = new Dictionary<string, object>();
                if (reason == ConnectionDenyReason.Full)
                    properties["delay"] = _cfg.GetCVar(CCVars.GameServerFullReconnectDelay);

                e.Deny(new NetDenyReason(msg, properties));
            }
            else
            {
                await _db.AddConnectionLogAsync(userId, e.UserName, addr, hwid, trust, null, serverId);

                if (!ServerPreferencesManager.ShouldStorePrefs(e.AuthType))
                    return;

                await _db.UpdatePlayerRecordAsync(userId, e.UserName, addr, hwid);
            }
        }

        private async void PlayerStatusChanged(object? sender, SessionStatusEventArgs args)
        {
            if (args.NewStatus == SessionStatus.Connected)
            {
                AdminAlertIfSharedConnection(args.Session);
            }
        }

        private void AdminAlertIfSharedConnection(ICommonSession newSession)
        {
            var playerThreshold = _cfg.GetCVar(CCVars.AdminAlertMinPlayersSharingConnection);
            if (playerThreshold < 0)
                return;

            var addr = newSession.Channel.RemoteEndPoint.Address;

            var otherConnectionsFromAddress = _plyMgr.Sessions.Where(session =>
                    session.Status is SessionStatus.Connected or SessionStatus.InGame
                    && session.Channel.RemoteEndPoint.Address.Equals(addr)
                    && session.UserId != newSession.UserId)
                .ToList();

            var otherConnectionCount = otherConnectionsFromAddress.Count;
            if (otherConnectionCount + 1 < playerThreshold) // Add one for the total, not just others, using the address
                return;

            var username = newSession.Name;
            var otherUsernames = string.Join(", ",
                otherConnectionsFromAddress.Select(session => session.Name));

            _chatManager.SendAdminAlert(Loc.GetString("admin-alert-shared-connection",
                ("player", username),
                ("otherCount", otherConnectionCount),
                ("otherList", otherUsernames)));
        }

        /*
         * TODO: Jesus H Christ what is this utter mess of a function
         * TODO: Break this apart into is constituent steps.
         */
        private async Task<(ConnectionDenyReason, string, List<ServerBanDef>? bansHit)?> ShouldDeny(
            NetConnectingArgs e)
        {
            // Check if banned.
            var addr = e.IP.Address;
            var userId = e.UserId;
            ImmutableArray<byte>? hwId = e.UserData.HWId;
            if (hwId.Value.Length == 0 || !_cfg.GetCVar(CCVars.BanHardwareIds))
            {
                // HWId not available for user's platform, don't look it up.
                // Or hardware ID checks disabled.
                hwId = null;
            }

            var modernHwid = e.UserData.ModernHWIds;

            var bans = await _db.GetServerBansAsync(addr, userId, hwId, modernHwid, includeUnbanned: false);
            if (bans.Count > 0)
            {
                var firstBan = bans[0];
                var message = firstBan.FormatBanMessage(_cfg, _loc);
                return (ConnectionDenyReason.Ban, message, bans);
            }

            if (HasTemporaryBypass(userId))
            {
                _sawmill.Verbose("User {UserId} has temporary bypass, skipping further connection checks", userId);
                return null;
            }

            var adminData = await _db.GetAdminDataForAsync(e.UserId);
            // New Frontiers - Session Respector - Checks that a player was connected before applying panic bunker/baby jail/no whitelist on low pop checks
            // This code is licensed under AGPLv3. See AGPLv3.txt
            var wasInGame = EntitySystem.TryGet<GameTicker>(out var ticker) &&
                            ticker.PlayerGameStatuses.ContainsKey(userId); // Frontier: remove status.JoinedGame check, TryGetValue<ContainsKey

            if (_cfg.GetCVar(CCVars.PanicBunkerEnabled) && adminData == null && !wasInGame) // Frontier: allow users who joined before panic bunker was enforced to reconnect
            {
                var showReason = _cfg.GetCVar(CCVars.PanicBunkerShowReason);
                var customReason = _cfg.GetCVar(CCVars.PanicBunkerCustomReason);

                var minMinutesAge = _cfg.GetCVar(CCVars.PanicBunkerMinAccountAge);
                var record = await _db.GetPlayerRecordByUserId(userId);
                var validAccountAge = record != null &&
                                      record.FirstSeenTime.CompareTo(DateTimeOffset.UtcNow - TimeSpan.FromMinutes(minMinutesAge)) <= 0;
                var bypassAllowed = _cfg.GetCVar(CCVars.BypassBunkerWhitelist) && await _db.GetWhitelistStatusAsync(userId);

                // Use the custom reason if it exists & they don't have the minimum account age
                if (customReason != string.Empty && !validAccountAge && !bypassAllowed)
                {
                    return (ConnectionDenyReason.Panic, customReason, null);
                }

                if (showReason && !validAccountAge && !bypassAllowed)
                {
                    return (ConnectionDenyReason.Panic,
                        Loc.GetString("panic-bunker-account-denied-reason",
                            ("reason", Loc.GetString("panic-bunker-account-reason-account", ("minutes", minMinutesAge)))), null);
                }

                var minOverallMinutes = _cfg.GetCVar(CCVars.PanicBunkerMinOverallMinutes);
                var overallTime = ( await _db.GetPlayTimes(e.UserId)).Find(p => p.Tracker == PlayTimeTrackingShared.TrackerOverall);
                var haveMinOverallTime = overallTime != null && overallTime.TimeSpent.TotalMinutes > minOverallMinutes;

                // Use the custom reason if it exists & they don't have the minimum time
                if (customReason != string.Empty && !haveMinOverallTime && !bypassAllowed)
                {
                    return (ConnectionDenyReason.Panic, customReason, null);
                }

                if (showReason && !haveMinOverallTime && !bypassAllowed)
                {
                    // Frontier: panic bunker message, print minutes/hours depending on how much time left.
                    double minutesNeeded = minOverallMinutes - (overallTime?.TimeSpent.TotalMinutes ?? 0.0);
                    string reason;
                    if (minutesNeeded > 60)
                    {
                        reason = Loc.GetString("panic-bunker-account-reason-nf-overall-hours", ("hours", $"{minOverallMinutes / 60.0:F1}"), ("timeLeft", $"{minutesNeeded / 60.0:F1}"));
                    }
                    else
                    {
                        reason = Loc.GetString("panic-bunker-account-reason-nf-overall-minutes", ("hours", $"{minOverallMinutes / 60.0:F1}"), ("timeLeft", $"{minutesNeeded:F0}"));
                    }
                    return (ConnectionDenyReason.Panic,
                        Loc.GetString("panic-bunker-account-denied-reason-nf",
                            ("reason", reason)), null);
                    // End Frontier
                }

                if (!validAccountAge || !haveMinOverallTime && !bypassAllowed)
                {
                    return (ConnectionDenyReason.Panic, Loc.GetString("panic-bunker-account-denied"), null);
                }
            }

<<<<<<< HEAD
            if (_cfg.GetCVar(CCVars.BabyJailEnabled) && adminData == null && !wasInGame) // Frontier: allow users who joined before panic bunker was enforced to reconnect
            {
                var result = await IsInvalidConnectionDueToBabyJail(userId, e);

                if (result.IsInvalid)
                    return (ConnectionDenyReason.BabyJail, result.Reason, null);
            }

            // Frontier: wasInGame previously calculated here.
=======
            var wasInGame = EntitySystem.TryGet<GameTicker>(out var ticker) &&
                            ticker.PlayerGameStatuses.TryGetValue(userId, out var status) &&
                            status == PlayerGameStatus.JoinedGame;
>>>>>>> ae213066
            var adminBypass = _cfg.GetCVar(CCVars.AdminBypassMaxPlayers) && adminData != null;
            var softPlayerCount = _plyMgr.PlayerCount;

            if (!_cfg.GetCVar(CCVars.AdminsCountForMaxPlayers))
            {
                softPlayerCount -= _adminManager.ActiveAdmins.Count();
            }

            if ((softPlayerCount >= _cfg.GetCVar(CCVars.SoftMaxPlayers) && !adminBypass) && !wasInGame)
            {
                return (ConnectionDenyReason.Full, Loc.GetString("soft-player-cap-full"), null);
            }

            // Checks for whitelist IF it's enabled AND the user isn't an admin. Admins are always allowed.
            if (_cfg.GetCVar(CCVars.WhitelistEnabled) && !wasInGame && adminData is null) // Frontier: allow users who joined before panic bunker was enforced to reconnect
            {
                if (_whitelists is null)
                {
                    _sawmill.Error("Whitelist enabled but no whitelists loaded.");
                    // Misconfigured, deny everyone.
                    return (ConnectionDenyReason.Whitelist, Loc.GetString("generic-misconfigured"), null);
                }

                foreach (var whitelist in _whitelists)
                {
                    if (!IsValid(whitelist, softPlayerCount))
                    {
                        // Not valid for current player count.
                        continue;
                    }

                    var whitelistStatus = await IsWhitelisted(whitelist, e.UserData, _sawmill);
                    if (!whitelistStatus.isWhitelisted)
                    {
                        // Not whitelisted.
                        return (ConnectionDenyReason.Whitelist, Loc.GetString("whitelist-fail-prefix", ("msg", whitelistStatus.denyMessage!)), null);
                    }

                    // Whitelisted, don't check any more.
                    break;
                }
            }
            // End of modified code

<<<<<<< HEAD
            //Frontier
            //This is our little chunk that serves as a dAuth. It takes in a comma seperated list of IP:PORT, and chekcs
            //the requesting player against the list of players logged in to other servers. It is intended to be failsafe.
            //In the case of Admins, it shares the same bypass setting as the soft_max_player_limit
            if (!_cfg.GetCVar(NFCCVars.AllowMultiConnect) && !adminBypass)
            {
                var serverListString = _cfg.GetCVar(NFCCVars.ServerAuthList);
                var serverList = serverListString.Split(",");
                foreach (var server in serverList)
                {
                    if (await _authManager.IsPlayerConnected(server, userId))
                        return (ConnectionDenyReason.Connected, Loc.GetString("multiauth-already-connected"), null);
                }
            }
            // end Frontier
            return null;
        }

        private async Task<(bool IsInvalid, string Reason)> IsInvalidConnectionDueToBabyJail(NetUserId userId, NetConnectingArgs e)
        {
            // If you're whitelisted then bypass this whole thing
            if (await _db.GetWhitelistStatusAsync(userId))
                return (false, "");

            // Initial cvar retrieval
            var showReason = _cfg.GetCVar(CCVars.BabyJailShowReason);
            var reason = _cfg.GetCVar(CCVars.BabyJailCustomReason);
            var maxAccountAgeMinutes = _cfg.GetCVar(CCVars.BabyJailMaxAccountAge);
            var maxPlaytimeMinutes = _cfg.GetCVar(CCVars.BabyJailMaxOverallMinutes);

            // Wait some time to lookup data
            var record = await _db.GetPlayerRecordByUserId(userId);

            // No player record = new account or the DB is having a skill issue
            if (record == null)
                return (false, "");

            var isAccountAgeInvalid = record.FirstSeenTime.CompareTo(DateTimeOffset.UtcNow - TimeSpan.FromMinutes(maxAccountAgeMinutes)) <= 0;

            if (isAccountAgeInvalid)
=======
            // ALWAYS keep this at the end, to preserve the API limit.
            if (_cfg.GetCVar(CCVars.GameIPIntelEnabled) && adminData == null)
>>>>>>> ae213066
            {
                var result = await _ipintel.IsVpnOrProxy(e);

                if (result.IsBad)
                    return (ConnectionDenyReason.IPChecks, result.Reason, null);
            }

            return null;
        }

        private bool HasTemporaryBypass(NetUserId user)
        {
            return _temporaryBypasses.TryGetValue(user, out var time) && time > _gameTiming.RealTime;
        }

        private async Task<NetUserId?> AssignUserIdCallback(string name)
        {
            if (!_cfg.GetCVar(CCVars.GamePersistGuests))
            {
                return null;
            }

            var userId = await _db.GetAssignedUserIdAsync(name);
            if (userId != null)
            {
                return userId;
            }

            var assigned = new NetUserId(Guid.NewGuid());
            await _db.AssignUserIdAsync(name, assigned);
            return assigned;
        }
    }
}<|MERGE_RESOLUTION|>--- conflicted
+++ resolved
@@ -302,21 +302,7 @@
                 }
             }
 
-<<<<<<< HEAD
-            if (_cfg.GetCVar(CCVars.BabyJailEnabled) && adminData == null && !wasInGame) // Frontier: allow users who joined before panic bunker was enforced to reconnect
-            {
-                var result = await IsInvalidConnectionDueToBabyJail(userId, e);
-
-                if (result.IsInvalid)
-                    return (ConnectionDenyReason.BabyJail, result.Reason, null);
-            }
-
             // Frontier: wasInGame previously calculated here.
-=======
-            var wasInGame = EntitySystem.TryGet<GameTicker>(out var ticker) &&
-                            ticker.PlayerGameStatuses.TryGetValue(userId, out var status) &&
-                            status == PlayerGameStatus.JoinedGame;
->>>>>>> ae213066
             var adminBypass = _cfg.GetCVar(CCVars.AdminBypassMaxPlayers) && adminData != null;
             var softPlayerCount = _plyMgr.PlayerCount;
 
@@ -361,7 +347,15 @@
             }
             // End of modified code
 
-<<<<<<< HEAD
+            // ALWAYS keep this at the end, to preserve the API limit.
+            if (_cfg.GetCVar(CCVars.GameIPIntelEnabled) && adminData == null)
+            {
+                var result = await _ipintel.IsVpnOrProxy(e);
+
+                if (result.IsBad)
+                    return (ConnectionDenyReason.IPChecks, result.Reason, null);
+            }
+
             //Frontier
             //This is our little chunk that serves as a dAuth. It takes in a comma seperated list of IP:PORT, and chekcs
             //the requesting player against the list of players logged in to other servers. It is intended to be failsafe.
@@ -380,42 +374,6 @@
             return null;
         }
 
-        private async Task<(bool IsInvalid, string Reason)> IsInvalidConnectionDueToBabyJail(NetUserId userId, NetConnectingArgs e)
-        {
-            // If you're whitelisted then bypass this whole thing
-            if (await _db.GetWhitelistStatusAsync(userId))
-                return (false, "");
-
-            // Initial cvar retrieval
-            var showReason = _cfg.GetCVar(CCVars.BabyJailShowReason);
-            var reason = _cfg.GetCVar(CCVars.BabyJailCustomReason);
-            var maxAccountAgeMinutes = _cfg.GetCVar(CCVars.BabyJailMaxAccountAge);
-            var maxPlaytimeMinutes = _cfg.GetCVar(CCVars.BabyJailMaxOverallMinutes);
-
-            // Wait some time to lookup data
-            var record = await _db.GetPlayerRecordByUserId(userId);
-
-            // No player record = new account or the DB is having a skill issue
-            if (record == null)
-                return (false, "");
-
-            var isAccountAgeInvalid = record.FirstSeenTime.CompareTo(DateTimeOffset.UtcNow - TimeSpan.FromMinutes(maxAccountAgeMinutes)) <= 0;
-
-            if (isAccountAgeInvalid)
-=======
-            // ALWAYS keep this at the end, to preserve the API limit.
-            if (_cfg.GetCVar(CCVars.GameIPIntelEnabled) && adminData == null)
->>>>>>> ae213066
-            {
-                var result = await _ipintel.IsVpnOrProxy(e);
-
-                if (result.IsBad)
-                    return (ConnectionDenyReason.IPChecks, result.Reason, null);
-            }
-
-            return null;
-        }
-
         private bool HasTemporaryBypass(NetUserId user)
         {
             return _temporaryBypasses.TryGetValue(user, out var time) && time > _gameTiming.RealTime;
