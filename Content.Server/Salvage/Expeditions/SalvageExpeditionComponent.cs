--- conflicted
+++ resolved
@@ -53,7 +53,12 @@
     };
 
     /// <summary>
-<<<<<<< HEAD
+    /// Song selected on MapInit so we can predict the audio countdown properly.
+    /// </summary>
+    [DataField]
+    public SoundPathSpecifier SelectedSong;
+
+    /// <summary>
     /// The difficulty this mission had or, in the future, was selected.
     /// </summary>
     [ViewVariables(VVAccess.ReadWrite), DataField("difficulty")]
@@ -64,10 +69,4 @@
     /// </summary>
     [ViewVariables(VVAccess.ReadWrite), DataField("rewards", customTypeSerializer: typeof(PrototypeIdListSerializer<EntityPrototype>))]
     public List<string> Rewards = default!;
-=======
-    /// Song selected on MapInit so we can predict the audio countdown properly.
-    /// </summary>
-    [DataField]
-    public SoundPathSpecifier SelectedSong;
->>>>>>> 13dbb95d
 }