--- conflicted
+++ resolved
@@ -1,33 +1,25 @@
-<<<<<<< HEAD
 using Content.Server.Station.Components;
 using Content.Shared.Popups;
-=======
 using Content.Shared.Shuttles.Components;
->>>>>>> 694ae001
 using Content.Shared.Procedural;
 using Content.Shared.Salvage;
 using Content.Shared.Salvage.Expeditions;
-<<<<<<< HEAD
 using Robust.Shared.Map.Components;
 using Robust.Shared.Physics.Components;
-=======
 using Content.Shared.Dataset;
 using Robust.Shared.Prototypes;
->>>>>>> 694ae001
 
 namespace Content.Server.Salvage;
 
 public sealed partial class SalvageSystem
 {
-<<<<<<< HEAD
+    [ValidatePrototypeId<EntityPrototype>]
+    public const string CoordinatesDisk = "CoordinatesDisk";
+
     [Dependency] private readonly SharedPopupSystem _popupSystem = default!;
 
     private const float ShuttleFTLMassThreshold = 50f;
     private const float ShuttleFTLRange = 150f;
-=======
-    [ValidatePrototypeId<EntityPrototype>]
-    public const string CoordinatesDisk = "CoordinatesDisk";
->>>>>>> 694ae001
 
     private void OnSalvageClaimMessage(EntityUid uid, SalvageExpeditionConsoleComponent component, ClaimSalvageMessage args)
     {
@@ -39,7 +31,6 @@
         if (!data.Missions.TryGetValue(args.Index, out var missionparams))
             return;
 
-<<<<<<< HEAD
         // On Frontier, FTL travel is currently restricted to expeditions and such, and so we need to put this here
         // until FTL changes for us in some way.
         if (!TryComp<StationDataComponent>(station, out var stationData))
@@ -68,24 +59,17 @@
         }
         // end of Frontier proximity check
 
-        SpawnMission(missionparams, station.Value);
-=======
         var cdUid = Spawn(CoordinatesDisk, Transform(uid).Coordinates);
         SpawnMission(missionparams, station.Value, cdUid);
->>>>>>> 694ae001
 
         data.ActiveMission = args.Index;
         var mission = GetMission(missionparams.MissionType, missionparams.Difficulty, missionparams.Seed);
         data.NextOffer = _timing.CurTime + mission.Duration + TimeSpan.FromSeconds(1);
-<<<<<<< HEAD
-        UpdateConsoles(data);
-=======
 
         _labelSystem.Label(cdUid, GetFTLName(_prototypeManager.Index<DatasetPrototype>("names_borer"), missionparams.Seed));
         _audio.PlayPvs(component.PrintSound, uid);
 
         UpdateConsoles((station.Value, data));
->>>>>>> 694ae001
     }
 
     private void OnSalvageConsoleInit(Entity<SalvageExpeditionConsoleComponent> console, ref ComponentInit args)
