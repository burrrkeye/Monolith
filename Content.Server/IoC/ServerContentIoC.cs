--- conflicted
+++ resolved
@@ -66,11 +66,8 @@
             IoCManager.Register<ISharedPlaytimeManager, PlayTimeTrackingManager>();
             IoCManager.Register<ServerApi>();
             IoCManager.Register<JobWhitelistManager>();
-<<<<<<< HEAD
+            IoCManager.Register<PlayerRateLimitManager>();
             IoCManager.Register<MiniAuthManager>(); //Frontier
-=======
-            IoCManager.Register<PlayerRateLimitManager>();
->>>>>>> 5543689c
         }
     }
 }