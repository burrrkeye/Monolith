using Content.Server.Access.Systems;
using Content.Server.Damage.Components;
using Content.Server._DV.Cargo.Components;
using Content.Server._DV.Cargo.Systems;
using Content.Server._DV.Mail.Components;
using Content.Server.Destructible.Thresholds.Behaviors;
using Content.Server.Destructible.Thresholds.Triggers;
using Content.Server.Destructible.Thresholds;
using Content.Server.Destructible;
using Content.Server.Mind;
using Content.Server.Popups;
using Content.Server.Spawners.EntitySystems;
using Content.Server.Station.Systems;
using Content.Shared.Access.Components;
using Content.Shared.Access.Systems;
using Content.Shared.Access;
using Content.Shared.Chemistry.EntitySystems;
using Content.Shared.Damage;
using Content.Shared._DV.Mail;
using Content.Shared.Destructible;
using Content.Shared.Emag.Components;
using Content.Shared.Emag.Systems;
using Content.Shared.Examine;
using Content.Shared.Fluids.Components;
using Content.Shared.Hands.EntitySystems;
using Content.Shared.Interaction.Events;
using Content.Shared.Interaction;
using Content.Shared.Nutrition.Components;
using Content.Shared.Nutrition.EntitySystems;
using Content.Shared.PDA;
using Content.Shared.Roles;
using Content.Shared.Storage;
using Content.Shared.Tag;
using Robust.Shared.Audio.Systems;
using Robust.Shared.Audio;
using Robust.Shared.Containers;
using Robust.Shared.Prototypes;
using Robust.Shared.Random;
using System.Diagnostics.CodeAnalysis;
using System.Linq;
using System.Threading;
using Timer = Robust.Shared.Timing.Timer;
using Content.Server._NF.Bank; // Frontier
using Content.Server._NF.SectorServices; // Frontier
using Content.Server.Station.Components; // Frontier
using Robust.Shared.Enums; // Frontier
using Content.Shared._NF.Bank.Components; // Frontier
using Content.Shared._NF.Bank.BUI; // Frontier
using Content.Shared.SSDIndicator; // Frontier
using Content.Server.Power.EntitySystems; // Frontier
using Content.Server._NF.Mail.Components; // Frontier

namespace Content.Server._DV.Mail.EntitySystems
{
    public sealed class MailSystem : EntitySystem
    {
        [Dependency] private readonly AccessReaderSystem _accessSystem = default!;
        [Dependency] private readonly DamageableSystem _damageableSystem = default!;
        [Dependency] private readonly EntityLookupSystem _lookup = default!;
        [Dependency] private readonly IPrototypeManager _prototypeManager = default!;
        [Dependency] private readonly IRobustRandom _random = default!;
        [Dependency] private readonly IdCardSystem _idCardSystem = default!;
        [Dependency] private readonly MetaDataSystem _metaDataSystem = default!;
        [Dependency] private readonly MindSystem _mindSystem = default!;
        [Dependency] private readonly OpenableSystem _openable = default!;
        [Dependency] private readonly PopupSystem _popupSystem = default!;
        [Dependency] private readonly SharedAppearanceSystem _appearanceSystem = default!;
        [Dependency] private readonly SharedAudioSystem _audioSystem = default!;
        [Dependency] private readonly SharedContainerSystem _containerSystem = default!;
        [Dependency] private readonly SharedHandsSystem _handsSystem = default!;
        [Dependency] private readonly SharedSolutionContainerSystem _solution = default!;
        [Dependency] private readonly StationSystem _stationSystem = default!;
        [Dependency] private readonly TagSystem _tagSystem = default!;
<<<<<<< HEAD
        [Dependency] private readonly EmagSystem _emag = default!;
=======
        [Dependency] private readonly LogisticStatsSystem _logisticsStatsSystem = default!;
>>>>>>> 5fad8b5f
        [Dependency] private readonly SectorServiceSystem _sectorService = default!; // Frontier
        [Dependency] private readonly BankSystem _bank = default!; // Frontier
        [Dependency] private readonly PowerReceiverSystem _powerReceiver = default!; // Frontier

        private ISawmill _sawmill = default!;

        public override void Initialize()
        {
            base.Initialize();

            _sawmill = Logger.GetSawmill("mail");

            SubscribeLocalEvent<PlayerSpawningEvent>(OnSpawnPlayer, after: new[] { typeof(SpawnPointSystem) });

            SubscribeLocalEvent<MailComponent, ComponentRemove>(OnRemove);
            SubscribeLocalEvent<MailComponent, UseInHandEvent>(OnUseInHand);
            SubscribeLocalEvent<MailComponent, AfterInteractUsingEvent>(OnAfterInteractUsing);
            SubscribeLocalEvent<MailComponent, ExaminedEvent>(OnExamined);
            SubscribeLocalEvent<MailComponent, DestructionEventArgs>(OnDestruction);
            SubscribeLocalEvent<MailComponent, DamageChangedEvent>(OnDamage);
            SubscribeLocalEvent<MailComponent, BreakageEventArgs>(OnBreak);
            SubscribeLocalEvent<MailComponent, GotEmaggedEvent>(OnMailEmagged);
        }

        public override void Update(float frameTime)
        {
            base.Update(frameTime);

            // Frontier: sector-wide mail
            if (TryComp(_sectorService.GetServiceEntity(), out SectorMailComponent? mail))
            {
                mail.Accumulator += frameTime;
                if (mail.Accumulator < mail.TeleportInterval.TotalSeconds)
                    return;

                mail.Accumulator -= (float)mail.TeleportInterval.TotalSeconds;
                SpawnMail(mail);
            }
            // End Frontier
        }

        /// <summary>
        /// Dynamically add the MailReceiver component to appropriate entities.
        /// </summary>
        private void OnSpawnPlayer(PlayerSpawningEvent args)
        {
            if (args.SpawnResult == null ||
                args.Job == null)
            {
                return;
            }

            //if (!HasComp<StationMailRouterComponent>(station)) // Frontier - We dont need to test this.
            //    return;

            EnsureComp<MailReceiverComponent>(args.SpawnResult.Value);
        }

        private static void OnRemove(EntityUid uid, MailComponent component, ComponentRemove args)
        {
            component.PriorityCancelToken?.Cancel();
        }

        /// <summary>
        /// Try to open the mail.
        /// </summary>
        private void OnUseInHand(EntityUid uid, MailComponent component, UseInHandEvent args)
        {
            if (!component.IsEnabled)
                return;
            if (component.IsLocked)
            {
                _popupSystem.PopupEntity(Loc.GetString("mail-locked"), uid, args.User);
                return;
            }
            OpenMail(uid, component, args.User);
        }

        /// <summary>
        /// Handle logic similar between a normal mail unlock and an emag
        /// frying out the lock.
        /// </summary>
        private void UnlockMail(EntityUid uid, MailComponent component)
        {
            component.IsLocked = false;
            UpdateAntiTamperVisuals(uid, false);

            if (!component.IsPriority)
                return;

            // This is a successful delivery. Keep the failure timer from triggering.
            component.PriorityCancelToken?.Cancel();

            // The priority tape is visually considered to be a part of the
            // anti-tamper lock, so remove that too.
            _appearanceSystem.SetData(uid, MailVisuals.IsPriority, false);

            // The examination code depends on this being false to not show
            // the priority tape description anymore.
            component.IsPriority = false;
        }

        /// <summary>
        /// Check the ID against the mail's lock
        /// </summary>
        private void OnAfterInteractUsing(EntityUid uid, MailComponent component, AfterInteractUsingEvent args)
        {
            if (!args.CanReach || !component.IsLocked)
                return;

            if (!HasComp<AccessReaderComponent>(uid))
                return;

            IdCardComponent? idCard = null; // We need an ID card.

            if (HasComp<PdaComponent>(args.Used)) // Can we find it in a PDA if the user is using that?
            {
                _idCardSystem.TryGetIdCard(args.Used, out var pdaId);
                idCard = pdaId;
            }
            if (idCard == null && HasComp<IdCardComponent>(args.Used)) // If we still don't have an ID, check if the item itself is one
                idCard = Comp<IdCardComponent>(args.Used);

            if (idCard == null) // Return if we still haven't found an id card.
                return;

            if (!_emag.CheckFlag(uid, EmagType.Interaction))
            {
                if (idCard.FullName != component.Recipient /*|| idCard.LocalizedJobTitle != component.RecipientJob*/)  // Frontier - Only match the name
                {
                    _popupSystem.PopupEntity(Loc.GetString("mail-recipient-mismatch-name"), uid, args.User);
                    return;
                }

                if (!_accessSystem.IsAllowed(uid, args.User))
                {
                    _popupSystem.PopupEntity(Loc.GetString("mail-invalid-access"), uid, args.User);
                    return;
                }
            }

            UnlockMail(uid, component);
            if (component.IsProfitable) // Frontier: update only when profitable, run after unlocking mail
            {
                // DeltaV - Add earnings to logistic stats
                ExecuteForEachLogisticsStats((logisticStats) =>
                {
                    _logisticsStatsSystem.AddOpenedMailEarnings(logisticStats,
                        component.Bounty);
                });
            }

            if (!component.IsProfitable)
            {
                _popupSystem.PopupEntity(Loc.GetString("mail-unlocked"), uid, args.User);
                return;
            }

            _popupSystem.PopupEntity(Loc.GetString("mail-unlocked-reward", ("bounty", component.Bounty)), uid, args.User); // Frontier - Remove the mention of station income
            component.IsProfitable = false;

            _bank.TrySectorDeposit(SectorBankAccount.Frontier, component.Bounty, LedgerEntryType.MailDelivered);
        }

        private void OnExamined(EntityUid uid, MailComponent component, ExaminedEvent args)
        {
            var mailEntityStrings = component.IsLarge ? MailConstants.MailLarge : MailConstants.Mail;

            if (!args.IsInDetailsRange)
            {
                args.PushMarkup(Loc.GetString(mailEntityStrings.DescFar));
                return;
            }

            args.PushMarkup(Loc.GetString(mailEntityStrings.DescClose,
                ("name", component.Recipient),
                ("job", component.RecipientJob),
                ("station", component.RecipientStation))); // Frontier: add station

            if (component.IsFragile)
                args.PushMarkup(Loc.GetString("mail-desc-fragile"));

            if (component.IsPriority)
                args.PushMarkup(Loc.GetString(component.IsProfitable ? "mail-desc-priority" : "mail-desc-priority-inactive"));
        }


        /// <summary>
        /// Penalize a station for a failed delivery.
        /// </summary>
        /// <remarks>
        /// This will mark a parcel as no longer being profitable, which will
        /// prevent multiple failures on different conditions for the same
        /// delivery.
        ///
        /// The standard penalization is breaking the anti-tamper lock,
        /// but this allows a delivery to fail for other reasons too
        /// while having a generic function to handle different messages.
        /// </remarks>
        private void PenalizeStationFailedDelivery(EntityUid uid, MailComponent component, string localizationString)
        {
            if (!component.IsProfitable)
                return;

            //_chatSystem.TrySendInGameICMessage(uid, Loc.GetString(localizationString, ("credits", component.Penalty)), InGameICChatType.Speak, false); // Frontier - Dont show message.
            //_audioSystem.PlayPvs(component.PenaltySound, uid); // Frontier - Dont show message. // Frontier - Dont play sound.

            component.IsProfitable = false;

            if (component.IsPriority)
                _appearanceSystem.SetData(uid, MailVisuals.IsPriorityInactive, true);

            // Frontier: no need for this, but this uses our sector bank accounts
            //_bank.TrySectorWithdraw(SectorBankAccount.Frontier, component.Penalty, LedgerEntryType.MailPenalty); // Frontier - Dont remove money.
        }

        private void OnDestruction(EntityUid uid, MailComponent component, DestructionEventArgs args)
        {
            if (component.IsLocked)
            {
                // DeltaV - Tampered mail recorded to logistic stats
                if (component.IsProfitable) // Frontier: update only when profitable
                {
                    PenalizeStationFailedDelivery(uid, component, "mail-penalty-lock");

                    component.IsLocked = false; // Frontier: do not count this package as unopened.
                    ExecuteForEachLogisticsStats((logisticStats) =>
                    {
                        _logisticsStatsSystem.AddDamagedMailLosses(logisticStats, // Frontier:consider mail as damaged, not tampered
                            component.Penalty);
                    });
                }
            }

            // if (component.IsEnabled)
            //     OpenMail(uid, component); // Frontier - Dont open the mail on destruction.

            UpdateAntiTamperVisuals(uid, false);
        }

        private void OnDamage(EntityUid uid, MailComponent component, DamageChangedEvent args)
        {
            if (args.DamageDelta == null)
                return;

            if (!_containerSystem.TryGetContainer(uid, "contents", out var contents))
                return;

            // Transfer damage to the contents.
            // This should be a general-purpose feature for all containers in the future.
            foreach (var entity in contents.ContainedEntities.ToArray())
            {
                _damageableSystem.TryChangeDamage(entity, args.DamageDelta);
            }
        }

        private void OnBreak(EntityUid uid, MailComponent component, BreakageEventArgs args)
        {
            _appearanceSystem.SetData(uid, MailVisuals.IsBroken, true);

            if (component.IsFragile || !component.IsProfitable) // Frontier: update only when profitable
                return;
            // DeltaV - Broken mail recorded to logistic stats
            ExecuteForEachLogisticsStats((logisticStats) => // Frontier: no station
            {
                _logisticsStatsSystem.AddDamagedMailLosses(logisticStats,
                    component.Penalty);
            });

            PenalizeStationFailedDelivery(uid, component, "mail-penalty-fragile");
        }

        private void OnMailEmagged(EntityUid uid, MailComponent component, ref GotEmaggedEvent args)
        {
            // Frontier: emag type check
            if (args.Handled || !_emag.CheckFlag(uid, EmagType.Access))
                return;
            // End Frontier

            if (!component.IsLocked)
                return;

            UnlockMail(uid, component);

            // Frontier: penalize station on emag, but only if profitable
            if (component.IsProfitable)
            {
                PenalizeStationFailedDelivery(uid, component, "mail-penalty-lock");

                // DeltaV - Tampered mail recorded to logistic stats
                ExecuteForEachLogisticsStats((logisticStats) =>
                {
                    _logisticsStatsSystem.AddTamperedMailLosses(logisticStats,
                        component.Penalty);
                });
            }
            // End Frontier

            _popupSystem.PopupEntity(Loc.GetString("mail-unlocked-by-emag"), uid, args.UserUid);

            _audioSystem.PlayPvs(component.EmagSound, uid, AudioParams.Default.WithVolume(4));
            component.IsProfitable = false;
            args.Handled = true;
        }

        /// <summary>
        /// Returns true if the given entity is considered fragile for delivery.
        /// </summary>
        private bool IsEntityFragile(EntityUid uid, int fragileDamageThreshold)
        {
            // It takes damage on falling.
            if (HasComp<DamageOnLandComponent>(uid))
                return true;

            // It can be spilled easily and has something to spill.
            if (HasComp<SpillableComponent>(uid)
                && TryComp<OpenableComponent>(uid, out var openable)
                && !_openable.IsClosed(uid, null, openable)
                && _solution.PercentFull(uid) > 0)
                return true;

            // It might be made of non-reinforced glass.
            if (TryComp<DamageableComponent>(uid, out var damageableComponent)
                && damageableComponent.DamageModifierSetId == "Glass")
                return true;

            // Fallback: It breaks or is destroyed in less than a damage
            // threshold dictated by the teleporter.
            if (!TryComp<DestructibleComponent>(uid, out var destructibleComp))
                return false;

            foreach (var threshold in destructibleComp.Thresholds)
            {
                if (threshold.Trigger is not DamageTrigger trigger || trigger.Damage >= fragileDamageThreshold)
                    continue;

                foreach (var behavior in threshold.Behaviors)
                {
                    if (behavior is not DoActsBehavior doActs)
                        continue;

                    if (doActs.Acts.HasFlag(ThresholdActs.Breakage) || doActs.Acts.HasFlag(ThresholdActs.Destruction))
                        return true;
                }
            }

            return false;
        }

        private bool TryMatchJobTitleToDepartment(string jobTitle, [NotNullWhen(true)] out string? jobDepartment)
        {
            jobDepartment = null;

            var departments = _prototypeManager.EnumeratePrototypes<DepartmentPrototype>();

            foreach (var department in departments)
            {
                var foundJob = department.Roles
                    .Any(role =>
                        _prototypeManager.TryIndex(role, out var jobPrototype)
                        && jobPrototype.LocalizedName == jobTitle);

                if (!foundJob)
                    continue;

                jobDepartment = department.ID;
                return true;
            }

            return false;
        }

        private bool TryMatchJobTitleToPrototype(string jobTitle, [NotNullWhen(true)] out JobPrototype? jobPrototype)
        {
            jobPrototype = _prototypeManager
                .EnumeratePrototypes<JobPrototype>()
                .FirstOrDefault(job => job.LocalizedName == jobTitle);

            return jobPrototype != null;
        }

        /// <summary>
        /// Handle all the gritty details particular to a new mail entity.
        /// </summary>
        /// <remarks>
        /// This is separate mostly so the unit tests can get to it.
        /// </remarks>
        public void SetupMail(EntityUid uid, SectorMailComponent component, MailRecipient recipient) // Frontier: MailTeleporterComponent<SectorMailComponent
        {
            var mailComp = EnsureComp<MailComponent>(uid);

            var container = _containerSystem.EnsureContainer<Container>(uid, "contents");
            foreach (var entity in EntitySpawnCollection.GetSpawns(mailComp.Contents, _random).Select(item => EntityManager.SpawnEntity(item, Transform(uid).Coordinates)))
            {
                if (!_containerSystem.Insert(entity, container))
                {
                    _sawmill.Error($"Can't insert {ToPrettyString(entity)} into new mail delivery {ToPrettyString(uid)}! Deleting it.");
                    QueueDel(entity);
                }
                else if (!mailComp.IsFragile && IsEntityFragile(entity, component.FragileDamageThreshold))
                {
                    mailComp.IsFragile = true;
                }
            }

            if (_random.Prob(component.PriorityChance))
                mailComp.IsPriority = true;

            // This needs to override both the random probability and the
            // entity prototype, so this is fine.
            if (!recipient.MayReceivePriorityMail)
                mailComp.IsPriority = false;

            mailComp.RecipientJob = recipient.Job;
            mailComp.Recipient = recipient.Name;
            mailComp.RecipientStation = recipient.Ship; // Frontier

            // Frontier: Large mail bonus
            var mailEntityStrings = mailComp.IsLarge ? MailConstants.MailLarge : MailConstants.Mail;
            if (mailComp.IsLarge)
            {
                mailComp.Bounty += component.LargeBonus;
                //mailComp.Penalty += component.LargeMalus; // Frontier - Setting penalty to stay 0
            }
            // End Frontier

            if (mailComp.IsFragile)
            {
                mailComp.Bounty += component.FragileBonus;
                //mailComp.Penalty += component.FragileMalus; // Frontier - Setting penalty to stay 0
                _appearanceSystem.SetData(uid, MailVisuals.IsFragile, true);
            }

            if (mailComp.IsPriority)
            {
                mailComp.Bounty += component.PriorityBonus;
                //mailComp.Penalty += component.PriorityMalus; // Frontier - Setting penalty to stay 0
                _appearanceSystem.SetData(uid, MailVisuals.IsPriority, true);

                mailComp.PriorityCancelToken = new CancellationTokenSource();

                Timer.Spawn((int)component.PriorityDuration.TotalMilliseconds,
                    () =>
                    {
                        if (!mailComp.IsProfitable) // Frontier: only penalize and adjust stats if profitable
                            return;

                        PenalizeStationFailedDelivery(uid, mailComp, "mail-penalty-expired"); // Frontier: penalize first

                        // DeltaV - Expired mail recorded to logistic stats
                        ExecuteForEachLogisticsStats((logisticStats) =>
                        {
                            _logisticsStatsSystem.AddExpiredMailLosses(logisticStats,
                                mailComp.Penalty);
                        });
                    },
                    mailComp.PriorityCancelToken.Token);
            }

            _appearanceSystem.SetData(uid, MailVisuals.JobIcon, recipient.JobIcon);

            _metaDataSystem.SetEntityName(uid,
                Loc.GetString(mailEntityStrings.NameAddressed, // Frontier: move constant to MailEntityString
                ("recipient", recipient.Name)));

            var accessReader = EnsureComp<AccessReaderComponent>(uid);
            // Frontier: TODO - should this be removed for Frontier?
            foreach (var access in recipient.AccessTags)
            {
                accessReader.AccessLists.Add([access]);
            }
        }

        /// <summary>
        /// Return the parcels waiting for delivery.
        /// </summary>
        /// <param name="uid">The mail teleporter to check.</param>
        private List<EntityUid> GetUndeliveredParcels(EntityUid uid)
        {
            // An alternative solution would be to keep a list of the unopened
            // parcels spawned by the teleporter and see if they're not carried
            // by someone, but this is simple, and simple is good.
            var coordinates = Transform(uid).Coordinates;
            const LookupFlags lookupFlags = LookupFlags.Dynamic | LookupFlags.Sundries;

            var entitiesInTile = _lookup.GetEntitiesIntersecting(coordinates, lookupFlags);

            return entitiesInTile.Where(HasComp<MailComponent>).ToList();
        }

        /// <summary>
        /// Return how many parcels are waiting for delivery.
        /// </summary>
        /// <param name="uid">The mail teleporter to check.</param>
        private uint GetUndeliveredParcelCount(EntityUid uid)
        {
            return (uint)GetUndeliveredParcels(uid).Count;
        }

        /// <summary>
        /// Try to match a mail receiver to a mail teleporter.
        /// </summary>
        public bool TryGetMailTeleporterForReceiver(EntityUid receiverUid, [NotNullWhen(true)] out MailTeleporterComponent? teleporterComponent, [NotNullWhen(true)] out EntityUid? teleporterUid)
        {
            var query = EntityQueryEnumerator<MailTeleporterComponent>();
            //var receiverStation = _stationSystem.GetOwningStation(receiverUid); // Frontier: skip station checks

            while (query.MoveNext(out var uid, out var mailTeleporter))
            {
                // Frontier: skip station checks, ensure teleporter is powered
                // var teleporterStation = _stationSystem.GetOwningStation(uid);
                // if (receiverStation != teleporterStation)
                //     continue;
                if (!_powerReceiver.IsPowered(uid))
                    continue;
                // End Frontier
                teleporterComponent = mailTeleporter;
                teleporterUid = uid;
                return true;
            }

            teleporterComponent = null;
            teleporterUid = null;
            return false;
        }

        /// <summary>
        /// Try to construct a recipient struct for a mail parcel based on a receiver.
        /// </summary>
        public bool TryGetMailRecipientForReceiver(EntityUid receiverUid, [NotNullWhen(true)] out MailRecipient? recipient)
        {
            recipient = null; // Frontier
            if (_idCardSystem.TryFindIdCard(receiverUid, out var idCard)
                && TryComp<AccessComponent>(idCard.Owner, out var access)
                && idCard.Comp.FullName != null)
            {
                // Frontier: get name of station recipient is on, check recipient isn't SSD
                string stationName;
                if (_stationSystem.GetOwningStation(receiverUid) is { Valid: true } station
                    && TryComp<StationDataComponent>(station, out var stationData)
                    && _stationSystem.GetLargestGrid(stationData) is { Valid: true } stationGrid
                    && TryName(stationGrid, out var gridName)
                    && gridName != null)
                {
                    stationName = gridName;
                }
                else
                {
                    stationName = "Unknown";
                }

                // Mail recipients requires a connected player
                if (!_mindSystem.TryGetMind(receiverUid, out var mindId, out var mindComp)
                    || mindComp?.Session?.State.Status != SessionStatus.InGame)
                    return false;

                // Antagonists (pirates and the like) don't get mail.
                if (HasComp<MailDisabledComponent>(receiverUid))
                    return false;
                // End Frontier

                var accessTags = access.Tags;
                //var mayReceivePriorityMail = !(_mindSystem.GetMind(receiverUid) == null);

                recipient = new MailRecipient(
                    idCard.Comp.FullName,
                    idCard.Comp.LocalizedJobTitle ?? idCard.Comp.JobTitle ?? "Unknown",
                    idCard.Comp.JobIcon,
                    accessTags,
                    true, // Frontier: all recipients can receive priority mail
                    stationName); // Frontier: add stationName

                return true;
            }

            return false;
        }

        /// <summary>
        /// Get the list of valid mail recipients for a mail teleporter.
        /// </summary>
        private List<MailRecipient> GetMailRecipientCandidates() // Frontier: remove EntityUid arg
        {
            var candidateList = new List<MailRecipient>();
            var query = EntityQueryEnumerator<MailReceiverComponent>();
            //var teleporterStation = _stationSystem.GetOwningStation(uid); // Frontier: unnecessary

            while (query.MoveNext(out var receiverUid, out _))
            {
                var location = Transform(receiverUid);

                // Frontier: sector-wide mail
                // var receiverStation = _stationSystem.GetOwningStation(receiverUid);
                // if (receiverStation != teleporterStation)
                //     continue;

                // Are you on expedition or in FTL? No mail for you.
                if (location.MapID != Transform(receiverUid).MapID)
                    continue;

                // Is this player displaying as SSD? If so, skip 'em.
                if (TryComp(receiverUid, out SSDIndicatorComponent? ssd) && ssd.IsSSD)
                    continue;
                // End Frontier

                if (TryGetMailRecipientForReceiver(receiverUid, out var recipient))
                    candidateList.Add(recipient.Value);
            }

            return candidateList;
        }

        // Frontier: sector-wide mail
        sealed class MailTeleporterSpawnData(Entity<MailTeleporterComponent> entity)
        {
            public Entity<MailTeleporterComponent> Entity = entity;
            public bool HadMail = false;
        }

        /// <summary>
        /// Handle the spawning of all the mail for a mail teleporter.
        /// </summary>
        private void SpawnMail(SectorMailComponent component)
        {
            // Get list of valid teleporters.
            List<MailTeleporterSpawnData> validTeleporters = new();
            var teleporterQuery = EntityQueryEnumerator<MailTeleporterComponent>();
            while (teleporterQuery.MoveNext(out var uid, out var mailTeleporter))
            {
                if (_powerReceiver.IsPowered(uid)
                    && GetUndeliveredParcelCount(uid) < mailTeleporter.MaximumUndeliveredParcels)
                {
                    validTeleporters.Add(new MailTeleporterSpawnData((uid, mailTeleporter)));
                }
            }

            // If list of teleporters is empty, return.
            if (validTeleporters.Count <= 0)
            {
                _sawmill.Info("List of valid mail teleporters was empty!");
                return;
            }

            var candidateList = GetMailRecipientCandidates();

            if (candidateList.Count <= 0)
            {
                _sawmill.Info("List of mail candidates was empty!");
                return;
            }

            if (!_prototypeManager.TryIndex<MailDeliveryPoolPrototype>(component.MailPool, out var pool))
            {
                _sawmill.Error($"Can't find MailPool {component.MailPool}!");
                return;
            }

            var deliveryCount = component.MinimumDeliveriesPerTeleport + candidateList.Count / component.CandidatesPerDelivery;

            for (var i = 0; i < deliveryCount; i++)
            {
                var candidate = _random.Pick(candidateList);
                var possibleParcels = new Dictionary<string, float>(pool.Everyone);

                if (TryMatchJobTitleToPrototype(candidate.Job, out var jobPrototype)
                    && pool.Jobs.TryGetValue(jobPrototype.ID, out var jobParcels))
                {
                    possibleParcels = possibleParcels
                        .Concat(jobParcels)
                        .GroupBy(g => g.Key)
                        .ToDictionary(pair => pair.Key, pair => pair.First().Value);
                }

                if (TryMatchJobTitleToDepartment(candidate.Job, out var department)
                    && pool.Departments.TryGetValue(department, out var departmentParcels))
                {
                    possibleParcels = possibleParcels
                        .Concat(departmentParcels)
                        .GroupBy(g => g.Key)
                        .ToDictionary(pair => pair.Key, pair => pair.First().Value);
                }

                var accumulated = 0f;
                var randomPoint = _random.NextFloat(possibleParcels.Values.Sum());
                string? chosenParcel = null;

                foreach (var parcel in possibleParcels)
                {
                    accumulated += parcel.Value;
                    if (!(accumulated >= randomPoint))
                        continue;
                    chosenParcel = parcel.Key;
                    break;
                }

                if (chosenParcel == null)
                {
                    _sawmill.Error($"MailSystem wasn't able to find a deliverable parcel for {candidate.Name}, {candidate.Job}!");
                    return;
                }

                var index = _random.Next(validTeleporters.Count);

                var coordinates = Transform(validTeleporters[index].Entity).Coordinates;
                var mail = EntityManager.SpawnEntity(chosenParcel, coordinates);
                SetupMail(mail, component, candidate);
                validTeleporters[index].HadMail = true;

                _tagSystem.AddTag(mail, "Mail"); // Frontier
            }

            for (int i = 0; i < validTeleporters.Count; i++)
            {
                // Remove queued contents (e.g. from admemes)
                if (_containerSystem.TryGetContainer(validTeleporters[i].Entity, "queued", out var queued))
                    validTeleporters[i].HadMail |= _containerSystem.EmptyContainer(queued).Count > 0;

                if (validTeleporters[i].HadMail)
                    _audioSystem.PlayPvs(validTeleporters[i].Entity.Comp.TeleportSound, validTeleporters[i].Entity);
            }
        }
        // End Frontier: sector-wide mail

        private void OpenMail(EntityUid uid, MailComponent? component = null, EntityUid? user = null)
        {
            if (!Resolve(uid, ref component))
                return;

            _audioSystem.PlayPvs(component.OpenSound, uid);

            if (user != null)
                _handsSystem.TryDrop((EntityUid)user);

            if (!_containerSystem.TryGetContainer(uid, "contents", out var contents))
            {
                // I silenced this error because it fails non deterministically in tests and doesn't seem to effect anything else.
                // _sawmill.Error($"Mail {ToPrettyString(uid)} was missing contents container!");
                return;
            }

            foreach (var entity in contents.ContainedEntities.ToArray())
            {
                _handsSystem.PickupOrDrop(user, entity);
            }

            _tagSystem.AddTag(uid, "Trash");
            _tagSystem.AddTag(uid, "Recyclable");
            component.IsEnabled = false;
            UpdateMailTrashState(uid, true);
        }

        private void UpdateAntiTamperVisuals(EntityUid uid, bool isLocked)
        {
            _appearanceSystem.SetData(uid, MailVisuals.IsLocked, isLocked);
        }

        private void UpdateMailTrashState(EntityUid uid, bool isTrash)
        {
            _appearanceSystem.SetData(uid, MailVisuals.IsTrash, isTrash);
        }

        // DeltaV - Helper function that executes for each StationLogisticsStatsComponent
        // For updating MailMetrics stats
        private void ExecuteForEachLogisticsStats(Action<SectorLogisticStatsComponent> action)
        {
            // Frontier: use service entity - there should be only one
            if (TryComp(_sectorService.GetServiceEntity(), out SectorLogisticStatsComponent? logisticStats))
                action(logisticStats);
            // End Frontier
        }
    }

    public struct MailRecipient(
        string name,
        string job,
        string jobIcon,
        HashSet<ProtoId<AccessLevelPrototype>> accessTags,
        bool mayReceivePriorityMail,
        string ship) // Frontier: add ship
    {
        public readonly string Name = name;
        public readonly string Job = job;
        public readonly string JobIcon = jobIcon;
        public readonly HashSet<ProtoId<AccessLevelPrototype>> AccessTags = accessTags;
        public readonly bool MayReceivePriorityMail = mayReceivePriorityMail;
        public readonly string Ship = ship; // Frontier
    }
}<|MERGE_RESOLUTION|>--- conflicted
+++ resolved
@@ -71,11 +71,8 @@
         [Dependency] private readonly SharedSolutionContainerSystem _solution = default!;
         [Dependency] private readonly StationSystem _stationSystem = default!;
         [Dependency] private readonly TagSystem _tagSystem = default!;
-<<<<<<< HEAD
+        [Dependency] private readonly LogisticStatsSystem _logisticsStatsSystem = default!;
         [Dependency] private readonly EmagSystem _emag = default!;
-=======
-        [Dependency] private readonly LogisticStatsSystem _logisticsStatsSystem = default!;
->>>>>>> 5fad8b5f
         [Dependency] private readonly SectorServiceSystem _sectorService = default!; // Frontier
         [Dependency] private readonly BankSystem _bank = default!; // Frontier
         [Dependency] private readonly PowerReceiverSystem _powerReceiver = default!; // Frontier
