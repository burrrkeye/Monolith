using Content.Server.Labels.Components;
using Content.Server.Paper;
using Content.Shared.Containers.ItemSlots;
using Content.Shared.Examine;
using Content.Shared.Labels;
using Content.Shared.Tag;
using Content.Shared.Labels.Components;
using Content.Shared.Labels.EntitySystems;
using Content.Shared.NameModifier.EntitySystems;
using JetBrains.Annotations;
using Robust.Shared.Containers;

namespace Content.Server.Labels
{
    /// <summary>
    /// A system that lets players see the contents of a label on an object.
    /// </summary>
    [UsedImplicitly]
    public sealed class LabelSystem : SharedLabelSystem
    {
        [Dependency] private readonly ItemSlotsSystem _itemSlotsSystem = default!;
        [Dependency] private readonly SharedAppearanceSystem _appearance = default!;
<<<<<<< HEAD
        [Dependency] private readonly MetaDataSystem _metaData = default!;
        [Dependency] private readonly TagSystem _tagSystem = default!;
=======
        [Dependency] private readonly NameModifierSystem _nameMod = default!;
>>>>>>> 47653f35

        public const string ContainerName = "paper_label";
        [ValidatePrototypeId<TagPrototype>]
        private const string PreventTag = "PreventLabel";

        public override void Initialize()
        {
            base.Initialize();

            SubscribeLocalEvent<LabelComponent, MapInitEvent>(OnLabelCompMapInit);
            SubscribeLocalEvent<PaperLabelComponent, ComponentInit>(OnComponentInit);
            SubscribeLocalEvent<PaperLabelComponent, ComponentRemove>(OnComponentRemove);
            SubscribeLocalEvent<PaperLabelComponent, EntInsertedIntoContainerMessage>(OnContainerModified);
            SubscribeLocalEvent<PaperLabelComponent, EntRemovedFromContainerMessage>(OnContainerModified);
            SubscribeLocalEvent<PaperLabelComponent, ExaminedEvent>(OnExamined);
        }

        private void OnLabelCompMapInit(EntityUid uid, LabelComponent component, MapInitEvent args)
        {
            if (!string.IsNullOrEmpty(component.CurrentLabel))
            {
                component.CurrentLabel = Loc.GetString(component.CurrentLabel);
                Dirty(uid, component);
            }

            _nameMod.RefreshNameModifiers(uid);
        }

        /// <summary>
        /// Apply or remove a label on an entity.
        /// </summary>
        /// <param name="uid">EntityUid to change label on</param>
        /// <param name="text">intended label text (null to remove)</param>
        /// <param name="label">label component for resolve</param>
        /// <param name="metadata">metadata component for resolve</param>
        public override void Label(EntityUid uid, string? text, MetaDataComponent? metadata = null, LabelComponent? label = null)
        {
<<<<<<< HEAD
            if (!Resolve(uid, ref metadata))
                return;
            if (_tagSystem.HasTag(uid, PreventTag)) // DeltaV - Prevent labels on certain items
                return;
=======
>>>>>>> 47653f35
            if (!Resolve(uid, ref label, false))
                label = EnsureComp<LabelComponent>(uid);

            label.CurrentLabel = text;
            _nameMod.RefreshNameModifiers(uid);

            Dirty(uid, label);
        }

        private void OnComponentInit(EntityUid uid, PaperLabelComponent component, ComponentInit args)
        {
            _itemSlotsSystem.AddItemSlot(uid, ContainerName, component.LabelSlot);

            UpdateAppearance((uid, component));
        }

        private void OnComponentRemove(EntityUid uid, PaperLabelComponent component, ComponentRemove args)
        {
            _itemSlotsSystem.RemoveItemSlot(uid, component.LabelSlot);
        }

        private void OnExamined(EntityUid uid, PaperLabelComponent comp, ExaminedEvent args)
        {
            if (comp.LabelSlot.Item is not {Valid: true} item)
                return;

            using (args.PushGroup(nameof(PaperLabelComponent)))
            {
                if (!args.IsInDetailsRange)
                {
                    args.PushMarkup(Loc.GetString("comp-paper-label-has-label-cant-read"));
                    return;
                }

                if (!EntityManager.TryGetComponent(item, out PaperComponent? paper))
                    // Assuming yaml has the correct entity whitelist, this should not happen.
                    return;

                if (string.IsNullOrWhiteSpace(paper.Content))
                {
                    args.PushMarkup(Loc.GetString("comp-paper-label-has-label-blank"));
                    return;
                }

                args.PushMarkup(Loc.GetString("comp-paper-label-has-label"));
                var text = paper.Content;
                args.PushMarkup(text.TrimEnd());
            }
        }

        private void OnContainerModified(EntityUid uid, PaperLabelComponent label, ContainerModifiedMessage args)
        {
            if (!label.Initialized) return;

            if (args.Container.ID != label.LabelSlot.ID)
                return;

            UpdateAppearance((uid, label));
        }

        private void UpdateAppearance(Entity<PaperLabelComponent, AppearanceComponent?> ent)
        {
            if (!Resolve(ent, ref ent.Comp2, false))
                return;

            var slot = ent.Comp1.LabelSlot;
            _appearance.SetData(ent, PaperLabelVisuals.HasLabel, slot.HasItem, ent.Comp2);
            if (TryComp<PaperLabelTypeComponent>(slot.Item, out var type))
                _appearance.SetData(ent, PaperLabelVisuals.LabelType, type.PaperType, ent.Comp2);
        }
    }
}<|MERGE_RESOLUTION|>--- conflicted
+++ resolved
@@ -20,12 +20,8 @@
     {
         [Dependency] private readonly ItemSlotsSystem _itemSlotsSystem = default!;
         [Dependency] private readonly SharedAppearanceSystem _appearance = default!;
-<<<<<<< HEAD
-        [Dependency] private readonly MetaDataSystem _metaData = default!;
+        [Dependency] private readonly NameModifierSystem _nameMod = default!;
         [Dependency] private readonly TagSystem _tagSystem = default!;
-=======
-        [Dependency] private readonly NameModifierSystem _nameMod = default!;
->>>>>>> 47653f35
 
         public const string ContainerName = "paper_label";
         [ValidatePrototypeId<TagPrototype>]
@@ -63,15 +59,10 @@
         /// <param name="metadata">metadata component for resolve</param>
         public override void Label(EntityUid uid, string? text, MetaDataComponent? metadata = null, LabelComponent? label = null)
         {
-<<<<<<< HEAD
-            if (!Resolve(uid, ref metadata))
-                return;
-            if (_tagSystem.HasTag(uid, PreventTag)) // DeltaV - Prevent labels on certain items
-                return;
-=======
->>>>>>> 47653f35
             if (!Resolve(uid, ref label, false))
                 label = EnsureComp<LabelComponent>(uid);
+            if (_tagSystem.HasTag(uid, PreventTag)) // DeltaV - Prevent labels on certain items // FRONTIER MERGE - KEPT THIS
+                return; // FRONTIER MERGE - KEPT THIS
 
             label.CurrentLabel = text;
             _nameMod.RefreshNameModifiers(uid);
